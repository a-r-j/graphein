name: build

on:
  push:
    paths-ignore:
      - "README.md"
      - "CHANGELOG.md"
      - "CONTRIBUTORS.md"
      - "CONTRIBUTING.md"
      - "docs/**"

  pull_request:
    paths-ignore:
      - "README.md"
      - "CHANGELOG.md"
      - "CONTRIBUTORS.md"
      - "CONTRIBUTING.md"
      - "docs/*"

jobs:
  build_cpu:
    runs-on: ubuntu-latest
    strategy:
      matrix:
<<<<<<< HEAD
        python-version: [3.8, 3.9, "3.10"]
=======
        python-version: [3.8, 3.9, "3.10", "3.11"]
>>>>>>> f6d9d728
        torch: [1.13.0, 2.1.0, 2.2.0, 2.3.0, 2.4.0]
    # https://github.com/marketplace/actions/setup-miniconda#use-a-default-shell
    defaults:
      run:
        shell: bash -l {0}
    steps:
      - name: Checkout repository
        uses: actions/checkout@v3
        # See: https://github.com/marketplace/actions/setup-miniconda
      - name: Setup miniconda
        uses: conda-incubator/setup-miniconda@v2
        with:
          auto-update-conda: true
          miniforge-variant: Mambaforge
          channels: "conda-forge, salilab, pytorch, pyg"
          python-version: ${{ matrix.python-version }}
          use-mamba: true
      - name: Install setuptools
        run: pip install setuptools==69.5.1
      - name: Install Boost 1.7.3 (for DSSP)
        run: conda install -c anaconda libboost=1.73.0
      - name: Install DSSP
        run: conda install dssp -c salilab
      - name: Install mmseqs
        run: mamba install -c conda-forge -c bioconda mmseqs2
      - name: Install PyTorch (1.13.0)
        if: matrix.torch == '1.13.0'
        run: pip install torch==${{matrix.torch}}+cpu --extra-index-url https://download.pytorch.org/whl/cpu
      - name: Install PyTorch (2.0+)
        if: matrix.torch != '1.13.0'
        run: pip install torch==${{matrix.torch}} -f https://download.pytorch.org/whl/cpu
      - name: Install PyG
        #run: mamba install -c pyg pyg
        run: pip install torch_geometric
      - name: Install torch-cluster
        #run: mamba install pytorch-cluster -c pyg
        run: pip install pyg_lib torch_scatter torch_sparse torch_cluster torch_spline_conv -f https://data.pyg.org/whl/torch-${{matrix.torch}}+cpu.html
      - name: Install BLAST
        run: sudo apt install ncbi-blast+
      - name: Install Graphein
        run: pip install -e .
      - name: Install Extras
        run: pip install -r .requirements/extras.in
      - name: Install Dev Dependencies
        run: pip install -r .requirements/dev.in
      - name: Install doc dependencies
        run: pip install -r .requirements/docs.in
      - name: Run unit tests and generate coverage report
        run: pytest .
      - name: Test notebook execution
        run: pytest --nbval-lax notebooks/ --current-env --ignore-glob="notebooks/dataloader_tutorial.ipynb" --ignore-glob="notebooks/datasets_and_dataloaders.ipynb" --ignore-glob="notebooks/foldcomp.ipynb" --ignore-glob="notebooks/grn_tutorial.ipynb"<|MERGE_RESOLUTION|>--- conflicted
+++ resolved
@@ -22,11 +22,7 @@
     runs-on: ubuntu-latest
     strategy:
       matrix:
-<<<<<<< HEAD
-        python-version: [3.8, 3.9, "3.10"]
-=======
         python-version: [3.8, 3.9, "3.10", "3.11"]
->>>>>>> f6d9d728
         torch: [1.13.0, 2.1.0, 2.2.0, 2.3.0, 2.4.0]
     # https://github.com/marketplace/actions/setup-miniconda#use-a-default-shell
     defaults:
