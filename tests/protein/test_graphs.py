--- conflicted
+++ resolved
@@ -332,9 +332,6 @@
         assert f"molecular_weight_{chain}" in G.graph
 
 
-<<<<<<< HEAD
-def test_insertion_and_alt_loc_handling():
-=======
 # Checks that the sequence is extracted correctly from PDB file
 def test_graph_sequence_feature():
     pdb_dir = Path(__file__).parent / "test_data"
@@ -360,8 +357,7 @@
         assert g_atom.graph[f"sequence_{c}"] == g_res.graph[f"sequence_{c}"]
 
 
-def test_insertion_handling():
->>>>>>> acaef3af
+def test_insertion_and_alt_loc_handling():
     configs = {
         "granularity": "CA",
         "keep_hets": [],
