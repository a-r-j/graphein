--- conflicted
+++ resolved
@@ -39,14 +39,11 @@
 )
 from graphein.protein.features.sequence.sequence import molecular_weight
 from graphein.protein.graphs import (
-<<<<<<< HEAD
     construct_graph,
     construct_graphs_mp,
-=======
     compute_chain_graph,
     compute_secondary_structure_graph,
     construct_graph,
->>>>>>> 087296d4
     read_pdb_to_dataframe,
 )
 
