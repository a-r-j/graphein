"""Tests for graphein.protein.graphs"""

from functools import partial
from pathlib import Path

import networkx as nx
<<<<<<< HEAD
import pandas as pd
=======
import numpy as np
>>>>>>> ea79ad1d
import pytest

from graphein.protein.config import DSSPConfig, ProteinGraphConfig
from graphein.protein.edges.distance import (
    add_aromatic_interactions,
    add_aromatic_sulphur_interactions,
    add_cation_pi_interactions,
    add_delaunay_triangulation,
    add_distance_threshold,
    add_disulfide_interactions,
    add_hydrogen_bond_interactions,
    add_hydrophobic_interactions,
    add_ionic_interactions,
    add_k_nn_edges,
    add_peptide_bonds,
)
from graphein.protein.features.nodes.aaindex import aaindex1
from graphein.protein.features.nodes.amino_acid import (
    expasy_protein_scale,
    meiler_embedding,
)
from graphein.protein.features.nodes.dssp import (
    asa,
    phi,
    psi,
    rsa,
    secondary_structure,
)
from graphein.protein.features.sequence.embeddings import (
    biovec_sequence_embedding,
    esm_residue_embedding,
    esm_sequence_embedding,
)
from graphein.protein.features.sequence.sequence import molecular_weight
from graphein.protein.graphs import (
    compute_chain_graph,
    compute_secondary_structure_graph,
    construct_graph,
    construct_graphs_mp,
    read_pdb_to_dataframe,
)
from graphein.protein.utils import is_tool

DATA_PATH = Path(__file__).resolve().parent / "test_data" / "4hhb.pdb"

DSSP_AVAILABLE = is_tool("mkdssp")


def generate_graph():
    """Generate PDB network.
    This is a helper function.
    """
    return construct_graph(pdb_path=str(DATA_PATH))


@pytest.fixture(scope="module")
def net():
    """Generate proteingraph from 2VUI.pdb."""
    return generate_graph()


@pytest.fixture()
def pdb_df():
    """Generate pdb_df from 2VIU.pdb."""
    return read_pdb_to_dataframe(DATA_PATH)


def test_nodes_are_strings(net):
    """
    Checks to make sure that the nodes are a string.
    For expediency, checks only 1/4 of the nodes.
    """
    for n in net.nodes():
        assert isinstance(n, str)


# Example-based Graph Construction test
def test_construct_graph():
    """Example-based test that graph construction works correctly.

    Uses 4hhb PDB file as an example test case.
    """
    file_path = Path(__file__).parent / "test_data" / "4hhb.pdb"
    G = construct_graph(pdb_path=str(file_path))
    assert isinstance(G, nx.Graph)
    assert len(G) == 574

    # Check number of peptide bonds
    peptide_bond_edges = [
        (u, v)
        for u, v, d in G.edges(data=True)
        if d["kind"] == {"peptide_bond"}
    ]
    assert len(peptide_bond_edges) == 570


@pytest.mark.skipif(not DSSP_AVAILABLE, reason="DSSP not installed.")
def test_construct_graph_with_dssp():
    """Makes sure protein graphs can be constructed with dssp

    Uses uses both a pdb code (6REW) and a local pdb file to do so.
    """
    dssp_config_functions = {
        "edge_construction_functions": [
            add_peptide_bonds,
            add_aromatic_interactions,
            add_hydrogen_bond_interactions,
            add_disulfide_interactions,
            add_ionic_interactions,
            add_aromatic_sulphur_interactions,
            add_cation_pi_interactions,
        ],
        "graph_metadata_functions": [asa, rsa],
        "node_metadata_functions": [
            meiler_embedding,
            partial(expasy_protein_scale, add_separate=True),
        ],
        "dssp_config": DSSPConfig(),
    }

    dssp_prot_config = ProteinGraphConfig(**dssp_config_functions)

    g_pdb = construct_graph(
        config=dssp_prot_config, pdb_code="6rew"
    )  # should download 6rew.pdb to pdb_dir

    assert g_pdb.graph["pdb_code"] == "6rew"
    assert g_pdb.graph["pdb_path"] is None
    assert g_pdb.graph["name"] == g_pdb.graph["pdb_code"]
    assert len(g_pdb.graph["dssp_df"]) == 1365

    file_path = str(
        Path(__file__).parent / "test_data" / "alphafold_structure.pdb"
    )
    g_local = construct_graph(config=dssp_prot_config, pdb_path=file_path)

    assert g_local.graph["pdb_code"] is None
    assert g_local.graph["pdb_path"] == file_path
    assert g_local.graph["name"] == "alphafold_structure"
    assert len(g_local.graph["dssp_df"]) == 382


def test_construct_graphs_mp():
    graph_list = [
        "2olg",
        "1bjq",
        "1omr",
        "1a4g",
        "2je9",
        "3vm5",
        "1el1",
        "3fzo",
        "1mn1",
        "1ff5",
        "1fic",
        "3a47",
        "1bir",
    ] * 5

    g = construct_graphs_mp(
        pdb_code_it=graph_list, config=ProteinGraphConfig(), return_dict=True
    )
    assert isinstance(g, dict)
    assert len(g.keys()) == len(graph_list) / 5
    for k, v in g.items():
        assert isinstance(v, (nx.Graph, None))
    g = construct_graphs_mp(
        pdb_code_it=graph_list, config=ProteinGraphConfig(), return_dict=False
    )
    assert isinstance(g, list)
    assert len(g) == len(graph_list)


def test_chain_selection():
    """Example-based test that chain selection works correctly.

    Uses 4hhb PDB file as an example test case.
    """
    file_path = Path(__file__).parent / "test_data" / "4hhb.pdb"
    G = construct_graph(pdb_path=str(file_path))

    # Check default construction contains all chains
    assert G.graph["chain_ids"] == ["A", "B", "C", "D"]
    # Check nodes contain residues from chains
    for n, d in G.nodes(data=True):
        assert d["chain_id"] in ["A", "B", "C", "D"]

    # Check graph contains only chain selection
    G = construct_graph(pdb_path=str(file_path), chain_selection="AD")
    assert G.graph["chain_ids"] == ["A", "D"]
    # Check nodes only contain residues from chain selection
    for n, d in G.nodes(data=True):
        assert d["chain_id"] in ["A", "D"]


# Edge construction tests
# Removed - testing with GetContacts as a dependency is not a priority right now
"""
def test_intramolecular_edges():
    Example-based test that intramolecular edge construction using GetContacts
    works correctly.

    Uses 4hhb PDB file as an example test case.

    file_path = Path(__file__).parent / "test_data/4hhb.pdb"

    edge_functions = {
        "edge_construction_functions": [
            hydrogen_bond,
            hydrophobic,
            peptide_bonds,
            pi_cation,
            pi_stacking,
            salt_bridge,
            t_stacking,
            van_der_waals,
        ]
    }
    config = ProteinGraphConfig(**edge_functions)
    G = construct_graph(pdb_path=str(file_path), config=config)
    # Todo complete
"""


def test_distance_edges():
    """Example-based test that distance-based edge construction works correctly

    Uses 4hhb PDB file as an example test case.
    """
    file_path = Path(__file__).parent / "test_data" / "4hhb.pdb"

    edge_functions = {
        "edge_construction_functions": [
            partial(add_k_nn_edges, k=5, long_interaction_threshold=10),
            add_hydrophobic_interactions,
            # Todo removed for now as ring centroids require precomputing
            add_aromatic_interactions,
            add_aromatic_sulphur_interactions,
            add_delaunay_triangulation,
            add_cation_pi_interactions,
            add_peptide_bonds,
            add_hydrogen_bond_interactions,
            add_disulfide_interactions,
            add_ionic_interactions,
            partial(
                add_distance_threshold,
                threshold=12,
                long_interaction_threshold=10,
            ),
        ]
    }
    config = ProteinGraphConfig(**edge_functions)
    G = construct_graph(pdb_path=str(file_path), config=config)
    assert G is not None


# Featurisation tests
@pytest.mark.skipif(not DSSP_AVAILABLE, reason="DSSP not installed.")
def test_node_features():
    # Todo this test requires attention
    # Tests node featurisers for a residue graph:
    # Amino acid features, ESM embedding, DSSP features, aaindex features

    file_path = Path(__file__).parent / "test_data" / "4hhb.pdb"

    config_params = {
        "node_metadata_functions": [
            expasy_protein_scale,  # Todo we need to refactor node data
            # assignment flow
            meiler_embedding,
        ],
        "graph_metadata_functions": [
            rsa,
            asa,
            phi,
            psi,
            secondary_structure,
            # partial(aaindex1, accession="FAUJ880111"),
        ],
        "dssp_config": DSSPConfig(),
    }
    config = ProteinGraphConfig(**config_params)
    G = construct_graph(pdb_path=str(file_path), config=config)

    # Check for existence of features
    for _, d in G.nodes(data=True):
        # Todo these functions return pd.Series, rather than adding to the node
        assert "meiler" in d.keys()
        assert "expasy" in d.keys()
        assert "rsa" in d.keys()
        assert "asa" in d.keys()
        assert "phi" in d.keys()
        assert "psi" in d.keys()
        assert "ss" in d.keys()
        continue


@pytest.mark.skip(reason="Pretrained model download is large.")
def test_sequence_features():
    # Tests sequence featurisers for a residue graph:
    # ESM and BioVec embeddings, propy and sequence descriptors
    file_path = Path(__file__).parent / "test_data" / "4hhb.pdb"

    sequence_feature_functions = {
        "graph_metadata_functions": [
            # esm_sequence_embedding,
            # esm_residue_embedding,
            biovec_sequence_embedding,
            molecular_weight,
        ]
    }
    config = ProteinGraphConfig(**sequence_feature_functions)
    G = construct_graph(pdb_path=str(file_path), config=config)

    # Check for existence on sequence-based features as node-level features
    # for n, d in G.nodes(data=True):
    # Todo this can probably be improved.
    # This only checks for the existence and shape of the esm_embedding for each
    # node
    # assert "esm_embedding" in d
    # assert len(d["esm_embedding"]) == 1280

    # Check for existence of sequence-based features as Graph-level features
    for chain in G.graph["chain_ids"]:
        assert f"sequence_{chain}" in G.graph
        # assert f"esm_embedding_{chain}" in G.graph
        assert f"biovec_embedding_{chain}" in G.graph
        assert f"molecular_weight_{chain}" in G.graph


# Checks that the sequence is extracted correctly from PDB file
def test_graph_sequence_feature():
    pdb_dir = Path(__file__).parent / "test_data"
    pdb = "4hhb"

    g_atom = construct_graph(
        pdb_code=pdb,
        config=ProteinGraphConfig(
            pdb_dir=pdb_dir,
            granularity="atom",  # atomistic
        ),
    )
    g_res = construct_graph(
        pdb_code=pdb,
        config=ProteinGraphConfig(
            pdb_dir=pdb_dir,
            granularity="CA",  # residue
        ),
    )

    for c in g_atom.graph["chain_ids"]:
        # assert sequences are equal
        assert g_atom.graph[f"sequence_{c}"] == g_res.graph[f"sequence_{c}"]


def test_insertion_and_alt_loc_handling():
    configs = {
        "granularity": "CA",
        "keep_hets": [],
        "insertions": False,
        "alt_locs": "max_occupancy",
        "verbose": False,
        "node_metadata_functions": [meiler_embedding, expasy_protein_scale],
        "edge_construction_functions": [
            add_peptide_bonds,
            add_hydrogen_bond_interactions,
            add_ionic_interactions,
            add_aromatic_sulphur_interactions,
            add_hydrophobic_interactions,
            add_cation_pi_interactions,
        ],
    }

    config = ProteinGraphConfig(**configs)

    # This is a nasty PDB with a lot of insertions and altlocs
    g = construct_graph(config=config, pdb_code="6OGE")

    assert len(g.graph["sequence_A"]) + len(g.graph["sequence_B"]) + len(
        g.graph["sequence_C"]
    ) + len(g.graph["sequence_D"]) + len(g.graph["sequence_E"]) == len(g)
    assert g.graph["coords"].shape[0] == len(g)


def test_alt_loc_exclusion():
    configs = {
        "granularity": "CA",
        "keep_hets": [],
        "insertions": True,
        "alt_locs": "max_occupancy",
        "verbose": False,
        "node_metadata_functions": [meiler_embedding, expasy_protein_scale],
        "edge_construction_functions": [
            add_peptide_bonds,
            add_hydrogen_bond_interactions,
            add_ionic_interactions,
            add_aromatic_sulphur_interactions,
            add_hydrophobic_interactions,
            add_cation_pi_interactions,
        ],
    }

    config = ProteinGraphConfig(**configs)

    # This is a PDB with three altlocs
    g = construct_graph(config=config, pdb_code="2VVI")

    # Test altlocs are dropped
    assert len(set(g.nodes())) == len(g.nodes())

    # Test the correct one is left
    for opt, expected_coords, node_id in (
        ("max_occupancy", [5.850, -9.326, -42.884], "A:CYS:195:A"),
        ("min_occupancy", [5.864, -9.355, -42.943], "A:CYS:195:B"),
        ("first", [5.850, -9.326, -42.884], "A:CYS:195:A"),
        ("last", [5.864, -9.355, -42.943], "A:CYS:195:B"),
    ):
        config.alt_locs = opt
        g = construct_graph(config=config, pdb_code="2VVI")
        assert np.array_equal(g.nodes[node_id]["coords"], expected_coords)


def test_alt_loc_inclusion():
    configs = {
        "granularity": "CA",
        "keep_hets": [],
        "insertions": False,
        "alt_locs": True,
        "verbose": False,
        "node_metadata_functions": [meiler_embedding, expasy_protein_scale],
        "edge_construction_functions": [
            add_peptide_bonds,
            add_hydrogen_bond_interactions,
            add_ionic_interactions,
            add_aromatic_sulphur_interactions,
            add_hydrophobic_interactions,
            add_cation_pi_interactions,
        ],
    }

    config = ProteinGraphConfig(**configs)

    # This is a PDB with an altloc leading to different residues
    g = construct_graph(config=config, pdb_code="1ALX")

    # Test both are present
    assert "A:TYR:11:A" in g.nodes() and "A:TRP:11:B" in g.nodes()

    # TODO Test on other PDBs where altlocs are of the same residues


def test_edges_do_not_add_nodes_for_chain_subset():
    new_funcs = {
        "edge_construction_functions": [
            add_peptide_bonds,
            add_hydrogen_bond_interactions,
            add_disulfide_interactions,
            add_ionic_interactions,
            add_aromatic_interactions,
            add_aromatic_sulphur_interactions,
            add_cation_pi_interactions,
        ],
    }
    config = ProteinGraphConfig(**new_funcs)
    g = construct_graph(config=config, pdb_code="2vvi", chain_selection="A")
    assert len(g) == 217
    g = construct_graph(config=config, pdb_code="2vvi", chain_selection="B")
    assert len(g) == 219
    g = construct_graph(config=config, pdb_code="2vvi", chain_selection="C")
    assert len(g) == 222
    g = construct_graph(config=config, pdb_code="2vvi", chain_selection="D")
    assert len(g) == 219


@pytest.mark.skipif(not DSSP_AVAILABLE, reason="DSSP not installed.")
def test_secondary_structure_graphs():
    file_path = Path(__file__).parent / "test_data" / "4hhb.pdb"
    config = ProteinGraphConfig(
        edge_construction_functions=[
            add_hydrophobic_interactions,
            add_aromatic_interactions,
            add_disulfide_interactions,
            add_peptide_bonds,
            add_hydrogen_bond_interactions,
        ],
        graph_metadata_functions=[secondary_structure],
        dssp_config=DSSPConfig(),
    )
    g = construct_graph(pdb_path=str(file_path), config=config)

    h = compute_secondary_structure_graph(g, remove_non_ss=False)
    # Check number of residues preserved
    res_counts = sum(d["residue_counts"] for _, d in h.nodes(data=True))
    assert res_counts == len(
        g
    ), "Residue counts in SS graph should match number of residues in original \
        graph"
    assert nx.is_connected(
        h
    ), "SS graph should be connected in this configuration"

    h = compute_secondary_structure_graph(
        g,
        remove_non_ss=False,
        remove_self_loops=False,
        return_weighted_graph=False,
    )
    assert len(g.edges) == len(
        h.edges
    ), "Multigraph should have same number of edges."


@pytest.mark.skipif(not DSSP_AVAILABLE, reason="DSSP not installed.")
def test_chain_graph():
    file_path = Path(__file__).parent / "test_data" / "4hhb.pdb"
    config = ProteinGraphConfig(
        edge_construction_functions=[
            add_hydrophobic_interactions,
            add_aromatic_interactions,
            add_disulfide_interactions,
            add_peptide_bonds,
            add_hydrogen_bond_interactions,
        ],
        graph_metadata_functions=[secondary_structure],
        dssp_config=DSSPConfig(),
    )
    g = construct_graph(pdb_path=str(file_path), config=config)
    h = compute_chain_graph(g)
    assert len(h.edges) == len(g.edges), "Number of edges do not match"

    h = compute_chain_graph(g, return_weighted_graph=True)
    node_sum = sum(d["num_residues"] for _, d in h.nodes(data=True))
    assert node_sum == len(g), "Number of residues do not match"


def test_df_processing():
    def return_even_df(df: pd.DataFrame) -> pd.DataFrame:
        return df.loc[df["residue_number"] % 2 == 0]

    def remove_hetatms(df: pd.DataFrame) -> pd.DataFrame:
        return df.loc[df["record_name"] == "ATOM"]

    params_to_change = {
        "protein_df_processing_functions": [return_even_df, remove_hetatms]
    }

    config = ProteinGraphConfig(**params_to_change)
    config.dict()

    g1 = construct_graph(config=config, pdb_code="3eiy")
    g2 = construct_graph(pdb_code="3eiy")

    for n, d in g1.nodes(data=True):
        assert (
            n.split(":")[-1] % 2 == 0
        ), "Only even residues should be present"

    assert len(g1) != len(g2), "Graphs should not be equal"<|MERGE_RESOLUTION|>--- conflicted
+++ resolved
@@ -4,11 +4,8 @@
 from pathlib import Path
 
 import networkx as nx
-<<<<<<< HEAD
 import pandas as pd
-=======
 import numpy as np
->>>>>>> ea79ad1d
 import pytest
 
 from graphein.protein.config import DSSPConfig, ProteinGraphConfig
