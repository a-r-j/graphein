--- conflicted
+++ resolved
@@ -9,24 +9,16 @@
 # Project Website: https://github.com/a-r-j/graphein
 # Code Repository: https://github.com/a-r-j/graphein
 from pathlib import Path
-import copy
 
 import networkx as nx
 import pandas as pd
 import pytest
-
-import networkx as nx
-import pandas as pd
 
 import graphein.protein as gp
 from graphein.protein.config import ProteinGraphConfig
 from graphein.protein.edges.distance import (
     INFINITE_DIST,
-<<<<<<< HEAD
-    filter_distmat,
-=======
     add_k_nn_edges,
->>>>>>> 5118331c
     add_salt_bridges,
     add_sequence_distance_edges,
     add_vdw_clashes,
@@ -35,7 +27,6 @@
     get_edges_by_bond_type,
     get_ring_atoms,
     get_ring_centroids,
-    add_k_nn_edges
 )
 from graphein.protein.graphs import construct_graph, read_pdb_to_dataframe
 from graphein.protein.resi_atoms import (
@@ -330,31 +321,6 @@
 
 
 def test_filter_distmat():
-<<<<<<< HEAD
-    pdb_df = pd.DataFrame({
-        'node_id': ['A:HIS:1', 'A:TYR:2', 'B:ALA:3'],
-        'chain_id': ['A', 'A', 'B']
-    })
-
-    distmat = pd.DataFrame([
-        [0., 1., 2.],
-        [1., 0., 2.],
-        [2., 2., 0.]
-    ])
-
-    exclude_edges_vals = [['intra'], ['inter']]
-    expected_distmats = [
-        pd.DataFrame([
-            [0., INFINITE_DIST, 2.],
-            [INFINITE_DIST, 0., 2.],
-            [2., 2., 0.]
-        ]),
-        pd.DataFrame([
-            [0., 1., INFINITE_DIST],
-            [1., 0., INFINITE_DIST],
-            [INFINITE_DIST, INFINITE_DIST, 0.]
-        ])
-=======
     pdb_df = pd.DataFrame(
         {
             "node_id": ["A:HIS:1", "A:TYR:2", "B:ALA:3"],
@@ -380,7 +346,6 @@
                 [INFINITE_DIST, INFINITE_DIST, 0.0],
             ]
         ),
->>>>>>> 5118331c
     ]
 
     for vals, distmat_expected in zip(exclude_edges_vals, expected_distmats):
@@ -389,18 +354,6 @@
 
 
 def test_add_k_nn_edges():
-<<<<<<< HEAD
-    pdb_df = pd.DataFrame({
-        'residue_number': [1, 2, 3, 4],
-        'node_id': ['A:HIS:1', 'A:TYR:2', 'B:ALA:3', 'B:ALA:4'],
-        'chain_id': ['A', 'A', 'B', 'B'],
-        'x_coord': [1., 2., 4., 8.],
-        'y_coord': [0., 0., 0., 0.],
-        'z_coord': [0., 0., 0., 0.]
-    })
-    g_empty = nx.empty_graph(pdb_df['node_id'])
-    g_empty.graph['pdb_df'] = pdb_df
-=======
     pdb_df = pd.DataFrame(
         {
             "residue_number": [1, 2, 3, 4],
@@ -413,71 +366,18 @@
     )
     g_empty = nx.empty_graph(pdb_df["node_id"])
     g_empty.graph["pdb_df"] = pdb_df
->>>>>>> 5118331c
     args_edges_pairs = [
         (
             dict(k=1),
             [
-<<<<<<< HEAD
-                ('A:HIS:1', 'A:TYR:2'),
-                ('A:TYR:2', 'B:ALA:3'),
-                ('B:ALA:3', 'B:ALA:4')
-            ]
-=======
                 ("A:HIS:1", "A:TYR:2"),
                 ("A:TYR:2", "B:ALA:3"),
                 ("B:ALA:3", "B:ALA:4"),
             ],
->>>>>>> 5118331c
         ),
         (
             dict(k=2),
             [
-<<<<<<< HEAD
-                ('A:HIS:1', 'A:TYR:2'),
-                ('A:HIS:1', 'B:ALA:3'),
-                ('A:TYR:2', 'B:ALA:3'),
-                ('A:TYR:2', 'B:ALA:4'),
-                ('B:ALA:3', 'B:ALA:4')
-            ]
-        ),
-        (
-            dict(k=1, exclude_edges=['intra']),
-            [
-                ('A:HIS:1', 'B:ALA:3'),
-                ('A:TYR:2', 'B:ALA:3'),
-                ('A:TYR:2', 'B:ALA:4')
-            ]
-        ),
-        (
-            dict(k=1, exclude_edges=['inter']),
-            [
-                ('A:HIS:1', 'A:TYR:2'),
-                ('B:ALA:3', 'B:ALA:4'),
-            ]
-        ),
-        (
-            dict(k=2, exclude_edges=['intra'], exclude_self_loops=False),
-            [
-                ('A:HIS:1', 'B:ALA:3'),
-                ('A:TYR:2', 'B:ALA:3'),
-                ('A:TYR:2', 'B:ALA:4'),
-                ('A:HIS:1', 'A:HIS:1'),
-                ('A:TYR:2', 'A:TYR:2'),
-                ('B:ALA:3', 'B:ALA:3'),
-                ('B:ALA:4', 'B:ALA:4')
-            ]
-        ),
-        (
-            dict(k=1, exclude_edges=['intra'], exclude_self_loops=False),
-            [
-                ('A:HIS:1', 'A:HIS:1'),
-                ('A:TYR:2', 'A:TYR:2'),
-                ('B:ALA:3', 'B:ALA:3'),
-                ('B:ALA:4', 'B:ALA:4')
-            ]
-        )
-=======
                 ("A:HIS:1", "A:TYR:2"),
                 ("A:HIS:1", "B:ALA:3"),
                 ("A:TYR:2", "B:ALA:3"),
@@ -521,7 +421,6 @@
                 ("B:ALA:4", "B:ALA:4"),
             ],
         ),
->>>>>>> 5118331c
     ]
 
     for args, edges_expected in args_edges_pairs:
