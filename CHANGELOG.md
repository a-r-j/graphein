### 1.4.0 - UNRELEASED
<<<<<<< HEAD
=======

* [Patch] - #158 changes the eigenvector computation method from `nx.eigenvector_centrality` to `nx.eigenvector_centrality_numpy`.

### 1.3.1 - UNRELEASED

>>>>>>> 3ceb9c8e
* [Feature] - #154 adds a way of checking that DSSP is executable before trying to use it. #154
* [Feature] - #157 adds support for small molecule graphs using RDKit. Resolves #155.

#### Breaking Changes

* #157 refactors config matching operators from `graphein.protein.config` to `graphein.utils.config`
* #157 refactors config parsing operators from `graphein.utils.config` to `graphein.utils.config_parser`

### 1.3.0 - 5/4/22

* [Feature] - #141 adds edge construction based on sequence distance.
* [Feature] - #143 adds equality and isomorphism testing functions between graphs, nodes and edges ([#142](https://github.com/a-r-j/graphein/issues/142))
* [Feature] - #144 adds support for chain-level and secondary structure-level graphs with associated visualisation tools and tutorial. Resolves [#128](https://github.com/a-r-j/graphein/issues/128)
* [Feature] - #144 adds support for chord diagram visualisations.
* [Feature] - #144 adds support for automagically downloading new PDB files for obsolete structures.
* [Feature] - #150 adds support for hydrogen bond donor and acceptor counts node features. #145
* [Misc] - #144 makes visualisation functions accessible in the `graphein.protein` namespace. #138
* [Bugfix] - #147 fixes error in `add_distance_threshold` introduced in v1.2.1 that would prevent the edges being added to the graph. [#146](https://github.com/a-r-j/graphein/issues/146)
* [Bugfix] - #149 fixes a bug in `add_beta_carbon_vector` that would cause coordinates to be extracted for multiple positions if the residue has an altloc. Resolves [#148](https://github.com/a-r-j/graphein/issues/148)

### 1.2.1 - 16/3/22

* [Feature] - #124 adds support for vector features associated protein protein geometry. #120 #122
* [Feature] - #124 adds visualisation of vector features in 3D graph plots.
* [Feature] - #121 adds functions for saving graph data to PDB files.
* [Bugfix] - #136 changes generator comprehension when updating coordinates in subgraphs to list comprehension to allow pickling
* [Bugfix] - #136 fixes bug in edge construction functions using chain selections where nodes from unselected chains would be added to the graph.

#### Breaking Changes

* #124 refactors `graphein.protein.graphs.compute_rgroup_dataframe` and moves it to `graphein.protein.utils`. All internal references have been moved accordingly.

### 1.2.0 - 4/3/2022

* [Feature] - #104 adds support for asteroid plots and distance matrix visualisation.
* [Feature] - #104 adds support for protein graph analytics (`graphein.protein.analysis`)
* [Feature] - #110 adds support for secondary structure & surface-based subgraphs
* [Feature] - #113 adds CLI support(!)
* [Feature] - #116 adds support for onehot-encoded amino acid features as node attributes.
* [Feature] - #119 Adds plotly-based visualisation for PPI Graphs
* [Bugfix] - #110 fixes minor bug in `asa` where it would fail if added as a first/only dssp feature.
* [Bugfix] - #110 Adds install for DSSP in Dockerfile
* [Bugfix] - #110 Adds conda install & DSSP to tests
* [Bugfix] - #119 Delaunay Triangulation computed over all atoms by default. Adds an option to restrict it to certain atom types.
* [Bugfix] - #119 Minor fixes to stability of RNA Graph Plotting
* [Bugfix] - #119 add tolerance parameter to add_atomic_edges
* [Documentation] - #104 Adds notebooks for visualisation, RNA SS Graphs, protein graph analytics
* [Documentation] - #119 Overhaul of docs & tutorial notebooks. Adds interactive plots to docs, improves docstrings, doc formatting, doc requirements.

#### Breaking Changes

* #119 - Refactor RNA Graph constants from graphein.rna.graphs to graphein.rna.constants. Only problematic if constants were accessed directly. All internal references have been moved accordingly.

### 1.1.1 - 19/02/2022

* [Bugfix] - #107 improves robustness of removing insertions and hetatms, resolves #98
* [Packaging] - #108 fixes version mismatches in pytorch_geometric in docker install

### 1.1.0 - 19/02/2022

* [Packaging] - #100 adds docker support.
* [Feature] - #96 Adds support for extracting subgraphs
* [Packaging] - #101 adds support for devcontainers for remote development.
* [Bugfixes] - #95 adds improved robustness for edge construction functions in certain edge cases. Insertions in the PDB were occasionally not picked up due to a brittle implementations. Resolves #74 and #98

### 1.0.11 - 01/02/2022

* [Improvement] - #79 Replaces `Literal` references with `typing_extensions.Literal` for Python 3.7 support.

#### 1.0.10 - 23/12/2021

* [Bug] Adds a fix for #74. Adding a disulfide bond to a protein with no disulphide bonds would fail. This was fixed by adding a check for the presence of a minimum of two CYS residues.<|MERGE_RESOLUTION|>--- conflicted
+++ resolved
@@ -1,12 +1,6 @@
 ### 1.4.0 - UNRELEASED
-<<<<<<< HEAD
-=======
 
 * [Patch] - #158 changes the eigenvector computation method from `nx.eigenvector_centrality` to `nx.eigenvector_centrality_numpy`.
-
-### 1.3.1 - UNRELEASED
-
->>>>>>> 3ceb9c8e
 * [Feature] - #154 adds a way of checking that DSSP is executable before trying to use it. #154
 * [Feature] - #157 adds support for small molecule graphs using RDKit. Resolves #155.
 
