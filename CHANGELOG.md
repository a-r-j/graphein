--- conflicted
+++ resolved
@@ -3,11 +3,8 @@
 * [Feature] - #104 adds support for asteroid plots and distance matrix visualisation.
 * [Feature] - #104 adds support for protein graph analytics (`graphein.protein.analysis`)
 * [Feature] - #110 adds support for secondary structure & surface-based subgraphs
-<<<<<<< HEAD
 * [Feature] - #113 adds CLI support(!)
-=======
 * [Feature] - #116 adds support for onehot-encoded amino acid features as node attributes.
->>>>>>> 0b6f2441
 * [Bugfix] - #110 fixes minor bug in `asa` where it would fail if added as a first/only dssp feature.
 * [Bugfix] - #110 Adds install for DSSP in Dockerfile
 * [Bugfix] - #110 Adds conda install & DSSP to tests
