### 1.6.1 - UNRELEASED

#### New Features
<<<<<<< HEAD
* [PDBManager] - [#272](https://github.com/a-r-j/graphein/pull/221) Adds a utility for creating custom dataset splits from the PDB.
=======
* [FoldComp Dataset] - [#284](https://github.com/a-r-j/graphein/pull/284) - Create ML datasets from FoldComp databases.
>>>>>>> bf53b26c


### 1.6.0dev - UNRELEASED

#### New Features
* [Metrics] - [#245](https://github.com/a-r-j/graphein/pull/221) Adds a selection of structural metrics relevant to protein structures.
* [Tensor Operations] - [#244](https://github.com/a-r-j/graphein/pull/244) Adds suite of utilities for working directly with tensor-based representations of proteins (graphein.protein.tensor).
* [Tensor Operations] - [#244](https://github.com/a-r-j/graphein/pull/244) Adds suite of utilities for working with ESMfold (graphein.protein.folding_utils).



#### Improvements
* [Feature] = [#277](https://github.com/a-r-j/graphein/pull/227) Adds support for pathlib paths for protein graph creation. [#269](https://github.com/a-r-j/graphein/issues/269)
* [Logging] - [#221](https://github.com/a-r-j/graphein/pull/221) Adds global control of logging with `graphein.verbose(enabled=False)`.
* [Logging] - [#242](https://github.com/a-r-j/graphein/pull/242) Adds control of protein graph construction logging. Resolves [#238](https://github.com/a-r-j/graphein/issues/238)

#### Protein
* [Bugfix] - [#222]https://github.com/a-r-j/graphein/pull/222) Fixes entrypoint for user-defined `df_processing_funcs` ([#216](https://github.com/a-r-j/graphein/issues/216))
* [Feature] = [#263](https://github.com/a-r-j/graphein/pull/263) Adds control of Alt Loc selection strategy. N.b. Default `ProteinGraphConfig` changed to include insertions by default (`insertions=True`) and `alt_locs="max_occupancy"`.
* [Feature] - [#264](https://github.com/a-r-j/graphein/pull/264) Adds entrypoint to `graphein.protein.graphs.construct_graph` for passing in a BioPandas dataframe directly.
* [Feature] - [#229](https://github.com/a-r-j/graphein/pull/220) Adds support for filtering KNN edges based on self-loops and chain membership. Contribution by @anton-bushuiev.
* [Feature] - [#234](https://github.com/a-r-j/graphein/pull/234) Adds support for aggregating node features over residues (`graphein.protein.features.sequence.utils.aggregate_feature_over_residues`).
* [Bugfix] - [#234](https://github.com/a-r-j/graphein/pull/234) fixes use of nullcontext in silent graph construction.
* [Bugfix] - [#234](https://github.com/a-r-j/graphein/pull/234) Fixes division by zero errors for edge colouring in visualisation.
* [Bugfix] - [#254](https://github.com/a-r-j/graphein/pull/254) Fix peptide bond addition for all atom graphs.
* [Bugfix] - [#223](https://github.com/a-r-j/graphein/pull/220) Fix handling of insertions in protein graphs. Insertions are now given IDs like: `A:SER:12:A`. Contribution by @manonreau.
* [Bugfix] - [#226](https://github.com/a-r-j/graphein/pull/226) Catches failed AF2 structure downloads [#225](https://github.com/a-r-j/graphein/issues/225)

* [Bugfix] - [#229](https://github.com/a-r-j/graphein/pull/220) Fixes bug in KNN edge computation. Contribution by @anton-bushuiev.
* [Bugfix] - [#220](https://github.com/a-r-j/graphein/pull/220) Fixes edge metadata conversion to PyG. Contribution by @manonreau.
* [Bugfix] - [#220](https://github.com/a-r-j/graphein/pull/220) Fixes centroid atom grouping & avoids unnecessary edge computation where none are found. Contribution by @manonreau.

* [Bugfix] - [#268](https://github.com/a-r-j/graphein/pull/268) Fixes 'sequence' metadata feature for atomistic graphs, removing duplicate residues.  Contribution by @kamurani.


#### ML
* [Bugfix] - [#234](https://github.com/a-r-j/graphein/pull/234) - Fixes bugs and improves `conversion.convert_nx_to_pyg` and `visualisation.plot_pyg_data`. Removes distance matrix (`dist_mat`) from defualt set of features converted to tensor.

#### Utils
* [Improvement] - [#234](https://github.com/a-r-j/graphein/pull/234) - Adds `parse_aggregation_type` to retrieve aggregation functions.

#### RNA
* [Bugfix] - [#281](https://github.com/a-r-j/graphein/pull/234) - Bugfix for nx->PyG conversion for graphs containing edges without "kind" attributes. Contribution by @rg314.

#### Constants
* [Improvement] - [#234](https://github.com/a-r-j/graphein/pull/234) - Adds 1 to 3 mappings to `graphein.protein.resi_atoms`.


#### Documentation
* [Tensor Module] - [#244](https://github.com/a-r-j/graphein/pull/244) Documents new graphein.protein.tensor module.
* [CI] - [#244](https://github.com/a-r-j/graphein/pull/244) Updates to intersphinx maps


#### Package
* [CI] - [#244](https://github.com/a-r-j/graphein/pull/244) CI now runs for python 3.8, 3.9 and torch 1.12.0 and 1.13.0
* [CI] - [#244](https://github.com/a-r-j/graphein/pull/244) Separate builds for core library and library with DL dependencies.
* [Licence] - [#244](https://github.com/a-r-j/graphein/pull/244) Bump to 2023


### 1.5.2 - 19/9/2022

#### Protein

* [Bugfix] - [#206](https://github.com/a-r-j/graphein/pull/206) Fixes `KeyError` when using `graphein.protein.edges.distance.node_coords`
* [Bugfix] - Includes missing data files in `MANIFEST.in` #205

#### GRN

* [Bugfix] - [#208](https://github.com/a-r-j/graphein/pull/208) - Resolves SSL issues with RegNetwork.

#### ML

* [Feature] - [#208](https://github.com/a-r-j/graphein/pull/208) support for loading local pdb files by ``ProteinGraphDataset`` and ``InMemoryProteinGraphDataset``.

>by adding a params:`pdb_paths` and set the `self.raw_dir` to the root path(`self.pdb_path`) of pdb_paths list (the root path should be only one, pdb files should be under the same folder).
>
> it allows loading pdb files from the `self.pdb_path` instead of loading from `self.raw`.
> If you wish to download from af2 or pdb, just set `pdb_paths` to `None` and it goes back to the former version.

#### CI

* [Bugfix] - [#208](https://github.com/a-r-j/graphein/pull/208) explicitly installs `jupyter_contrib_nbextensions` in Docker.

### 1.5.1

#### Protein

* [Feature] - [#186](https://github.com/a-r-j/graphein/pull/186) adds support for scaling node sizes in plots by a computed feature. Contribution by @cimranm
* [Feature] - [#189](https://github.com/a-r-j/graphein/pull/189/) adds support for parallelised download from the PDB.
* [Feature] - [#189](https://github.com/a-r-j/graphein/pull/189/) adds support for: van der waals interactions, vdw clashes, pi-stacking interactions, t_stacking interactions, backbone carbonyl-carbonyl interactions, salt bridges
* [Feature] - [#189](https://github.com/a-r-j/graphein/pull/189/) adds a `residue_id` column to PDB dfs to enable easier accounting in atom graphs.
* [Feature] - [#189](https://github.com/a-r-j/graphein/pull/189/) refactors torch geometric datasets to use parallelised download for faster dataset preparation.

#### Bugfixes

* [Patch] - [#187](https://github.com/a-r-j/graphein/pull/187) updates sequence retrieval due to UniProt API changes.
* [Patch] - [#189](https://github.com/a-r-j/graphein/pull/189) fixes bug where chains and PDB identifiers were not properly aligned in `ml.ProteinGraphDataset`.
* [Patch] - [#201](https://github.com/a-r-j/graphein/pull/201) Adds missing `MSE` to `graphein.protein.resi_atoms.RESI_NAMES`, `graphein.protein.resi_atoms.RESI_THREE_TO_1`. [#200](https://github.com/a-r-j/graphein/issues/200)
* [Patch] - [#201](https://github.com/a-r-j/graphein/pull/201) Fixes bug where check for same-chain always evaluates as False. [#199](https://github.com/a-r-j/graphein/issues/199)
* [Patch] - [#201](https://github.com/a-r-j/graphein/pull/201) Fixes bug where deprotonation would only remove hydrogens based on `atom_name` rather than `element_symbol`. [#198](https://github.com/a-r-j/graphein/issues/198)
* [Patch] - [#201](https://github.com/a-r-j/graphein/pull/201) Fixes bug in ProteinGraphDataset input validation.

#### Breaking Changes

* [#189](https://github.com/a-r-j/graphein/pull/189/) refactors PDB download util. Now returns path to download file, does not accept a config object but instead receives the output directory path directly.

### 1.5.0

#### Protein

* [Feature] - #165 adds support for direct AF2 graph construction.
* [Feature] - #165 adds support for selecting model indices from PDB files.
* [Feature] - #165 adds support for extracting interface subgraphs from complexes.
* [Feature] - #165 adds support for computing the radius of gyration of a structure.
* [Feature] - #165 adds support for adding distances to protein edges.
* [Feature] - #165 adds support for fully connected edges in protein graphs.
* [Feature] - #165 adds support for distance window-based edges for protein graphs.
* [Feature] - #165 adds support for transformer-like positional encoding of protein sequences.
* [Feature] - #165 adds support for plddt-like colouring of AF2 graphs
* [Feature] - #165 adds support for plotting PyG Data object (e.g. for logging to WandB).
* [Feature] - [#170](https://github.com/a-r-j/graphein/pull/170) Adds support for viewing edges in `graphein.protein.visualisation.asteroid_plot`. Contribution by @avivko.
* [Patch] - [#178](https://github.com/a-r-j/graphein/pull/178) Fixes [#171](https://github.com/a-r-j/graphein/pull/171) and optimizes `graphein.protein.features.nodes.dssp`. Contribution by @avivko.
* [Patch] - [#174](https://github.com/a-r-j/graphein/pull/174) prevents insertions always being removed. Resolves [#173](https://github.com/a-r-j/graphein/issues/173). Contribution by @OliverT1.
* [Patch] - #165 Refactors HETATM selections.

#### Molecules

* [Feature] - #165 adds additional graph-level molecule features.
* [Feature] - #165 adds support for generating conformers (and 3D graphs) from SMILES inputs
* [Feature] - #163 Adds support for molecule graph generation from an RDKit.Chem.Mol input.
* [Feature] - #163 Adds support for multiprocess molecule graph construction.

#### RNA

* [Feature] - #165 adds support for 3D RNA graph construction.
* [Feature] - #165 adds support for generating RNA SS from sequence using the Nussinov Algorithm.

#### Changes

* [Patch] - #163 uses tqdm.contrib.process_map insteap of multiprocessing.Pool.map to provide progress bars in multiprocessing.
* [Fix] - #165 makes returned subgraphs editable objects rather than views
* [Fix] - #165 fixes global logging set to "debug".
* [Fix] - #165 uses rich progress for protein graph construction.
* [Fix] - #165 sets saner default for node size in 3d plotly plots
* [Dependency] - #165 Changes CLI to use rich-click instead of click for prettier formatting.
* [Package] - #165 Adds support for logging with loguru and rich
* [Package] - Pin BioPandas version to 0.4.1 to support additional parsing features.

#### Breaking Changes

* #165 adds RNA SS edges into graphein.protein.edges.base_pairing
* #163 changes separate filetype input paths to `graphein.molecule.graphs.construct_graph`. Interface is simplified to simply `path="some/path.extension"` instead of separate inputs like `mol2_path=...` and `sdf_path=...`.

### 1.4.0 - UNRELEASED

* [Patch] - #158 changes the eigenvector computation method from `nx.eigenvector_centrality` to `nx.eigenvector_centrality_numpy`.
* [Feature] - #154 adds a way of checking that DSSP is executable before trying to use it. #154
* [Feature] - #157 adds support for small molecule graphs using RDKit. Resolves #155.
* [Feature] - #159 adds support for conversion to Jraph graphs for JAX users.

#### Breaking Changes

* #157 refactors config matching operators from `graphein.protein.config` to `graphein.utils.config`
* #157 refactors config parsing operators from `graphein.utils.config` to `graphein.utils.config_parser`

### 1.3.0 - 5/4/22

* [Feature] - #141 adds edge construction based on sequence distance.
* [Feature] - #143 adds equality and isomorphism testing functions between graphs, nodes and edges ([#142](https://github.com/a-r-j/graphein/issues/142))
* [Feature] - #144 adds support for chain-level and secondary structure-level graphs with associated visualisation tools and tutorial. Resolves [#128](https://github.com/a-r-j/graphein/issues/128)
* [Feature] - #144 adds support for chord diagram visualisations.
* [Feature] - #144 adds support for automagically downloading new PDB files for obsolete structures.
* [Feature] - #150 adds support for hydrogen bond donor and acceptor counts node features. #145
* [Misc] - #144 makes visualisation functions accessible in the `graphein.protein` namespace. #138
* [Bugfix] - #147 fixes error in `add_distance_threshold` introduced in v1.2.1 that would prevent the edges being added to the graph. [#146](https://github.com/a-r-j/graphein/issues/146)
* [Bugfix] - #149 fixes a bug in `add_beta_carbon_vector` that would cause coordinates to be extracted for multiple positions if the residue has an altloc. Resolves [#148](https://github.com/a-r-j/graphein/issues/148)

### 1.2.1 - 16/3/22

* [Feature] - #124 adds support for vector features associated protein protein geometry. #120 #122
* [Feature] - #124 adds visualisation of vector features in 3D graph plots.
* [Feature] - #121 adds functions for saving graph data to PDB files.
* [Bugfix] - #136 changes generator comprehension when updating coordinates in subgraphs to list comprehension to allow pickling
* [Bugfix] - #136 fixes bug in edge construction functions using chain selections where nodes from unselected chains would be added to the graph.

#### Breaking Changes

* #124 refactors `graphein.protein.graphs.compute_rgroup_dataframe` and moves it to `graphein.protein.utils`. All internal references have been moved accordingly.

### 1.2.0 - 4/3/2022

* [Feature] - #104 adds support for asteroid plots and distance matrix visualisation.
* [Feature] - #104 adds support for protein graph analytics (`graphein.protein.analysis`)
* [Feature] - #110 adds support for secondary structure & surface-based subgraphs
* [Feature] - #113 adds CLI support(!)
* [Feature] - #116 adds support for onehot-encoded amino acid features as node attributes.
* [Feature] - #119 Adds plotly-based visualisation for PPI Graphs
* [Bugfix] - #110 fixes minor bug in `asa` where it would fail if added as a first/only dssp feature.
* [Bugfix] - #110 Adds install for DSSP in Dockerfile
* [Bugfix] - #110 Adds conda install & DSSP to tests
* [Bugfix] - #119 Delaunay Triangulation computed over all atoms by default. Adds an option to restrict it to certain atom types.
* [Bugfix] - #119 Minor fixes to stability of RNA Graph Plotting
* [Bugfix] - #119 add tolerance parameter to add_atomic_edges
* [Documentation] - #104 Adds notebooks for visualisation, RNA SS Graphs, protein graph analytics
* [Documentation] - #119 Overhaul of docs & tutorial notebooks. Adds interactive plots to docs, improves docstrings, doc formatting, doc requirements.

#### Breaking Changes

* #119 - Refactor RNA Graph constants from graphein.rna.graphs to graphein.rna.constants. Only problematic if constants were accessed directly. All internal references have been moved accordingly.

### 1.1.1 - 19/02/2022

* [Bugfix] - #107 improves robustness of removing insertions and hetatms, resolves #98
* [Packaging] - #108 fixes version mismatches in pytorch_geometric in docker install

### 1.1.0 - 19/02/2022

* [Packaging] - #100 adds docker support.
* [Feature] - #96 Adds support for extracting subgraphs
* [Packaging] - #101 adds support for devcontainers for remote development.
* [Bugfixes] - #95 adds improved robustness for edge construction functions in certain edge cases. Insertions in the PDB were occasionally not picked up due to a brittle implementations. Resolves #74 and #98

### 1.0.11 - 01/02/2022

* [Improvement] - #79 Replaces `Literal` references with `typing_extensions.Literal` for Python 3.7 support.

#### 1.0.10 - 23/12/2021

* [Bug] Adds a fix for #74. Adding a disulfide bond to a protein with no disulphide bonds would fail. This was fixed by adding a check for the presence of a minimum of two CYS residues.<|MERGE_RESOLUTION|>--- conflicted
+++ resolved
@@ -1,14 +1,11 @@
 ### 1.6.1 - UNRELEASED
 
 #### New Features
-<<<<<<< HEAD
 * [PDBManager] - [#272](https://github.com/a-r-j/graphein/pull/221) Adds a utility for creating custom dataset splits from the PDB.
-=======
 * [FoldComp Dataset] - [#284](https://github.com/a-r-j/graphein/pull/284) - Create ML datasets from FoldComp databases.
->>>>>>> bf53b26c
-
-
-### 1.6.0dev - UNRELEASED
+
+
+### 1.6.0 - 18/03/2023
 
 #### New Features
 * [Metrics] - [#245](https://github.com/a-r-j/graphein/pull/221) Adds a selection of structural metrics relevant to protein structures.
