--- conflicted
+++ resolved
@@ -1,11 +1,7 @@
-<<<<<<< HEAD
 # 1.2.2 - Unreleased
 * [Feature] - #141 adds edge construction based on sequence distance.
 * [Feature] - #143 adds equality and isomorphism testing functions between graphs, nodes and edges ([#142](https://github.com/a-r-j/graphein/issues/142))
-=======
-### 1.2.2 - Unreleased
-* [Feature] - #141 adds edge construction based on sequence distance.
->>>>>>> 6ffe67a2
+
 
 ### 1.2.1 - 16/3/21
 
