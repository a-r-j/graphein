### 1.1.1 - 19/02/2022

<<<<<<< HEAD
=======
* [Bugfix] - #107 improves robustness of removing insertions and hetatms, resolves #98
* [Packaging] - #108 fixes version mismatches in pytorch_geometric in docker install

### 1.1.0 - 19/02/2022

>>>>>>> 3de81c71
* [Feature] - #104 adds support for asteroid plots.
* [Packaging] - #100 adds docker support.
* [Feature] - #96 Adds support for extracting subgraphs
* [Packaging] - #101 adds support for devcontainers for remote development.
* [Bugfixes] - #95 adds improved robustness for edge construction functions in certain edge cases. Insertions in the PDB were occasionally not picked up due to a brittle implementations. Resolves #74 and #98

### 1.0.11 - 01/02/2022

* [Improvement] - #79 Replaces `Literal` references with `typing_extensions.Literal` for Python 3.7 support.

#### 1.0.10 - 23/12/2021

* [Bug] Adds a fix for #74. Adding a disulfide bond to a protein with no disulphide bonds would fail. This was fixed by adding a check for the presence of a minimum of two CYS residues.<|MERGE_RESOLUTION|>--- conflicted
+++ resolved
@@ -1,14 +1,15 @@
+### 1.2.0
+* [Feature] - #104 adds support for asteroid plots.
+* [Feature] - #110 adds support for secondary structure & surface-based subgraphs
+* [Bugfix] - #110 fixes minor bug in `asa` where it would fail if added as a first/only dssp feature.
+
 ### 1.1.1 - 19/02/2022
 
-<<<<<<< HEAD
-=======
 * [Bugfix] - #107 improves robustness of removing insertions and hetatms, resolves #98
 * [Packaging] - #108 fixes version mismatches in pytorch_geometric in docker install
 
 ### 1.1.0 - 19/02/2022
 
->>>>>>> 3de81c71
-* [Feature] - #104 adds support for asteroid plots.
 * [Packaging] - #100 adds docker support.
 * [Feature] - #96 Adds support for extracting subgraphs
 * [Packaging] - #101 adds support for devcontainers for remote development.
