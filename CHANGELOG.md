### 1.5.0 - UNRELEASED

<<<<<<< HEAD
#### Protein

* [Feature] - #165 adds support for direct AF2 graph construction.
* [Feature] - #165 adds support for selecting model indices from PDB files.
* [Feature] - #165 adds support for extracting interface subgraphs from complexes.
* [Feature] - #165 adds support for computing the radius of gyration of a structure.
* [Feature] - #165 adds support for adding distances to protein edges.
* [Feature] - #165 adds support for fully connected edges in protein graphs.
* [Feature] - #165 adds support for distance window-based edges for protein graphs.
* [Feature] - #165 adds support for transformer-like positional encoding of protein sequences.
* [Feature] - #165 adds support for plddt-like colouring of AF2 graphs
=======
* [Patch] - [#178](https://github.com/a-r-j/graphein/pull/178) Fixes [#171](https://github.com/a-r-j/graphein/pull/171) and optimizes `graphein.protein.features.nodes.dssp`. Contribution by @avivko.
>>>>>>> 0a2d5e39
* [Feature] - [#170](https://github.com/a-r-j/graphein/pull/170) Adds support for viewing edges in `graphein.protein.visualisation.asteroid_plot`. Contribution by @avivko.

#### Molecules

* [Feature] - #165 adds additional graph-level molecule features.
* [Feature] - #165 adds support for generating conformers (and 3D graphs) from SMILES inputs
* [Feature] - #163 Adds support for molecule graph generation from an RDKit.Chem.Mol input.
* [Feature] - #163 Adds support for multiprocess molecule graph construction.

#### RNA

* [Feature] - #165 adds support for 3D RNA graph construction.
* [Feature] - #165 adds support for generating RNA SS from sequence using the Nussinov Algorithm.

#### Changes

* [Patch] - #163 uses tqdm.contrib.process_map insteap of multiprocessing.Pool.map to provide progress bars in multiprocessing.
* [Fix] - #165 makes returned subgraphs editable objects rather than views
* [Fix] - #165 fixes global logging set to "debug".
* [Fix] - #165 uses rich progress for protein graph construction.
* [Fix] - #165 sets saner default for node size in 3d plotly plots
* [Dependency] - #165 Changes CLI to use rich-click instead of click for prettier formatting.
* [Package] - #165 Adds support for logging with loguru and rich

#### Breaking Changes

* #165 adds RNA SS edges into graphein.protein.edges.base_pairing
* #163 changes separate filetype input paths to `graphein.molecule.graphs.construct_graph`. Interface is simplified to simply `path="some/path.extension"` instead of separate inputs like `mol2_path=...` and `sdf_path=...`.

### 1.4.0 - UNRELEASED

* [Patch] - #158 changes the eigenvector computation method from `nx.eigenvector_centrality` to `nx.eigenvector_centrality_numpy`.
* [Feature] - #154 adds a way of checking that DSSP is executable before trying to use it. #154
* [Feature] - #157 adds support for small molecule graphs using RDKit. Resolves #155.
* [Feature] - #159 adds support for conversion to Jraph graphs for JAX users.

#### Breaking Changes

* #157 refactors config matching operators from `graphein.protein.config` to `graphein.utils.config`
* #157 refactors config parsing operators from `graphein.utils.config` to `graphein.utils.config_parser`

### 1.3.0 - 5/4/22

* [Feature] - #141 adds edge construction based on sequence distance.
* [Feature] - #143 adds equality and isomorphism testing functions between graphs, nodes and edges ([#142](https://github.com/a-r-j/graphein/issues/142))
* [Feature] - #144 adds support for chain-level and secondary structure-level graphs with associated visualisation tools and tutorial. Resolves [#128](https://github.com/a-r-j/graphein/issues/128)
* [Feature] - #144 adds support for chord diagram visualisations.
* [Feature] - #144 adds support for automagically downloading new PDB files for obsolete structures.
* [Feature] - #150 adds support for hydrogen bond donor and acceptor counts node features. #145
* [Misc] - #144 makes visualisation functions accessible in the `graphein.protein` namespace. #138
* [Bugfix] - #147 fixes error in `add_distance_threshold` introduced in v1.2.1 that would prevent the edges being added to the graph. [#146](https://github.com/a-r-j/graphein/issues/146)
* [Bugfix] - #149 fixes a bug in `add_beta_carbon_vector` that would cause coordinates to be extracted for multiple positions if the residue has an altloc. Resolves [#148](https://github.com/a-r-j/graphein/issues/148)

### 1.2.1 - 16/3/22

* [Feature] - #124 adds support for vector features associated protein protein geometry. #120 #122
* [Feature] - #124 adds visualisation of vector features in 3D graph plots.
* [Feature] - #121 adds functions for saving graph data to PDB files.
* [Bugfix] - #136 changes generator comprehension when updating coordinates in subgraphs to list comprehension to allow pickling
* [Bugfix] - #136 fixes bug in edge construction functions using chain selections where nodes from unselected chains would be added to the graph.

#### Breaking Changes

* #124 refactors `graphein.protein.graphs.compute_rgroup_dataframe` and moves it to `graphein.protein.utils`. All internal references have been moved accordingly.

### 1.2.0 - 4/3/2022

* [Feature] - #104 adds support for asteroid plots and distance matrix visualisation.
* [Feature] - #104 adds support for protein graph analytics (`graphein.protein.analysis`)
* [Feature] - #110 adds support for secondary structure & surface-based subgraphs
* [Feature] - #113 adds CLI support(!)
* [Feature] - #116 adds support for onehot-encoded amino acid features as node attributes.
* [Feature] - #119 Adds plotly-based visualisation for PPI Graphs
* [Bugfix] - #110 fixes minor bug in `asa` where it would fail if added as a first/only dssp feature.
* [Bugfix] - #110 Adds install for DSSP in Dockerfile
* [Bugfix] - #110 Adds conda install & DSSP to tests
* [Bugfix] - #119 Delaunay Triangulation computed over all atoms by default. Adds an option to restrict it to certain atom types.
* [Bugfix] - #119 Minor fixes to stability of RNA Graph Plotting
* [Bugfix] - #119 add tolerance parameter to add_atomic_edges
* [Documentation] - #104 Adds notebooks for visualisation, RNA SS Graphs, protein graph analytics
* [Documentation] - #119 Overhaul of docs & tutorial notebooks. Adds interactive plots to docs, improves docstrings, doc formatting, doc requirements.

#### Breaking Changes

* #119 - Refactor RNA Graph constants from graphein.rna.graphs to graphein.rna.constants. Only problematic if constants were accessed directly. All internal references have been moved accordingly.

### 1.1.1 - 19/02/2022

* [Bugfix] - #107 improves robustness of removing insertions and hetatms, resolves #98
* [Packaging] - #108 fixes version mismatches in pytorch_geometric in docker install

### 1.1.0 - 19/02/2022

* [Packaging] - #100 adds docker support.
* [Feature] - #96 Adds support for extracting subgraphs
* [Packaging] - #101 adds support for devcontainers for remote development.
* [Bugfixes] - #95 adds improved robustness for edge construction functions in certain edge cases. Insertions in the PDB were occasionally not picked up due to a brittle implementations. Resolves #74 and #98

### 1.0.11 - 01/02/2022

* [Improvement] - #79 Replaces `Literal` references with `typing_extensions.Literal` for Python 3.7 support.

#### 1.0.10 - 23/12/2021

* [Bug] Adds a fix for #74. Adding a disulfide bond to a protein with no disulphide bonds would fail. This was fixed by adding a check for the presence of a minimum of two CYS residues.<|MERGE_RESOLUTION|>--- conflicted
+++ resolved
@@ -1,6 +1,5 @@
 ### 1.5.0 - UNRELEASED
 
-<<<<<<< HEAD
 #### Protein
 
 * [Feature] - #165 adds support for direct AF2 graph construction.
@@ -12,9 +11,7 @@
 * [Feature] - #165 adds support for distance window-based edges for protein graphs.
 * [Feature] - #165 adds support for transformer-like positional encoding of protein sequences.
 * [Feature] - #165 adds support for plddt-like colouring of AF2 graphs
-=======
 * [Patch] - [#178](https://github.com/a-r-j/graphein/pull/178) Fixes [#171](https://github.com/a-r-j/graphein/pull/171) and optimizes `graphein.protein.features.nodes.dssp`. Contribution by @avivko.
->>>>>>> 0a2d5e39
 * [Feature] - [#170](https://github.com/a-r-j/graphein/pull/170) Adds support for viewing edges in `graphein.protein.visualisation.asteroid_plot`. Contribution by @avivko.
 
 #### Molecules
