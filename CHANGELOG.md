<<<<<<< HEAD
### Unreleased

* Fixes `add_sequence_neighbour_vector` to have a zero vector when no neighbor is feasible. Extend to handle insertion codes ([#336](https://github.com/a-r-j/graphein/pull/336)).
=======
### 1.7.4 - 24/10/2023

* Adds support for PyG 2.4+ ([#350](https://www.github.com/a-r-j/graphein/pull/339))
>>>>>>> 028f416a

### 1.7.3 - 30/08/2023

* Fixes edge case in FoldComp database download if target directory has same name as database ([#339](https://github.com/a-r-j/graphein/pull/339))

### 1.7.2 - 28/08/2023

* Pins BioPandas version to latest

### 1.7.1 - 26/07/2023

#### New Features
* [Feature] - [#305](https://github.com/a-r-j/graphein/pull/305) Adds the `add_virtual_beta_carbon_vector` function inspired by [RFdiffusion](https://github.com/RosettaCommons/RFdiffusion/blob/main/rfdiffusion/coords6d.py#L37) and ProteinMPNN.

#### API Changes
* Chain selections are now specified with either `"all"` or a list of strings (e.g. `["A", "B"]`) rather than a single selection string (e.g. `"AB"`). This is a necessary chain due to MMTF support which can have multicharacter chain identifiers. [#307](https://github.com/a-r-j/graphein/pull/307)

#### Improvements
* [Bugfix] - [#305](https://github.com/a-r-j/graphein/pull/305) Fixes `add_k_nn_edges` for the case when some residues were dropped before (e.g. when some alt_locs are removed).
* [Bugfix] - [#305](https://github.com/a-r-j/graphein/pull/305) Removes obsolete `remove_insertions` in [`rgroup_df` construction](https://github.com/a-r-j/graphein/blob/649a490505740a266b26976807e7f303c2a32ff0/graphein/protein/graphs.py#L540).
* [Bugfix] - [#305](https://github.com/a-r-j/graphein/pull/305) Fixes the construction of geometric features when beta-carbons or side chains are missing in non-glycine residues (for example in `H:CYS:104` in 3SE8).
* [Bugfix] - [#305](https://github.com/a-r-j/graphein/pull/305) Fixes data types of geometric feature vectors: `object` -> `float`.
* [Bugfix] - [#301](https://github.com/a-r-j/graphein/pull/301) Fixes the conversion of undirected NetworkX graph to directed PyG data.
* [Bugfix] - [#334](https://github.com/a-r-j/graphein/pull/334) Fixes the corner case of the NetworkX -> PyG conversion when input graph has no edges.

https://github.com/a-r-j/graphein/pull/334

#### Bugfixes
* Adds missing `stage` parameter to `graphein.ml.datasets.foldcomp_data.FoldCompDataModule.setup()`. [#310](https://github.com/a-r-j/graphein/pull/310)
* Ensures exproting groups of PDB chains with PDBManager selects the first model for multu-model structures. [#311](https://github.com/a-r-j/graphein/pull/311)
* Fixes bug with exporting PDBs with only one splitting strategy in PDBManager [#311](https://github.com/a-r-j/graphein/pull/311)
* Fixes incorrect jaxtyping syntax for variable size dimensions [#312](https://github.com/a-r-j/graphein/pull/312)
* Fixes shape of angle embeddings for `graphein.protein.tesnor.angles.alpha/kappa`. [#315](https://github.com/a-r-j/graphein/pull/315)
* Fixes initialisation of `Protein` objects. [#317](https://github.com/a-r-j/graphein/issues/317) [#318](https://github.com/a-r-j/graphein/pull/318)
* Fixes incorrect `rad` and `embed` argument logic in `graphein.protein.tensor.angles.dihedrals/sidechain_torsion` [#321](https://github.com/a-r-j/graphein/pull/321)
* Fixes incorrect start padding in pNeRF output [#321](https://github.com/a-r-j/graphein/pull/321)
* Fixes `pyyaml` breaking installation [#328](https://github.com/a-r-j/graphein/pull/328)
* Fixes setting ID for PyG data objects when loading from a path to a `.pdb` file [#332](https://github.com/a-r-j/graphein/pull/332)

#### Other Changes
* Adds transform composition to FoldComp Dataset [#312](https://github.com/a-r-j/graphein/pull/312)
* Adds entry point for biopandas dataframes in `graphein.protein.tensor.io.protein_to_pyg`. [#310](https://github.com/a-r-j/graphein/pull/310)
* Adds support for `.ent` files to `graphein.protein.graphs.read_pdb_to_dataframe`. [#310](https://github.com/a-r-j/graphein/pull/310)
* Obsolete residues with no replacement are now returned by `graphein.protein.utils.get_obsolete_mapping`. [#310](https://github.com/a-r-j/graphein/pull/310)
* Adds the ability to store a dictionary of HETATM positions in `Data`/`Protein` objects created in the `graphein.protein.tensor` module. [#307](https://github.com/a-r-j/graphein/pull/307)
* Improved handling of non-standard residues in the `graphein.protein.tensor` module. [#307](https://github.com/a-r-j/graphein/pull/307)
* Insertions retained by default in the `graphein.protein.tensor` module. I.e. `insertions=True` is now the default behaviour.[#307](https://github.com/a-r-j/graphein/pull/307)
* `plot_pyg_data` now also plots some geometric features if present. [#305](https://github.com/a-r-j/graphein/pull/305)
* Adds transform composition to FoldComp Dataset [#312](https://github.com/a-r-j/graphein/pull/312)
* Improve FoldComp dataloading performance and include B factors (pLDDT) in output. [#313](https://github.com/a-r-j/graphein/pull/313) [#315](https://github.com/a-r-j/graphein/pull/315)
* Add new helper functions to PDBManager [#322](https://github.com/a-r-j/graphein/pull/322) (@amorehead)
* Add non-standard 'CYX' to `RESI_THREE_TO_1`.

### 1.7.0 - 10 /04/2023

#### New Features

* [PDBManager] - [#272](https://github.com/a-r-j/graphein/pull/272) Adds a utility for creating custom dataset splits from the PDB.
* [FoldComp Dataset] - [#284](https://github.com/a-r-j/graphein/pull/284) - Create ML datasets from FoldComp databases.
* [ESM] - [#284](https://github.com/a-r-j/graphein/pull/284) - Wrapper for ESMFold batch folding & embedding.
* [Downloads] MMTF downloading now supported in download utilities. [#272](https://github.com/a-r-j/graphein/pull/272)


#### API Changes
* The `pdb_path` argument to many functions (e.g. `graphein.protein.graphs.construct_graph`) has been renamed to `path` as this can now accept MMTF files in addition to PDB files.
* `Protein` tensors have coordinates renamed from `Protein.x` to `Protein.coords`. [#272](https://github.com/a-r-j/graphein/pull/272)

#### Other changes
* Tensor types are now defined using [`jaxtyping`](https://github.com/google/jaxtyping), removing the `torchtyping` dependency [#272](https://github.com/a-r-j/graphein/pull/272)
* Drops explicit Python 3.7 support. Colab now runs on 3.8+. [#272](https://github.com/a-r-j/graphein/pull/272)
* Dockerfile now builds from `pytorch/pytorch:1.13.0-cuda11.6-cudnn8-runtime` (replaces `pytorch/pytorch:1.9.1-cuda11.1-cudnn8-runtime`) [#272](https://github.com/a-r-j/graphein/pull/272)
* Missing `os` import fixed in [#297(https://github.com/a-r-j/graphein/pull/297). Fixes [#296](https://github.com/a-r-j/graphein/issues/296)


### 1.6.0 - 18/03/2023

#### New Features

* [Metrics] - [#245](https://github.com/a-r-j/graphein/pull/221) Adds a selection of structural metrics relevant to protein structures.
* [Tensor Operations] - [#244](https://github.com/a-r-j/graphein/pull/244) Adds suite of utilities for working directly with tensor-based representations of proteins (graphein.protein.tensor).
* [Tensor Operations] - [#244](https://github.com/a-r-j/graphein/pull/244) Adds suite of utilities for working with ESMfold (graphein.protein.folding_utils).

#### Improvements

* [Feature] = [#277](https://github.com/a-r-j/graphein/pull/227) Adds support for pathlib paths for protein graph creation. [#269](https://github.com/a-r-j/graphein/issues/269)
* [Logging] - [#221](https://github.com/a-r-j/graphein/pull/221) Adds global control of logging with `graphein.verbose(enabled=False)`.
* [Logging] - [#242](https://github.com/a-r-j/graphein/pull/242) Adds control of protein graph construction logging. Resolves [#238](https://github.com/a-r-j/graphein/issues/238)

#### Protein

* [Bugfix] - [#222]<https://github.com/a-r-j/graphein/pull/222)> Fixes entrypoint for user-defined `df_processing_funcs` ([#216](https://github.com/a-r-j/graphein/issues/216))
* [Feature] = [#263](https://github.com/a-r-j/graphein/pull/263) Adds control of Alt Loc selection strategy. N.b. Default `ProteinGraphConfig` changed to include insertions by default (`insertions=True`) and `alt_locs="max_occupancy"`.
* [Feature] - [#264](https://github.com/a-r-j/graphein/pull/264) Adds entrypoint to `graphein.protein.graphs.construct_graph` for passing in a BioPandas dataframe directly.
* [Feature] - [#229](https://github.com/a-r-j/graphein/pull/220) Adds support for filtering KNN edges based on self-loops and chain membership. Contribution by @anton-bushuiev.
* [Feature] - [#234](https://github.com/a-r-j/graphein/pull/234) Adds support for aggregating node features over residues (`graphein.protein.features.sequence.utils.aggregate_feature_over_residues`).
* [Bugfix] - [#234](https://github.com/a-r-j/graphein/pull/234) fixes use of nullcontext in silent graph construction.
* [Bugfix] - [#234](https://github.com/a-r-j/graphein/pull/234) Fixes division by zero errors for edge colouring in visualisation.
* [Bugfix] - [#254](https://github.com/a-r-j/graphein/pull/254) Fix peptide bond addition for all atom graphs.
* [Bugfix] - [#223](https://github.com/a-r-j/graphein/pull/220) Fix handling of insertions in protein graphs. Insertions are now given IDs like: `A:SER:12:A`. Contribution by @manonreau.
* [Bugfix] - [#226](https://github.com/a-r-j/graphein/pull/226) Catches failed AF2 structure downloads [#225](https://github.com/a-r-j/graphein/issues/225)

* [Bugfix] - [#229](https://github.com/a-r-j/graphein/pull/220) Fixes bug in KNN edge computation. Contribution by @anton-bushuiev.
* [Bugfix] - [#220](https://github.com/a-r-j/graphein/pull/220) Fixes edge metadata conversion to PyG. Contribution by @manonreau.
* [Bugfix] - [#220](https://github.com/a-r-j/graphein/pull/220) Fixes centroid atom grouping & avoids unnecessary edge computation where none are found. Contribution by @manonreau.

* [Bugfix] - [#268](https://github.com/a-r-j/graphein/pull/268) Fixes 'sequence' metadata feature for atomistic graphs, removing duplicate residues.  Contribution by @kamurani.

#### ML

* [Bugfix] - [#234](https://github.com/a-r-j/graphein/pull/234) - Fixes bugs and improves `conversion.convert_nx_to_pyg` and `visualisation.plot_pyg_data`. Removes distance matrix (`dist_mat`) from defualt set of features converted to tensor.

#### Utils

* [Improvement] - [#234](https://github.com/a-r-j/graphein/pull/234) - Adds `parse_aggregation_type` to retrieve aggregation functions.

#### RNA

* [Bugfix] - [#281](https://github.com/a-r-j/graphein/pull/234) - Bugfix for nx->PyG conversion for graphs containing edges without "kind" attributes. Contribution by @rg314.

#### Constants

* [Improvement] - [#234](https://github.com/a-r-j/graphein/pull/234) - Adds 1 to 3 mappings to `graphein.protein.resi_atoms`.

#### Documentation

* [Tensor Module] - [#244](https://github.com/a-r-j/graphein/pull/244) Documents new graphein.protein.tensor module.
* [CI] - [#244](https://github.com/a-r-j/graphein/pull/244) Updates to intersphinx maps

#### Package

* [CI] - [#244](https://github.com/a-r-j/graphein/pull/244) CI now runs for python 3.8, 3.9 and torch 1.12.0 and 1.13.0
* [CI] - [#244](https://github.com/a-r-j/graphein/pull/244) Separate builds for core library and library with DL dependencies.
* [Licence] - [#244](https://github.com/a-r-j/graphein/pull/244) Bump to 2023

### 1.5.2 - 19/9/2022

#### Protein

* [Bugfix] - [#206](https://github.com/a-r-j/graphein/pull/206) Fixes `KeyError` when using `graphein.protein.edges.distance.node_coords`
* [Bugfix] - Includes missing data files in `MANIFEST.in` #205

#### GRN

* [Bugfix] - [#208](https://github.com/a-r-j/graphein/pull/208) - Resolves SSL issues with RegNetwork.

#### ML

* [Feature] - [#208](https://github.com/a-r-j/graphein/pull/208) support for loading local pdb files by ``ProteinGraphDataset`` and ``InMemoryProteinGraphDataset``.

>by adding a params:`pdb_paths` and set the `self.raw_dir` to the root path(`self.pdb_path`) of pdb_paths list (the root path should be only one, pdb files should be under the same folder).
>
> it allows loading pdb files from the `self.pdb_path` instead of loading from `self.raw`.
> If you wish to download from af2 or pdb, just set `pdb_paths` to `None` and it goes back to the former version.

#### CI

* [Bugfix] - [#208](https://github.com/a-r-j/graphein/pull/208) explicitly installs `jupyter_contrib_nbextensions` in Docker.

### 1.5.1

#### Protein

* [Feature] - [#186](https://github.com/a-r-j/graphein/pull/186) adds support for scaling node sizes in plots by a computed feature. Contribution by @cimranm
* [Feature] - [#189](https://github.com/a-r-j/graphein/pull/189/) adds support for parallelised download from the PDB.
* [Feature] - [#189](https://github.com/a-r-j/graphein/pull/189/) adds support for: van der waals interactions, vdw clashes, pi-stacking interactions, t_stacking interactions, backbone carbonyl-carbonyl interactions, salt bridges
* [Feature] - [#189](https://github.com/a-r-j/graphein/pull/189/) adds a `residue_id` column to PDB dfs to enable easier accounting in atom graphs.
* [Feature] - [#189](https://github.com/a-r-j/graphein/pull/189/) refactors torch geometric datasets to use parallelised download for faster dataset preparation.

#### Bugfixes

* [Patch] - [#187](https://github.com/a-r-j/graphein/pull/187) updates sequence retrieval due to UniProt API changes.
* [Patch] - [#189](https://github.com/a-r-j/graphein/pull/189) fixes bug where chains and PDB identifiers were not properly aligned in `ml.ProteinGraphDataset`.
* [Patch] - [#201](https://github.com/a-r-j/graphein/pull/201) Adds missing `MSE` to `graphein.protein.resi_atoms.RESI_NAMES`, `graphein.protein.resi_atoms.RESI_THREE_TO_1`. [#200](https://github.com/a-r-j/graphein/issues/200)
* [Patch] - [#201](https://github.com/a-r-j/graphein/pull/201) Fixes bug where check for same-chain always evaluates as False. [#199](https://github.com/a-r-j/graphein/issues/199)
* [Patch] - [#201](https://github.com/a-r-j/graphein/pull/201) Fixes bug where deprotonation would only remove hydrogens based on `atom_name` rather than `element_symbol`. [#198](https://github.com/a-r-j/graphein/issues/198)
* [Patch] - [#201](https://github.com/a-r-j/graphein/pull/201) Fixes bug in ProteinGraphDataset input validation.

#### Breaking Changes

* [#189](https://github.com/a-r-j/graphein/pull/189/) refactors PDB download util. Now returns path to download file, does not accept a config object but instead receives the output directory path directly.

### 1.5.0

#### Protein

* [Feature] - #165 adds support for direct AF2 graph construction.
* [Feature] - #165 adds support for selecting model indices from PDB files.
* [Feature] - #165 adds support for extracting interface subgraphs from complexes.
* [Feature] - #165 adds support for computing the radius of gyration of a structure.
* [Feature] - #165 adds support for adding distances to protein edges.
* [Feature] - #165 adds support for fully connected edges in protein graphs.
* [Feature] - #165 adds support for distance window-based edges for protein graphs.
* [Feature] - #165 adds support for transformer-like positional encoding of protein sequences.
* [Feature] - #165 adds support for plddt-like colouring of AF2 graphs
* [Feature] - #165 adds support for plotting PyG Data object (e.g. for logging to WandB).
* [Feature] - [#170](https://github.com/a-r-j/graphein/pull/170) Adds support for viewing edges in `graphein.protein.visualisation.asteroid_plot`. Contribution by @avivko.
* [Patch] - [#178](https://github.com/a-r-j/graphein/pull/178) Fixes [#171](https://github.com/a-r-j/graphein/pull/171) and optimizes `graphein.protein.features.nodes.dssp`. Contribution by @avivko.
* [Patch] - [#174](https://github.com/a-r-j/graphein/pull/174) prevents insertions always being removed. Resolves [#173](https://github.com/a-r-j/graphein/issues/173). Contribution by @OliverT1.
* [Patch] - #165 Refactors HETATM selections.

#### Molecules

* [Feature] - #165 adds additional graph-level molecule features.
* [Feature] - #165 adds support for generating conformers (and 3D graphs) from SMILES inputs
* [Feature] - #163 Adds support for molecule graph generation from an RDKit.Chem.Mol input.
* [Feature] - #163 Adds support for multiprocess molecule graph construction.

#### RNA

* [Feature] - #165 adds support for 3D RNA graph construction.
* [Feature] - #165 adds support for generating RNA SS from sequence using the Nussinov Algorithm.

#### Changes

* [Patch] - #163 uses tqdm.contrib.process_map insteap of multiprocessing.Pool.map to provide progress bars in multiprocessing.
* [Fix] - #165 makes returned subgraphs editable objects rather than views
* [Fix] - #165 fixes global logging set to "debug".
* [Fix] - #165 uses rich progress for protein graph construction.
* [Fix] - #165 sets saner default for node size in 3d plotly plots
* [Dependency] - #165 Changes CLI to use rich-click instead of click for prettier formatting.
* [Package] - #165 Adds support for logging with loguru and rich
* [Package] - Pin BioPandas version to 0.4.1 to support additional parsing features.

#### Breaking Changes

* #165 adds RNA SS edges into graphein.protein.edges.base_pairing
* #163 changes separate filetype input paths to `graphein.molecule.graphs.construct_graph`. Interface is simplified to simply `path="some/path.extension"` instead of separate inputs like `mol2_path=...` and `sdf_path=...`.

### 1.4.0 - UNRELEASED

* [Patch] - #158 changes the eigenvector computation method from `nx.eigenvector_centrality` to `nx.eigenvector_centrality_numpy`.
* [Feature] - #154 adds a way of checking that DSSP is executable before trying to use it. #154
* [Feature] - #157 adds support for small molecule graphs using RDKit. Resolves #155.
* [Feature] - #159 adds support for conversion to Jraph graphs for JAX users.

#### Breaking Changes

* #157 refactors config matching operators from `graphein.protein.config` to `graphein.utils.config`
* #157 refactors config parsing operators from `graphein.utils.config` to `graphein.utils.config_parser`

### 1.3.0 - 5/4/22

* [Feature] - #141 adds edge construction based on sequence distance.
* [Feature] - #143 adds equality and isomorphism testing functions between graphs, nodes and edges ([#142](https://github.com/a-r-j/graphein/issues/142))
* [Feature] - #144 adds support for chain-level and secondary structure-level graphs with associated visualisation tools and tutorial. Resolves [#128](https://github.com/a-r-j/graphein/issues/128)
* [Feature] - #144 adds support for chord diagram visualisations.
* [Feature] - #144 adds support for automagically downloading new PDB files for obsolete structures.
* [Feature] - #150 adds support for hydrogen bond donor and acceptor counts node features. #145
* [Misc] - #144 makes visualisation functions accessible in the `graphein.protein` namespace. #138
* [Bugfix] - #147 fixes error in `add_distance_threshold` introduced in v1.2.1 that would prevent the edges being added to the graph. [#146](https://github.com/a-r-j/graphein/issues/146)
* [Bugfix] - #149 fixes a bug in `add_beta_carbon_vector` that would cause coordinates to be extracted for multiple positions if the residue has an altloc. Resolves [#148](https://github.com/a-r-j/graphein/issues/148)

### 1.2.1 - 16/3/22

* [Feature] - #124 adds support for vector features associated protein protein geometry. #120 #122
* [Feature] - #124 adds visualisation of vector features in 3D graph plots.
* [Feature] - #121 adds functions for saving graph data to PDB files.
* [Bugfix] - #136 changes generator comprehension when updating coordinates in subgraphs to list comprehension to allow pickling
* [Bugfix] - #136 fixes bug in edge construction functions using chain selections where nodes from unselected chains would be added to the graph.

#### Breaking Changes

* #124 refactors `graphein.protein.graphs.compute_rgroup_dataframe` and moves it to `graphein.protein.utils`. All internal references have been moved accordingly.

### 1.2.0 - 4/3/2022

* [Feature] - #104 adds support for asteroid plots and distance matrix visualisation.
* [Feature] - #104 adds support for protein graph analytics (`graphein.protein.analysis`)
* [Feature] - #110 adds support for secondary structure & surface-based subgraphs
* [Feature] - #113 adds CLI support(!)
* [Feature] - #116 adds support for onehot-encoded amino acid features as node attributes.
* [Feature] - #119 Adds plotly-based visualisation for PPI Graphs
* [Bugfix] - #110 fixes minor bug in `asa` where it would fail if added as a first/only dssp feature.
* [Bugfix] - #110 Adds install for DSSP in Dockerfile
* [Bugfix] - #110 Adds conda install & DSSP to tests
* [Bugfix] - #119 Delaunay Triangulation computed over all atoms by default. Adds an option to restrict it to certain atom types.
* [Bugfix] - #119 Minor fixes to stability of RNA Graph Plotting
* [Bugfix] - #119 add tolerance parameter to add_atomic_edges
* [Documentation] - #104 Adds notebooks for visualisation, RNA SS Graphs, protein graph analytics
* [Documentation] - #119 Overhaul of docs & tutorial notebooks. Adds interactive plots to docs, improves docstrings, doc formatting, doc requirements.

#### Breaking Changes

* #119 - Refactor RNA Graph constants from graphein.rna.graphs to graphein.rna.constants. Only problematic if constants were accessed directly. All internal references have been moved accordingly.

### 1.1.1 - 19/02/2022

* [Bugfix] - #107 improves robustness of removing insertions and hetatms, resolves #98
* [Packaging] - #108 fixes version mismatches in pytorch_geometric in docker install

### 1.1.0 - 19/02/2022

* [Packaging] - #100 adds docker support.
* [Feature] - #96 Adds support for extracting subgraphs
* [Packaging] - #101 adds support for devcontainers for remote development.
* [Bugfixes] - #95 adds improved robustness for edge construction functions in certain edge cases. Insertions in the PDB were occasionally not picked up due to a brittle implementations. Resolves #74 and #98

### 1.0.11 - 01/02/2022

* [Improvement] - #79 Replaces `Literal` references with `typing_extensions.Literal` for Python 3.7 support.

#### 1.0.10 - 23/12/2021

* [Bug] Adds a fix for #74. Adding a disulfide bond to a protein with no disulphide bonds would fail. This was fixed by adding a check for the presence of a minimum of two CYS residues.<|MERGE_RESOLUTION|>--- conflicted
+++ resolved
@@ -1,12 +1,7 @@
-<<<<<<< HEAD
-### Unreleased
-
+### 1.7.4 - UNRELEASED
+
+* Adds support for PyG 2.4+ ([#350](https://www.github.com/a-r-j/graphein/pull/339))
 * Fixes `add_sequence_neighbour_vector` to have a zero vector when no neighbor is feasible. Extend to handle insertion codes ([#336](https://github.com/a-r-j/graphein/pull/336)).
-=======
-### 1.7.4 - 24/10/2023
-
-* Adds support for PyG 2.4+ ([#350](https://www.github.com/a-r-j/graphein/pull/339))
->>>>>>> 028f416a
 
 ### 1.7.3 - 30/08/2023
 
