### 1.6.0dev - UNRELEASED

#### New Features
* [Metrics] - [#245](https://github.com/a-r-j/graphein/pull/221) Adds a selection of structural metrics relevant to protein structures.
* [Tensor Operations] - [#244](https://github.com/a-r-j/graphein/pull/244) Adds suite of utilities for working directly with tensor-based representations of proteins (graphein.protein.tensor).
* [Tensor Operations] - [#244](https://github.com/a-r-j/graphein/pull/244) Adds suite of utilities for working with ESMfold (graphein.protein.folding_utils).



#### Improvements

* [Logging] - [#221](https://github.com/a-r-j/graphein/pull/221) Adds global control of logging with `graphein.verbose(enabled=False)`.
* [Logging] - [#242](https://github.com/a-r-j/graphein/pull/242) Adds control of protein graph construction logging. Resolves [#238](https://github.com/a-r-j/graphein/issues/238)

#### Protein
* [Bugfix] - [#254](https://github.com/a-r-j/graphein/pull/254) Fix peptide bond addition for all atom graphs.
* [Bugfix] - [#223](https://github.com/a-r-j/graphein/pull/220) Fix handling of insertions in protein graphs. Insertions are now given IDs like: `A:SER:12:A`. Contribution by @manonreau.
* [Bugfix] - [#226](https://github.com/a-r-j/graphein/pull/226) Catches failed AF2 structure downloads [#225](https://github.com/a-r-j/graphein/issues/225)
* [Feature] - [#229](https://github.com/a-r-j/graphein/pull/220) Adds support for filtering KNN edges based on self-loops and chain membership. Contribution by @anton-bushuiev.
* [Bugfix] - [#229](https://github.com/a-r-j/graphein/pull/220) Fixes bug in KNN edge computation. Contribution by @anton-bushuiev.
* [Bugfix] - [#220](https://github.com/a-r-j/graphein/pull/220) Fixes edge metadata conversion to PyG. Contribution by @manonreau.
* [Bugfix] - [#220](https://github.com/a-r-j/graphein/pull/220) Fixes centroid atom grouping & avoids unnecessary edge computation where none are found. Contribution by @manonreau.

<<<<<<< HEAD
#### ML
* [Bugfix] - [#234](https://github.com/a-r-j/graphein/pull/234) - Fixes bugs and improves `conversion.convert_nx_to_pyg` and `visualisation.plot_pyg_data`
=======

#### Documentation
* [Tensor Module] - [#244](https://github.com/a-r-j/graphein/pull/244) Documents new graphein.protein.tensor module.
* [CI] - [#244](https://github.com/a-r-j/graphein/pull/244) Updates to intersphinx maps


#### Package
* [CI] - [#244](https://github.com/a-r-j/graphein/pull/244) CI now runs for python 3.8, 3.9 and torch 1.12.0 and 1.13.0
* [CI] - [#244](https://github.com/a-r-j/graphein/pull/244) Separate builds for core library and library with DL dependencies.
* [Licence] - [#244](https://github.com/a-r-j/graphein/pull/244) Bump to 2023

>>>>>>> 4f9563b0

### 1.5.2 - 19/9/2022

#### Protein

* [Bugfix] - [#206](https://github.com/a-r-j/graphein/pull/206) Fixes `KeyError` when using `graphein.protein.edges.distance.node_coords`
* [Bugfix] - Includes missing data files in `MANIFEST.in` #205

#### GRN

* [Bugfix] - [#208](https://github.com/a-r-j/graphein/pull/208) - Resolves SSL issues with RegNetwork.

#### ML

* [Feature] - [#208](https://github.com/a-r-j/graphein/pull/208) support for loading local pdb files by ``ProteinGraphDataset`` and ``InMemoryProteinGraphDataset``.

>by adding a params:`pdb_paths` and set the `self.raw_dir` to the root path(`self.pdb_path`) of pdb_paths list (the root path should be only one, pdb files should be under the same folder).
>
> it allows loading pdb files from the `self.pdb_path` instead of loading from `self.raw`.
> If you wish to download from af2 or pdb, just set `pdb_paths` to `None` and it goes back to the former version.

#### CI

* [Bugfix] - [#208](https://github.com/a-r-j/graphein/pull/208) explicitly installs `jupyter_contrib_nbextensions` in Docker.

### 1.5.1

#### Protein

* [Feature] - [#186](https://github.com/a-r-j/graphein/pull/186) adds support for scaling node sizes in plots by a computed feature. Contribution by @cimranm
* [Feature] - [#189](https://github.com/a-r-j/graphein/pull/189/) adds support for parallelised download from the PDB.
* [Feature] - [#189](https://github.com/a-r-j/graphein/pull/189/) adds support for: van der waals interactions, vdw clashes, pi-stacking interactions, t_stacking interactions, backbone carbonyl-carbonyl interactions, salt bridges
* [Feature] - [#189](https://github.com/a-r-j/graphein/pull/189/) adds a `residue_id` column to PDB dfs to enable easier accounting in atom graphs.
* [Feature] - [#189](https://github.com/a-r-j/graphein/pull/189/) refactors torch geometric datasets to use parallelised download for faster dataset preparation.

#### Bugfixes

* [Patch] - [#187](https://github.com/a-r-j/graphein/pull/187) updates sequence retrieval due to UniProt API changes.
* [Patch] - [#189](https://github.com/a-r-j/graphein/pull/189) fixes bug where chains and PDB identifiers were not properly aligned in `ml.ProteinGraphDataset`.
* [Patch] - [#201](https://github.com/a-r-j/graphein/pull/201) Adds missing `MSE` to `graphein.protein.resi_atoms.RESI_NAMES`, `graphein.protein.resi_atoms.RESI_THREE_TO_1`. [#200](https://github.com/a-r-j/graphein/issues/200)
* [Patch] - [#201](https://github.com/a-r-j/graphein/pull/201) Fixes bug where check for same-chain always evaluates as False. [#199](https://github.com/a-r-j/graphein/issues/199)
* [Patch] - [#201](https://github.com/a-r-j/graphein/pull/201) Fixes bug where deprotonation would only remove hydrogens based on `atom_name` rather than `element_symbol`. [#198](https://github.com/a-r-j/graphein/issues/198)
* [Patch] - [#201](https://github.com/a-r-j/graphein/pull/201) Fixes bug in ProteinGraphDataset input validation.

#### Breaking Changes

* [#189](https://github.com/a-r-j/graphein/pull/189/) refactors PDB download util. Now returns path to download file, does not accept a config object but instead receives the output directory path directly.

### 1.5.0

#### Protein

* [Feature] - #165 adds support for direct AF2 graph construction.
* [Feature] - #165 adds support for selecting model indices from PDB files.
* [Feature] - #165 adds support for extracting interface subgraphs from complexes.
* [Feature] - #165 adds support for computing the radius of gyration of a structure.
* [Feature] - #165 adds support for adding distances to protein edges.
* [Feature] - #165 adds support for fully connected edges in protein graphs.
* [Feature] - #165 adds support for distance window-based edges for protein graphs.
* [Feature] - #165 adds support for transformer-like positional encoding of protein sequences.
* [Feature] - #165 adds support for plddt-like colouring of AF2 graphs
* [Feature] - #165 adds support for plotting PyG Data object (e.g. for logging to WandB).
* [Feature] - [#170](https://github.com/a-r-j/graphein/pull/170) Adds support for viewing edges in `graphein.protein.visualisation.asteroid_plot`. Contribution by @avivko.
* [Patch] - [#178](https://github.com/a-r-j/graphein/pull/178) Fixes [#171](https://github.com/a-r-j/graphein/pull/171) and optimizes `graphein.protein.features.nodes.dssp`. Contribution by @avivko.
* [Patch] - [#174](https://github.com/a-r-j/graphein/pull/174) prevents insertions always being removed. Resolves [#173](https://github.com/a-r-j/graphein/issues/173). Contribution by @OliverT1.
* [Patch] - #165 Refactors HETATM selections.

#### Molecules

* [Feature] - #165 adds additional graph-level molecule features.
* [Feature] - #165 adds support for generating conformers (and 3D graphs) from SMILES inputs
* [Feature] - #163 Adds support for molecule graph generation from an RDKit.Chem.Mol input.
* [Feature] - #163 Adds support for multiprocess molecule graph construction.

#### RNA

* [Feature] - #165 adds support for 3D RNA graph construction.
* [Feature] - #165 adds support for generating RNA SS from sequence using the Nussinov Algorithm.

#### Changes

* [Patch] - #163 uses tqdm.contrib.process_map insteap of multiprocessing.Pool.map to provide progress bars in multiprocessing.
* [Fix] - #165 makes returned subgraphs editable objects rather than views
* [Fix] - #165 fixes global logging set to "debug".
* [Fix] - #165 uses rich progress for protein graph construction.
* [Fix] - #165 sets saner default for node size in 3d plotly plots
* [Dependency] - #165 Changes CLI to use rich-click instead of click for prettier formatting.
* [Package] - #165 Adds support for logging with loguru and rich
* [Package] - Pin BioPandas version to 0.4.1 to support additional parsing features.

#### Breaking Changes

* #165 adds RNA SS edges into graphein.protein.edges.base_pairing
* #163 changes separate filetype input paths to `graphein.molecule.graphs.construct_graph`. Interface is simplified to simply `path="some/path.extension"` instead of separate inputs like `mol2_path=...` and `sdf_path=...`.

### 1.4.0 - UNRELEASED

* [Patch] - #158 changes the eigenvector computation method from `nx.eigenvector_centrality` to `nx.eigenvector_centrality_numpy`.
* [Feature] - #154 adds a way of checking that DSSP is executable before trying to use it. #154
* [Feature] - #157 adds support for small molecule graphs using RDKit. Resolves #155.
* [Feature] - #159 adds support for conversion to Jraph graphs for JAX users.

#### Breaking Changes

* #157 refactors config matching operators from `graphein.protein.config` to `graphein.utils.config`
* #157 refactors config parsing operators from `graphein.utils.config` to `graphein.utils.config_parser`

### 1.3.0 - 5/4/22

* [Feature] - #141 adds edge construction based on sequence distance.
* [Feature] - #143 adds equality and isomorphism testing functions between graphs, nodes and edges ([#142](https://github.com/a-r-j/graphein/issues/142))
* [Feature] - #144 adds support for chain-level and secondary structure-level graphs with associated visualisation tools and tutorial. Resolves [#128](https://github.com/a-r-j/graphein/issues/128)
* [Feature] - #144 adds support for chord diagram visualisations.
* [Feature] - #144 adds support for automagically downloading new PDB files for obsolete structures.
* [Feature] - #150 adds support for hydrogen bond donor and acceptor counts node features. #145
* [Misc] - #144 makes visualisation functions accessible in the `graphein.protein` namespace. #138
* [Bugfix] - #147 fixes error in `add_distance_threshold` introduced in v1.2.1 that would prevent the edges being added to the graph. [#146](https://github.com/a-r-j/graphein/issues/146)
* [Bugfix] - #149 fixes a bug in `add_beta_carbon_vector` that would cause coordinates to be extracted for multiple positions if the residue has an altloc. Resolves [#148](https://github.com/a-r-j/graphein/issues/148)

### 1.2.1 - 16/3/22

* [Feature] - #124 adds support for vector features associated protein protein geometry. #120 #122
* [Feature] - #124 adds visualisation of vector features in 3D graph plots.
* [Feature] - #121 adds functions for saving graph data to PDB files.
* [Bugfix] - #136 changes generator comprehension when updating coordinates in subgraphs to list comprehension to allow pickling
* [Bugfix] - #136 fixes bug in edge construction functions using chain selections where nodes from unselected chains would be added to the graph.

#### Breaking Changes

* #124 refactors `graphein.protein.graphs.compute_rgroup_dataframe` and moves it to `graphein.protein.utils`. All internal references have been moved accordingly.

### 1.2.0 - 4/3/2022

* [Feature] - #104 adds support for asteroid plots and distance matrix visualisation.
* [Feature] - #104 adds support for protein graph analytics (`graphein.protein.analysis`)
* [Feature] - #110 adds support for secondary structure & surface-based subgraphs
* [Feature] - #113 adds CLI support(!)
* [Feature] - #116 adds support for onehot-encoded amino acid features as node attributes.
* [Feature] - #119 Adds plotly-based visualisation for PPI Graphs
* [Bugfix] - #110 fixes minor bug in `asa` where it would fail if added as a first/only dssp feature.
* [Bugfix] - #110 Adds install for DSSP in Dockerfile
* [Bugfix] - #110 Adds conda install & DSSP to tests
* [Bugfix] - #119 Delaunay Triangulation computed over all atoms by default. Adds an option to restrict it to certain atom types.
* [Bugfix] - #119 Minor fixes to stability of RNA Graph Plotting
* [Bugfix] - #119 add tolerance parameter to add_atomic_edges
* [Documentation] - #104 Adds notebooks for visualisation, RNA SS Graphs, protein graph analytics
* [Documentation] - #119 Overhaul of docs & tutorial notebooks. Adds interactive plots to docs, improves docstrings, doc formatting, doc requirements.

#### Breaking Changes

* #119 - Refactor RNA Graph constants from graphein.rna.graphs to graphein.rna.constants. Only problematic if constants were accessed directly. All internal references have been moved accordingly.

### 1.1.1 - 19/02/2022

* [Bugfix] - #107 improves robustness of removing insertions and hetatms, resolves #98
* [Packaging] - #108 fixes version mismatches in pytorch_geometric in docker install

### 1.1.0 - 19/02/2022

* [Packaging] - #100 adds docker support.
* [Feature] - #96 Adds support for extracting subgraphs
* [Packaging] - #101 adds support for devcontainers for remote development.
* [Bugfixes] - #95 adds improved robustness for edge construction functions in certain edge cases. Insertions in the PDB were occasionally not picked up due to a brittle implementations. Resolves #74 and #98

### 1.0.11 - 01/02/2022

* [Improvement] - #79 Replaces `Literal` references with `typing_extensions.Literal` for Python 3.7 support.

#### 1.0.10 - 23/12/2021

* [Bug] Adds a fix for #74. Adding a disulfide bond to a protein with no disulphide bonds would fail. This was fixed by adding a check for the presence of a minimum of two CYS residues.<|MERGE_RESOLUTION|>--- conflicted
+++ resolved
@@ -21,10 +21,10 @@
 * [Bugfix] - [#220](https://github.com/a-r-j/graphein/pull/220) Fixes edge metadata conversion to PyG. Contribution by @manonreau.
 * [Bugfix] - [#220](https://github.com/a-r-j/graphein/pull/220) Fixes centroid atom grouping & avoids unnecessary edge computation where none are found. Contribution by @manonreau.
 
-<<<<<<< HEAD
+
 #### ML
 * [Bugfix] - [#234](https://github.com/a-r-j/graphein/pull/234) - Fixes bugs and improves `conversion.convert_nx_to_pyg` and `visualisation.plot_pyg_data`
-=======
+
 
 #### Documentation
 * [Tensor Module] - [#244](https://github.com/a-r-j/graphein/pull/244) Documents new graphein.protein.tensor module.
@@ -36,7 +36,6 @@
 * [CI] - [#244](https://github.com/a-r-j/graphein/pull/244) Separate builds for core library and library with DL dependencies.
 * [Licence] - [#244](https://github.com/a-r-j/graphein/pull/244) Bump to 2023
 
->>>>>>> 4f9563b0
 
 ### 1.5.2 - 19/9/2022
 
