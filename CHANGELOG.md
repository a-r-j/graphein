### 1.7.8 - UNRELEASED

#### Bugfixes

<<<<<<< HEAD
* Fixes H coords are included when constructing molecule graph from SD file [#427](https://github.com/a-r-j/graphein/issues/427).

=======
* Hotfix for incorrect dataframe indexing resulting in correct edge addition in `add_distance_threshold` [#419](https://github.com/a-r-j/graphein/pull/419)
* Fixes unnecessary download for pre-existing structure files retrieved from AlphaFold database in `graphein.ml.ProteinGraphDataset`[#426](https://github.com/a-r-j/graphein/pull/426)
>>>>>>> ff587397

### 1.7.7 - 03/08/2024

#### Bugfixes

* Hotfix greater than/less than operations in PDBManager oligmer selection to include equality. [#408](https://github.com/a-r-j/graphein/pull/408).
* Fixes progress bar for `download_pdb_multiprocessing`. [#394](https://github.com/a-r-j/graphein/pull/394)
* Add support for DSSP >4. Backwards compatibility is still supported. [#355](https://github.com/a-r-j/graphein/pull/355). Fixes [#353](https://github.com/a-r-j/graphein/issues/353).
* Fixes bug where RSA features are missing from nodes with insertion codes. [#355](https://github.com/a-r-j/graphein/pull/355). Fixes [#354](https://github.com/a-r-j/graphein/issues/353).
* Fix bug where the `deprotonate` argument is not wired up to `graphein.protein.graphs.construct_graphs`. [#375](https://github.com/a-r-j/graphein/pull/375)
* Add missing modified residue `AYA` to constants [#390](https://github.com/a-r-j/graphein/pull/390)
* Fix bug where the `deprotonate` argument is not wired up to `graphein.protein.graphs.construct_graphs` [#375](https://github.com/a-r-j/graphein/pull/375)
* Fix cluster file loading bug in `pdb_data.py` [#396](https://github.com/a-r-j/graphein/pull/396)
* Uses [`cpdb`](https://github.com/a-r-j/CPDB) as default PDB file parser for improved performance. [#323](https://github.com/a-r-j/graphein/pull/323).
* Improves storage of hetatm data in `graphein.protein.tensor.io.protein_to_pyg` [#397](https://github.com/a-r-j/graphein/pull/397).

#### Misc

* set logging to false by default and added mmcif support [#402](https://github.com/a-r-j/graphein/pull/402)
* add metadata options for uniprot, ecnumber and CATH code to pdb manager [#398](https://github.com/a-r-j/graphein/pull/398)
* bumped logging level down from `INFO` to `DEBUG` at several places to reduced output length [#391](https://github.com/a-r-j/graphein/pull/391)
* exposed `fill_value` and `bfactor` option to `protein_to_pyg` function. [#385](https://github.com/a-r-j/graphein/pull/385) and [#388](https://github.com/a-r-j/graphein/pull/388)
* Updated Foldcomp datasets with improved setup function and updated database choices such as ESMAtlas. [#382](https://github.com/a-r-j/graphein/pull/382)
* Resolve issue with notebook version and `pluggy` in Dockerfile. [#372](https://github.com/a-r-j/graphein/pull/372)
* Remove `typing_extension` as dependency since we now primarily support Python >=3.8 and `Literal` is included in `typing` there.

### 1.7.6 - 08/02/2024

#### Bugfixes

* Fixes bug in pdb_manager for clustering sequences via mmseqs [#377](https://github.com/a-r-j/graphein/pull/377)
* Remove hydrogen isotopes as well in `graphein.protein.graphs.deprotonate_structure`. [#337](https://github.com/a-r-j/graphein/pull/337)
* Fixes bug in sidechain torsion angle computation for structures containing `PYL`/other non-standard amino acids ([#357](https://github.com/a-r-j/graphein/pull/357)). Fixes [#356](https://github.com/a-r-j/graphein/issues/356).
* Replaces RCSB PDB FTP urls with new API. [#364](https://github.com/a-r-j/graphein/pull/364)
* In Pandas `1.2.0` and later, The default value of regex for `Series.str.replace()` will change from `True` to `False`. So we need use regular expressions explicitly now, to suppress a FutureWarning. By @StevenAZy ([#359](https://www.github.com/a-r-j/graphein/pull/359))

### 1.7.5 - 27/10/2024

* Improves the tensor->PDB writer (`graphein.protein.tensor.io.to_pdb`) by automatically unravelling residue-level b-factor predictions/annotations ([#352](https://github.com/a-r-j/pull/352)).

### 1.7.4 - 26/10/2023

* Adds support for PyG 2.4+ ([#350](https://www.github.com/a-r-j/graphein/pull/339))
* Fixes `add_sequence_neighbour_vector` to have a zero vector when no neighbor is feasible. Extend to handle insertion codes ([#336](https://github.com/a-r-j/graphein/pull/336)).

### 1.7.3 - 30/08/2023

* Fixes edge case in FoldComp database download if target directory has same name as database ([#339](https://github.com/a-r-j/graphein/pull/339))

### 1.7.2 - 28/08/2023

* Pins BioPandas version to latest

### 1.7.1 - 26/07/2023

#### New Features

* [Feature] - [#305](https://github.com/a-r-j/graphein/pull/305) Adds the `add_virtual_beta_carbon_vector` function inspired by [RFdiffusion](https://github.com/RosettaCommons/RFdiffusion/blob/main/rfdiffusion/coords6d.py#L37) and ProteinMPNN.

#### API Changes

* Chain selections are now specified with either `"all"` or a list of strings (e.g. `["A", "B"]`) rather than a single selection string (e.g. `"AB"`). This is a necessary change due to MMTF support which can have multicharacter chain identifiers. [#307](https://github.com/a-r-j/graphein/pull/307)

#### Improvements

* [Bugfix] - [#305](https://github.com/a-r-j/graphein/pull/305) Fixes `add_k_nn_edges` for the case when some residues were dropped before (e.g. when some alt_locs are removed).
* [Bugfix] - [#305](https://github.com/a-r-j/graphein/pull/305) Removes obsolete `remove_insertions` in [`rgroup_df` construction](https://github.com/a-r-j/graphein/blob/649a490505740a266b26976807e7f303c2a32ff0/graphein/protein/graphs.py#L540).
* [Bugfix] - [#305](https://github.com/a-r-j/graphein/pull/305) Fixes the construction of geometric features when beta-carbons or side chains are missing in non-glycine residues (for example in `H:CYS:104` in 3SE8).
* [Bugfix] - [#305](https://github.com/a-r-j/graphein/pull/305) Fixes data types of geometric feature vectors: `object` -> `float`.
* [Bugfix] - [#301](https://github.com/a-r-j/graphein/pull/301) Fixes the conversion of undirected NetworkX graph to directed PyG data.
* [Bugfix] - [#334](https://github.com/a-r-j/graphein/pull/334) Fixes the corner case of the NetworkX -> PyG conversion when input graph has no edges.

<https://github.com/a-r-j/graphein/pull/334>

#### Bugfixes

* Adds missing `stage` parameter to `graphein.ml.datasets.foldcomp_data.FoldCompDataModule.setup()`. [#310](https://github.com/a-r-j/graphein/pull/310)
* Ensures exproting groups of PDB chains with PDBManager selects the first model for multu-model structures. [#311](https://github.com/a-r-j/graphein/pull/311)
* Fixes bug with exporting PDBs with only one splitting strategy in PDBManager [#311](https://github.com/a-r-j/graphein/pull/311)
* Fixes incorrect jaxtyping syntax for variable size dimensions [#312](https://github.com/a-r-j/graphein/pull/312)
* Fixes shape of angle embeddings for `graphein.protein.tesnor.angles.alpha/kappa`. [#315](https://github.com/a-r-j/graphein/pull/315)
* Fixes initialisation of `Protein` objects. [#317](https://github.com/a-r-j/graphein/issues/317) [#318](https://github.com/a-r-j/graphein/pull/318)
* Fixes incorrect `rad` and `embed` argument logic in `graphein.protein.tensor.angles.dihedrals/sidechain_torsion` [#321](https://github.com/a-r-j/graphein/pull/321)
* Fixes incorrect start padding in pNeRF output [#321](https://github.com/a-r-j/graphein/pull/321)
* Fixes `pyyaml` breaking installation [#328](https://github.com/a-r-j/graphein/pull/328)
* Fixes setting ID for PyG data objects when loading from a path to a `.pdb` file [#332](https://github.com/a-r-j/graphein/pull/332)

#### Other Changes


-   Adds transform composition to FoldComp Dataset [#312](https://github.com/a-r-j/graphein/pull/312)
-   Adds entry point for biopandas dataframes in `graphein.protein.tensor.io.protein_to_pyg`. [#310](https://github.com/a-r-j/graphein/pull/310)
-   Adds support for `.ent` files to `graphein.protein.graphs.read_pdb_to_dataframe`. [#310](https://github.com/a-r-j/graphein/pull/310)
-   Obsolete residues with no replacement are now returned by `graphein.protein.utils.get_obsolete_mapping`. [#310](https://github.com/a-r-j/graphein/pull/310)
-   Adds the ability to store a dictionary of HETATM positions in `Data`/`Protein` objects created in the `graphein.protein.tensor` module. [#307](https://github.com/a-r-j/graphein/pull/307)
-   Improved handling of non-standard residues in the `graphein.protein.tensor` module. [#307](https://github.com/a-r-j/graphein/pull/307)
-   Insertions retained by default in the `graphein.protein.tensor` module. I.e. `insertions=True` is now the default behaviour.[#307](https://github.com/a-r-j/graphein/pull/307)
-   `plot_pyg_data` now also plots some geometric features if present. [#305](https://github.com/a-r-j/graphein/pull/305)
-   Adds transform composition to FoldComp Dataset [#312](https://github.com/a-r-j/graphein/pull/312)
-   Improve FoldComp dataloading performance and include B factors (pLDDT) in output. [#313](https://github.com/a-r-j/graphein/pull/313) [#315](https://github.com/a-r-j/graphein/pull/315)
-   Add new helper functions to PDBManager [#322](https://github.com/a-r-j/graphein/pull/322) (@amorehead)
-   Add non-standard 'CYX' to `RESI_THREE_TO_1`.

### 1.7.0 - 10 /04/2023

#### New Features

* [PDBManager] - [#272](https://github.com/a-r-j/graphein/pull/272) Adds a utility for creating custom dataset splits from the PDB.
* [FoldComp Dataset] - [#284](https://github.com/a-r-j/graphein/pull/284) - Create ML datasets from FoldComp databases.
* [ESM] - [#284](https://github.com/a-r-j/graphein/pull/284) - Wrapper for ESMFold batch folding & embedding.
* [Downloads] MMTF downloading now supported in download utilities. [#272](https://github.com/a-r-j/graphein/pull/272)

#### API Changes

* The `pdb_path` argument to many functions (e.g. `graphein.protein.graphs.construct_graph`) has been renamed to `path` as this can now accept MMTF files in addition to PDB files.
* `Protein` tensors have coordinates renamed from `Protein.x` to `Protein.coords`. [#272](https://github.com/a-r-j/graphein/pull/272)

#### Other changes

* Tensor types are now defined using [`jaxtyping`](https://github.com/google/jaxtyping), removing the `torchtyping` dependency [#272](https://github.com/a-r-j/graphein/pull/272)
* Drops explicit Python 3.7 support. Colab now runs on 3.8+. [#272](https://github.com/a-r-j/graphein/pull/272)
* Dockerfile now builds from `pytorch/pytorch:1.13.0-cuda11.6-cudnn8-runtime` (replaces `pytorch/pytorch:1.9.1-cuda11.1-cudnn8-runtime`) [#272](https://github.com/a-r-j/graphein/pull/272)
* Missing `os` import fixed in [#297(https://github.com/a-r-j/graphein/pull/297). Fixes [#296](https://github.com/a-r-j/graphein/issues/296)

### 1.6.0 - 18/03/2023

#### New Features

* [Metrics] - [#245](https://github.com/a-r-j/graphein/pull/221) Adds a selection of structural metrics relevant to protein structures.
* [Tensor Operations] - [#244](https://github.com/a-r-j/graphein/pull/244) Adds suite of utilities for working directly with tensor-based representations of proteins (graphein.protein.tensor).
* [Tensor Operations] - [#244](https://github.com/a-r-j/graphein/pull/244) Adds suite of utilities for working with ESMfold (graphein.protein.folding_utils).

#### Improvements

* [Feature] = [#277](https://github.com/a-r-j/graphein/pull/227) Adds support for pathlib paths for protein graph creation. [#269](https://github.com/a-r-j/graphein/issues/269)
* [Logging] - [#221](https://github.com/a-r-j/graphein/pull/221) Adds global control of logging with `graphein.verbose(enabled=False)`.
* [Logging] - [#242](https://github.com/a-r-j/graphein/pull/242) Adds control of protein graph construction logging. Resolves [#238](https://github.com/a-r-j/graphein/issues/238)

#### Protein

* [Bugfix] - [#222]<https://github.com/a-r-j/graphein/pull/222)> Fixes entrypoint for user-defined `df_processing_funcs` ([#216](https://github.com/a-r-j/graphein/issues/216))
* [Feature] = [#263](https://github.com/a-r-j/graphein/pull/263) Adds control of Alt Loc selection strategy. N.b. Default `ProteinGraphConfig` changed to include insertions by default (`insertions=True`) and `alt_locs="max_occupancy"`.
* [Feature] - [#264](https://github.com/a-r-j/graphein/pull/264) Adds entrypoint to `graphein.protein.graphs.construct_graph` for passing in a BioPandas dataframe directly.
* [Feature] - [#229](https://github.com/a-r-j/graphein/pull/220) Adds support for filtering KNN edges based on self-loops and chain membership. Contribution by @anton-bushuiev.
* [Feature] - [#234](https://github.com/a-r-j/graphein/pull/234) Adds support for aggregating node features over residues (`graphein.protein.features.sequence.utils.aggregate_feature_over_residues`).
* [Bugfix] - [#234](https://github.com/a-r-j/graphein/pull/234) fixes use of nullcontext in silent graph construction.
* [Bugfix] - [#234](https://github.com/a-r-j/graphein/pull/234) Fixes division by zero errors for edge colouring in visualisation.
* [Bugfix] - [#254](https://github.com/a-r-j/graphein/pull/254) Fix peptide bond addition for all atom graphs.
* [Bugfix] - [#223](https://github.com/a-r-j/graphein/pull/220) Fix handling of insertions in protein graphs. Insertions are now given IDs like: `A:SER:12:A`. Contribution by @manonreau.
* [Bugfix] - [#226](https://github.com/a-r-j/graphein/pull/226) Catches failed AF2 structure downloads [#225](https://github.com/a-r-j/graphein/issues/225)

* [Bugfix] - [#229](https://github.com/a-r-j/graphein/pull/220) Fixes bug in KNN edge computation. Contribution by @anton-bushuiev.
* [Bugfix] - [#220](https://github.com/a-r-j/graphein/pull/220) Fixes edge metadata conversion to PyG. Contribution by @manonreau.
* [Bugfix] - [#220](https://github.com/a-r-j/graphein/pull/220) Fixes centroid atom grouping & avoids unnecessary edge computation where none are found. Contribution by @manonreau.

* [Bugfix] - [#268](https://github.com/a-r-j/graphein/pull/268) Fixes 'sequence' metadata feature for atomistic graphs, removing duplicate residues. Contribution by @kamurani.

#### ML

* [Bugfix] - [#234](https://github.com/a-r-j/graphein/pull/234) - Fixes bugs and improves `conversion.convert_nx_to_pyg` and `visualisation.plot_pyg_data`. Removes distance matrix (`dist_mat`) from defualt set of features converted to tensor.

#### Utils

* [Improvement] - [#234](https://github.com/a-r-j/graphein/pull/234) - Adds `parse_aggregation_type` to retrieve aggregation functions.

#### RNA

* [Bugfix] - [#281](https://github.com/a-r-j/graphein/pull/234) - Bugfix for nx->PyG conversion for graphs containing edges without "kind" attributes. Contribution by @rg314.

#### Constants

* [Improvement] - [#234](https://github.com/a-r-j/graphein/pull/234) - Adds 1 to 3 mappings to `graphein.protein.resi_atoms`.

#### Documentation

* [Tensor Module] - [#244](https://github.com/a-r-j/graphein/pull/244) Documents new graphein.protein.tensor module.
* [CI] - [#244](https://github.com/a-r-j/graphein/pull/244) Updates to intersphinx maps

#### Package

* [CI] - [#244](https://github.com/a-r-j/graphein/pull/244) CI now runs for python 3.8, 3.9 and torch 1.12.0 and 1.13.0
* [CI] - [#244](https://github.com/a-r-j/graphein/pull/244) Separate builds for core library and library with DL dependencies.
* [Licence] - [#244](https://github.com/a-r-j/graphein/pull/244) Bump to 2023

### 1.5.2 - 19/9/2022

#### Protein

* [Bugfix] - [#206](https://github.com/a-r-j/graphein/pull/206) Fixes `KeyError` when using `graphein.protein.edges.distance.node_coords`
* [Bugfix] - Includes missing data files in `MANIFEST.in` #205

#### GRN

* [Bugfix] - [#208](https://github.com/a-r-j/graphein/pull/208) - Resolves SSL issues with RegNetwork.

#### ML

* [Feature] - [#208](https://github.com/a-r-j/graphein/pull/208) support for loading local pdb files by `ProteinGraphDataset` and `InMemoryProteinGraphDataset`.

> by adding a params:`pdb_paths` and set the `self.raw_dir` to the root path(`self.pdb_path`) of pdb_paths list (the root path should be only one, pdb files should be under the same folder).
>
> it allows loading pdb files from the `self.pdb_path` instead of loading from `self.raw`.
> If you wish to download from af2 or pdb, just set `pdb_paths` to `None` and it goes back to the former version.

#### CI

* [Bugfix] - [#208](https://github.com/a-r-j/graphein/pull/208) explicitly installs `jupyter_contrib_nbextensions` in Docker.

### 1.5.1

#### Protein

* [Feature] - [#186](https://github.com/a-r-j/graphein/pull/186) adds support for scaling node sizes in plots by a computed feature. Contribution by @cimranm
* [Feature] - [#189](https://github.com/a-r-j/graphein/pull/189/) adds support for parallelised download from the PDB.
* [Feature] - [#189](https://github.com/a-r-j/graphein/pull/189/) adds support for: van der waals interactions, vdw clashes, pi-stacking interactions, t_stacking interactions, backbone carbonyl-carbonyl interactions, salt bridges
* [Feature] - [#189](https://github.com/a-r-j/graphein/pull/189/) adds a `residue_id` column to PDB dfs to enable easier accounting in atom graphs.
* [Feature] - [#189](https://github.com/a-r-j/graphein/pull/189/) refactors torch geometric datasets to use parallelised download for faster dataset preparation.

#### Bugfixes

* [Patch] - [#187](https://github.com/a-r-j/graphein/pull/187) updates sequence retrieval due to UniProt API changes.
* [Patch] - [#189](https://github.com/a-r-j/graphein/pull/189) fixes bug where chains and PDB identifiers were not properly aligned in `ml.ProteinGraphDataset`.
* [Patch] - [#201](https://github.com/a-r-j/graphein/pull/201) Adds missing `MSE` to `graphein.protein.resi_atoms.RESI_NAMES`, `graphein.protein.resi_atoms.RESI_THREE_TO_1`. [#200](https://github.com/a-r-j/graphein/issues/200)
* [Patch] - [#201](https://github.com/a-r-j/graphein/pull/201) Fixes bug where check for same-chain always evaluates as False. [#199](https://github.com/a-r-j/graphein/issues/199)
* [Patch] - [#201](https://github.com/a-r-j/graphein/pull/201) Fixes bug where deprotonation would only remove hydrogens based on `atom_name` rather than `element_symbol`. [#198](https://github.com/a-r-j/graphein/issues/198)
* [Patch] - [#201](https://github.com/a-r-j/graphein/pull/201) Fixes bug in ProteinGraphDataset input validation.

#### Breaking Changes

* [#189](https://github.com/a-r-j/graphein/pull/189/) refactors PDB download util. Now returns path to download file, does not accept a config object but instead receives the output directory path directly.

### 1.5.0

#### Protein

* [Feature] - #165 adds support for direct AF2 graph construction.
* [Feature] - #165 adds support for selecting model indices from PDB files.
* [Feature] - #165 adds support for extracting interface subgraphs from complexes.
* [Feature] - #165 adds support for computing the radius of gyration of a structure.
* [Feature] - #165 adds support for adding distances to protein edges.
* [Feature] - #165 adds support for fully connected edges in protein graphs.
* [Feature] - #165 adds support for distance window-based edges for protein graphs.
* [Feature] - #165 adds support for transformer-like positional encoding of protein sequences.
* [Feature] - #165 adds support for plddt-like colouring of AF2 graphs
* [Feature] - #165 adds support for plotting PyG Data object (e.g. for logging to WandB).
* [Feature] - [#170](https://github.com/a-r-j/graphein/pull/170) Adds support for viewing edges in `graphein.protein.visualisation.asteroid_plot`. Contribution by @avivko.
* [Patch] - [#178](https://github.com/a-r-j/graphein/pull/178) Fixes [#171](https://github.com/a-r-j/graphein/pull/171) and optimizes `graphein.protein.features.nodes.dssp`. Contribution by @avivko.
* [Patch] - [#174](https://github.com/a-r-j/graphein/pull/174) prevents insertions always being removed. Resolves [#173](https://github.com/a-r-j/graphein/issues/173). Contribution by @OliverT1.
* [Patch] - #165 Refactors HETATM selections.

#### Molecules

* [Feature] - #165 adds additional graph-level molecule features.
* [Feature] - #165 adds support for generating conformers (and 3D graphs) from SMILES inputs
* [Feature] - #163 Adds support for molecule graph generation from an RDKit.Chem.Mol input.
* [Feature] - #163 Adds support for multiprocess molecule graph construction.

#### RNA

* [Feature] - #165 adds support for 3D RNA graph construction.
* [Feature] - #165 adds support for generating RNA SS from sequence using the Nussinov Algorithm.

#### Changes

* [Patch] - #163 uses tqdm.contrib.process_map insteap of multiprocessing.Pool.map to provide progress bars in multiprocessing.
* [Fix] - #165 makes returned subgraphs editable objects rather than views
* [Fix] - #165 fixes global logging set to "debug".
* [Fix] - #165 uses rich progress for protein graph construction.
* [Fix] - #165 sets saner default for node size in 3d plotly plots
* [Dependency] - #165 Changes CLI to use rich-click instead of click for prettier formatting.
* [Package] - #165 Adds support for logging with loguru and rich
* [Package] - Pin BioPandas version to 0.4.1 to support additional parsing features.

#### Breaking Changes

* #165 adds RNA SS edges into graphein.protein.edges.base_pairing
* #163 changes separate filetype input paths to `graphein.molecule.graphs.construct_graph`. Interface is simplified to simply `path="some/path.extension"` instead of separate inputs like `mol2_path=...` and `sdf_path=...`.

### 1.4.0 - UNRELEASED

* [Patch] - #158 changes the eigenvector computation method from `nx.eigenvector_centrality` to `nx.eigenvector_centrality_numpy`.
* [Feature] - #154 adds a way of checking that DSSP is executable before trying to use it. #154
* [Feature] - #157 adds support for small molecule graphs using RDKit. Resolves #155.
* [Feature] - #159 adds support for conversion to Jraph graphs for JAX users.

#### Breaking Changes

* #157 refactors config matching operators from `graphein.protein.config` to `graphein.utils.config`
* #157 refactors config parsing operators from `graphein.utils.config` to `graphein.utils.config_parser`

### 1.3.0 - 5/4/22

* [Feature] - #141 adds edge construction based on sequence distance.
* [Feature] - #143 adds equality and isomorphism testing functions between graphs, nodes and edges ([#142](https://github.com/a-r-j/graphein/issues/142))
* [Feature] - #144 adds support for chain-level and secondary structure-level graphs with associated visualisation tools and tutorial. Resolves [#128](https://github.com/a-r-j/graphein/issues/128)
* [Feature] - #144 adds support for chord diagram visualisations.
* [Feature] - #144 adds support for automagically downloading new PDB files for obsolete structures.
* [Feature] - #150 adds support for hydrogen bond donor and acceptor counts node features. #145
* [Misc] - #144 makes visualisation functions accessible in the `graphein.protein` namespace. #138
* [Bugfix] - #147 fixes error in `add_distance_threshold` introduced in v1.2.1 that would prevent the edges being added to the graph. [#146](https://github.com/a-r-j/graphein/issues/146)
* [Bugfix] - #149 fixes a bug in `add_beta_carbon_vector` that would cause coordinates to be extracted for multiple positions if the residue has an altloc. Resolves [#148](https://github.com/a-r-j/graphein/issues/148)

### 1.2.1 - 16/3/22

* [Feature] - #124 adds support for vector features associated protein protein geometry. #120 #122
* [Feature] - #124 adds visualisation of vector features in 3D graph plots.
* [Feature] - #121 adds functions for saving graph data to PDB files.
* [Bugfix] - #136 changes generator comprehension when updating coordinates in subgraphs to list comprehension to allow pickling
* [Bugfix] - #136 fixes bug in edge construction functions using chain selections where nodes from unselected chains would be added to the graph.

#### Breaking Changes

* #124 refactors `graphein.protein.graphs.compute_rgroup_dataframe` and moves it to `graphein.protein.utils`. All internal references have been moved accordingly.

### 1.2.0 - 4/3/2022

* [Feature] - #104 adds support for asteroid plots and distance matrix visualisation.
* [Feature] - #104 adds support for protein graph analytics (`graphein.protein.analysis`)
* [Feature] - #110 adds support for secondary structure & surface-based subgraphs
* [Feature] - #113 adds CLI support(!)
* [Feature] - #116 adds support for onehot-encoded amino acid features as node attributes.
* [Feature] - #119 Adds plotly-based visualisation for PPI Graphs
* [Bugfix] - #110 fixes minor bug in `asa` where it would fail if added as a first/only dssp feature.
* [Bugfix] - #110 Adds install for DSSP in Dockerfile
* [Bugfix] - #110 Adds conda install & DSSP to tests
* [Bugfix] - #119 Delaunay Triangulation computed over all atoms by default. Adds an option to restrict it to certain atom types.
* [Bugfix] - #119 Minor fixes to stability of RNA Graph Plotting
* [Bugfix] - #119 add tolerance parameter to add_atomic_edges
* [Documentation] - #104 Adds notebooks for visualisation, RNA SS Graphs, protein graph analytics
* [Documentation] - #119 Overhaul of docs & tutorial notebooks. Adds interactive plots to docs, improves docstrings, doc formatting, doc requirements.

#### Breaking Changes

* #119 - Refactor RNA Graph constants from graphein.rna.graphs to graphein.rna.constants. Only problematic if constants were accessed directly. All internal references have been moved accordingly.

### 1.1.1 - 19/02/2022

* [Bugfix] - #107 improves robustness of removing insertions and hetatms, resolves #98
* [Packaging] - #108 fixes version mismatches in pytorch_geometric in docker install

### 1.1.0 - 19/02/2022

* [Packaging] - #100 adds docker support.
* [Feature] - #96 Adds support for extracting subgraphs
* [Packaging] - #101 adds support for devcontainers for remote development.
* [Bugfixes] - #95 adds improved robustness for edge construction functions in certain edge cases. Insertions in the PDB were occasionally not picked up due to a brittle implementations. Resolves #74 and #98

### 1.0.11 - 01/02/2022

* [Improvement] - #79 Replaces `Literal` references with `typing_extensions.Literal` for Python 3.7 support.

#### 1.0.10 - 23/12/2021

* [Bug] Adds a fix for #74. Adding a disulfide bond to a protein with no disulphide bonds would fail. This was fixed by adding a check for the presence of a minimum of two CYS residues.<|MERGE_RESOLUTION|>--- conflicted
+++ resolved
@@ -2,13 +2,9 @@
 
 #### Bugfixes
 
-<<<<<<< HEAD
-* Fixes H coords are included when constructing molecule graph from SD file [#427](https://github.com/a-r-j/graphein/issues/427).
-
-=======
 * Hotfix for incorrect dataframe indexing resulting in correct edge addition in `add_distance_threshold` [#419](https://github.com/a-r-j/graphein/pull/419)
 * Fixes unnecessary download for pre-existing structure files retrieved from AlphaFold database in `graphein.ml.ProteinGraphDataset`[#426](https://github.com/a-r-j/graphein/pull/426)
->>>>>>> ff587397
+* Fixes H coords are included when constructing molecule graph from SD file [#427](https://github.com/a-r-j/graphein/issues/427).
 
 ### 1.7.7 - 03/08/2024
 
