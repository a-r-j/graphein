<<<<<<< HEAD
### 1.6.0 - UNRELEASED

#### New Features
* [Metrics] - [#245](https://github.com/a-r-j/graphein/pull/221) Adds a selection of structural metrics relevant to protein structures.

### 1.5.3 - UNRELEASED
=======
### 1.6.0dev - UNRELEASED

#### Features

* [Tensor Operations] - [#244](https://github.com/a-r-j/graphein/pull/221) Adds suite of utilities for working directly with tensor-based representations of proteins.
>>>>>>> 6b7e9adb

#### Improvements

* [Logging] - [#221](https://github.com/a-r-j/graphein/pull/221) Adds global control of logging with `graphein.verbose(enabled=False)`.

#### Protein

* [Bugfix] - [#223](https://github.com/a-r-j/graphein/pull/220) Fix handling of insertions in protein graphs. Insertions are now given IDs like: `A:SER:12:A`. Contribution by @manonreau.
* [Bugfix] - [#226](https://github.com/a-r-j/graphein/pull/226) Catches failed AF2 structure downloads [#225](https://github.com/a-r-j/graphein/issues/225)
* [Feature] - [#229](https://github.com/a-r-j/graphein/pull/220) Adds support for filtering KNN edges based on self-loops and chain membership. Contribution by @anton-bushuiev.
* [Bugfix] - [#229](https://github.com/a-r-j/graphein/pull/220) Fixes bug in KNN edge computation. Contribution by @anton-bushuiev.
* [Bugfix] - [#220](https://github.com/a-r-j/graphein/pull/220) Fixes edge metadata conversion to PyG. Contribution by @manonreau.
* [Bugfix] - [#220](https://github.com/a-r-j/graphein/pull/220) Fixes centroid atom grouping & avoids unnecessary edge computation where none are found. Contribution by @manonreau.

### 1.5.2 - 19/9/2022

#### Protein

* [Bugfix] - [#206](https://github.com/a-r-j/graphein/pull/206) Fixes `KeyError` when using `graphein.protein.edges.distance.node_coords`
* [Bugfix] - Includes missing data files in `MANIFEST.in` #205

#### GRN

* [Bugfix] - [#208](https://github.com/a-r-j/graphein/pull/208) - Resolves SSL issues with RegNetwork.

#### ML

* [Feature] - [#208](https://github.com/a-r-j/graphein/pull/208) support for loading local pdb files by ``ProteinGraphDataset`` and ``InMemoryProteinGraphDataset``.

>by adding a params:`pdb_paths` and set the `self.raw_dir` to the root path(`self.pdb_path`) of pdb_paths list (the root path should be only one, pdb files should be under the same folder).
>
> it allows loading pdb files from the `self.pdb_path` instead of loading from `self.raw`.
> If you wish to download from af2 or pdb, just set `pdb_paths` to `None` and it goes back to the former version.

#### CI

* [Bugfix] - [#208](https://github.com/a-r-j/graphein/pull/208) explicitly installs `jupyter_contrib_nbextensions` in Docker.

### 1.5.1

#### Protein

* [Feature] - [#186](https://github.com/a-r-j/graphein/pull/186) adds support for scaling node sizes in plots by a computed feature. Contribution by @cimranm
* [Feature] - [#189](https://github.com/a-r-j/graphein/pull/189/) adds support for parallelised download from the PDB.
* [Feature] - [#189](https://github.com/a-r-j/graphein/pull/189/) adds support for: van der waals interactions, vdw clashes, pi-stacking interactions, t_stacking interactions, backbone carbonyl-carbonyl interactions, salt bridges
* [Feature] - [#189](https://github.com/a-r-j/graphein/pull/189/) adds a `residue_id` column to PDB dfs to enable easier accounting in atom graphs.
* [Feature] - [#189](https://github.com/a-r-j/graphein/pull/189/) refactors torch geometric datasets to use parallelised download for faster dataset preparation.

#### Bugfixes

* [Patch] - [#187](https://github.com/a-r-j/graphein/pull/187) updates sequence retrieval due to UniProt API changes.
* [Patch] - [#189](https://github.com/a-r-j/graphein/pull/189) fixes bug where chains and PDB identifiers were not properly aligned in `ml.ProteinGraphDataset`.
* [Patch] - [#201](https://github.com/a-r-j/graphein/pull/201) Adds missing `MSE` to `graphein.protein.resi_atoms.RESI_NAMES`, `graphein.protein.resi_atoms.RESI_THREE_TO_1`. [#200](https://github.com/a-r-j/graphein/issues/200)
* [Patch] - [#201](https://github.com/a-r-j/graphein/pull/201) Fixes bug where check for same-chain always evaluates as False. [#199](https://github.com/a-r-j/graphein/issues/199)
* [Patch] - [#201](https://github.com/a-r-j/graphein/pull/201) Fixes bug where deprotonation would only remove hydrogens based on `atom_name` rather than `element_symbol`. [#198](https://github.com/a-r-j/graphein/issues/198)
* [Patch] - [#201](https://github.com/a-r-j/graphein/pull/201) Fixes bug in ProteinGraphDataset input validation.

#### Breaking Changes

* [#189](https://github.com/a-r-j/graphein/pull/189/) refactors PDB download util. Now returns path to download file, does not accept a config object but instead receives the output directory path directly.

### 1.5.0

#### Protein

* [Feature] - #165 adds support for direct AF2 graph construction.
* [Feature] - #165 adds support for selecting model indices from PDB files.
* [Feature] - #165 adds support for extracting interface subgraphs from complexes.
* [Feature] - #165 adds support for computing the radius of gyration of a structure.
* [Feature] - #165 adds support for adding distances to protein edges.
* [Feature] - #165 adds support for fully connected edges in protein graphs.
* [Feature] - #165 adds support for distance window-based edges for protein graphs.
* [Feature] - #165 adds support for transformer-like positional encoding of protein sequences.
* [Feature] - #165 adds support for plddt-like colouring of AF2 graphs
* [Feature] - #165 adds support for plotting PyG Data object (e.g. for logging to WandB).
* [Feature] - [#170](https://github.com/a-r-j/graphein/pull/170) Adds support for viewing edges in `graphein.protein.visualisation.asteroid_plot`. Contribution by @avivko.
* [Patch] - [#178](https://github.com/a-r-j/graphein/pull/178) Fixes [#171](https://github.com/a-r-j/graphein/pull/171) and optimizes `graphein.protein.features.nodes.dssp`. Contribution by @avivko.
* [Patch] - [#174](https://github.com/a-r-j/graphein/pull/174) prevents insertions always being removed. Resolves [#173](https://github.com/a-r-j/graphein/issues/173). Contribution by @OliverT1.
* [Patch] - #165 Refactors HETATM selections.

#### Molecules

* [Feature] - #165 adds additional graph-level molecule features.
* [Feature] - #165 adds support for generating conformers (and 3D graphs) from SMILES inputs
* [Feature] - #163 Adds support for molecule graph generation from an RDKit.Chem.Mol input.
* [Feature] - #163 Adds support for multiprocess molecule graph construction.

#### RNA

* [Feature] - #165 adds support for 3D RNA graph construction.
* [Feature] - #165 adds support for generating RNA SS from sequence using the Nussinov Algorithm.

#### Changes

* [Patch] - #163 uses tqdm.contrib.process_map insteap of multiprocessing.Pool.map to provide progress bars in multiprocessing.
* [Fix] - #165 makes returned subgraphs editable objects rather than views
* [Fix] - #165 fixes global logging set to "debug".
* [Fix] - #165 uses rich progress for protein graph construction.
* [Fix] - #165 sets saner default for node size in 3d plotly plots
* [Dependency] - #165 Changes CLI to use rich-click instead of click for prettier formatting.
* [Package] - #165 Adds support for logging with loguru and rich
* [Package] - Pin BioPandas version to 0.4.1 to support additional parsing features.

#### Breaking Changes

* #165 adds RNA SS edges into graphein.protein.edges.base_pairing
* #163 changes separate filetype input paths to `graphein.molecule.graphs.construct_graph`. Interface is simplified to simply `path="some/path.extension"` instead of separate inputs like `mol2_path=...` and `sdf_path=...`.

### 1.4.0 - UNRELEASED

* [Patch] - #158 changes the eigenvector computation method from `nx.eigenvector_centrality` to `nx.eigenvector_centrality_numpy`.
* [Feature] - #154 adds a way of checking that DSSP is executable before trying to use it. #154
* [Feature] - #157 adds support for small molecule graphs using RDKit. Resolves #155.
* [Feature] - #159 adds support for conversion to Jraph graphs for JAX users.

#### Breaking Changes

* #157 refactors config matching operators from `graphein.protein.config` to `graphein.utils.config`
* #157 refactors config parsing operators from `graphein.utils.config` to `graphein.utils.config_parser`

### 1.3.0 - 5/4/22

* [Feature] - #141 adds edge construction based on sequence distance.
* [Feature] - #143 adds equality and isomorphism testing functions between graphs, nodes and edges ([#142](https://github.com/a-r-j/graphein/issues/142))
* [Feature] - #144 adds support for chain-level and secondary structure-level graphs with associated visualisation tools and tutorial. Resolves [#128](https://github.com/a-r-j/graphein/issues/128)
* [Feature] - #144 adds support for chord diagram visualisations.
* [Feature] - #144 adds support for automagically downloading new PDB files for obsolete structures.
* [Feature] - #150 adds support for hydrogen bond donor and acceptor counts node features. #145
* [Misc] - #144 makes visualisation functions accessible in the `graphein.protein` namespace. #138
* [Bugfix] - #147 fixes error in `add_distance_threshold` introduced in v1.2.1 that would prevent the edges being added to the graph. [#146](https://github.com/a-r-j/graphein/issues/146)
* [Bugfix] - #149 fixes a bug in `add_beta_carbon_vector` that would cause coordinates to be extracted for multiple positions if the residue has an altloc. Resolves [#148](https://github.com/a-r-j/graphein/issues/148)

### 1.2.1 - 16/3/22

* [Feature] - #124 adds support for vector features associated protein protein geometry. #120 #122
* [Feature] - #124 adds visualisation of vector features in 3D graph plots.
* [Feature] - #121 adds functions for saving graph data to PDB files.
* [Bugfix] - #136 changes generator comprehension when updating coordinates in subgraphs to list comprehension to allow pickling
* [Bugfix] - #136 fixes bug in edge construction functions using chain selections where nodes from unselected chains would be added to the graph.

#### Breaking Changes

* #124 refactors `graphein.protein.graphs.compute_rgroup_dataframe` and moves it to `graphein.protein.utils`. All internal references have been moved accordingly.

### 1.2.0 - 4/3/2022

* [Feature] - #104 adds support for asteroid plots and distance matrix visualisation.
* [Feature] - #104 adds support for protein graph analytics (`graphein.protein.analysis`)
* [Feature] - #110 adds support for secondary structure & surface-based subgraphs
* [Feature] - #113 adds CLI support(!)
* [Feature] - #116 adds support for onehot-encoded amino acid features as node attributes.
* [Feature] - #119 Adds plotly-based visualisation for PPI Graphs
* [Bugfix] - #110 fixes minor bug in `asa` where it would fail if added as a first/only dssp feature.
* [Bugfix] - #110 Adds install for DSSP in Dockerfile
* [Bugfix] - #110 Adds conda install & DSSP to tests
* [Bugfix] - #119 Delaunay Triangulation computed over all atoms by default. Adds an option to restrict it to certain atom types.
* [Bugfix] - #119 Minor fixes to stability of RNA Graph Plotting
* [Bugfix] - #119 add tolerance parameter to add_atomic_edges
* [Documentation] - #104 Adds notebooks for visualisation, RNA SS Graphs, protein graph analytics
* [Documentation] - #119 Overhaul of docs & tutorial notebooks. Adds interactive plots to docs, improves docstrings, doc formatting, doc requirements.

#### Breaking Changes

* #119 - Refactor RNA Graph constants from graphein.rna.graphs to graphein.rna.constants. Only problematic if constants were accessed directly. All internal references have been moved accordingly.

### 1.1.1 - 19/02/2022

* [Bugfix] - #107 improves robustness of removing insertions and hetatms, resolves #98
* [Packaging] - #108 fixes version mismatches in pytorch_geometric in docker install

### 1.1.0 - 19/02/2022

* [Packaging] - #100 adds docker support.
* [Feature] - #96 Adds support for extracting subgraphs
* [Packaging] - #101 adds support for devcontainers for remote development.
* [Bugfixes] - #95 adds improved robustness for edge construction functions in certain edge cases. Insertions in the PDB were occasionally not picked up due to a brittle implementations. Resolves #74 and #98

### 1.0.11 - 01/02/2022

* [Improvement] - #79 Replaces `Literal` references with `typing_extensions.Literal` for Python 3.7 support.

#### 1.0.10 - 23/12/2021

* [Bug] Adds a fix for #74. Adding a disulfide bond to a protein with no disulphide bonds would fail. This was fixed by adding a check for the presence of a minimum of two CYS residues.<|MERGE_RESOLUTION|>--- conflicted
+++ resolved
@@ -1,17 +1,8 @@
-<<<<<<< HEAD
-### 1.6.0 - UNRELEASED
+### 1.6.0dev - UNRELEASED
 
 #### New Features
 * [Metrics] - [#245](https://github.com/a-r-j/graphein/pull/221) Adds a selection of structural metrics relevant to protein structures.
-
-### 1.5.3 - UNRELEASED
-=======
-### 1.6.0dev - UNRELEASED
-
-#### Features
-
 * [Tensor Operations] - [#244](https://github.com/a-r-j/graphein/pull/221) Adds suite of utilities for working directly with tensor-based representations of proteins.
->>>>>>> 6b7e9adb
 
 #### Improvements
 
