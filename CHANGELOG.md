### 1.7.1 - UNRELEASED

#### API Changes
* Chain selections are now specified with either `"all"` or a list of strings (e.g. `["A", "B"]`) rather than a single selection string (e.g. `"AB"`). This is a necessary chain due to MMTF support which can have multicharacter chain identifiers. [#307](https://github.com/a-r-j/graphein/pull/307)


<<<<<<< HEAD
#### Other Changes
=======
#### Bugfixes
* Adds missing `stage` parameter to `graphein.ml.datasets.foldcomp_data.FoldCompDataModule.setup()`. [#310](https://github.com/a-r-j/graphein/pull/310)

#### Other Changes
* Adds entry point for biopandas dataframes in `graphein.protein.tensor.io.protein_to_pyg`. [#310](https://github.com/a-r-j/graphein/pull/310)
* Adds support for `.ent` files to `graphein.protein.graphs.read_pdb_to_dataframe`. [#310](https://github.com/a-r-j/graphein/pull/310)
* Obsolete residues with no replacement are now returned by `graphein.protein.utils.get_obsolete_mapping`. [#310](https://github.com/a-r-j/graphein/pull/310)
>>>>>>> a7e5d231
* Adds the ability to store a dictionary of HETATM positions in `Data`/`Protein` objects created in the `graphein.protein.tensor` module. [#307](https://github.com/a-r-j/graphein/pull/307)
* Improved handling of non-standard residues in the `graphein.protein.tensor` module. [#307](https://github.com/a-r-j/graphein/pull/307)
* Insertions retained by default in the `graphein.protein.tensor` module. I.e. `insertions=True` is now the default behaviour.[#307](https://github.com/a-r-j/graphein/pull/307)



### 1.7.0 - UNRELEASED
<<<<<<< HEAD

#### New Features

* [PDBManager] - [#272](https://github.com/a-r-j/graphein/pull/272) Adds a utility for creating custom dataset splits from the PDB.
* [FoldComp Dataset] - [#284](https://github.com/a-r-j/graphein/pull/284) - Create ML datasets from FoldComp databases.
* [ESM] - [#284](https://github.com/a-r-j/graphein/pull/284) - Wrapper for ESMFold batch folding & embedding.
* [Downloads] MMTF downloading now supported in download utilities. [#272](https://github.com/a-r-j/graphein/pull/272)

#### Improvements
* [Bugfix] - [#301](https://github.com/a-r-j/graphein/pull/301) Fixes the conversion of undirected NetworkX graph to directed PyG data.

#### API Changes
* The `pdb_path` argument to many functions (e.g. `graphein.protein.graphs.construct_graph`) has been renamed to `path` as this can now accept MMTF files in addition to PDB files.
* `Protein` tensors have coordinates renamed from `Protein.x` to `Protein.coords`. [#272](https://github.com/a-r-j/graphein/pull/272)

#### Other changes
* Tensor types are now defined using [`jaxtyping`](https://github.com/google/jaxtyping), removing the `torchtyping` dependency [#272](https://github.com/a-r-j/graphein/pull/272)
* Drops explicit Python 3.7 support. Colab now runs on 3.8+. [#272](https://github.com/a-r-j/graphein/pull/272)
* Dockerfile now builds from `pytorch/pytorch:1.13.0-cuda11.6-cudnn8-runtime` (replaces `pytorch/pytorch:1.9.1-cuda11.1-cudnn8-runtime`) [#272](https://github.com/a-r-j/graphein/pull/272)
* Missing `os` import fixed in [#297(https://github.com/a-r-j/graphein/pull/297). Fixes [#296](https://github.com/a-r-j/graphein/issues/296)



### 1.6.0 - 18/03/2023

#### New Features

=======

#### New Features

* [PDBManager] - [#272](https://github.com/a-r-j/graphein/pull/272) Adds a utility for creating custom dataset splits from the PDB.
* [FoldComp Dataset] - [#284](https://github.com/a-r-j/graphein/pull/284) - Create ML datasets from FoldComp databases.
* [ESM] - [#284](https://github.com/a-r-j/graphein/pull/284) - Wrapper for ESMFold batch folding & embedding.
* [Downloads] MMTF downloading now supported in download utilities. [#272](https://github.com/a-r-j/graphein/pull/272)

#### Improvements
* [Bugfix] - [#301](https://github.com/a-r-j/graphein/pull/301) Fixes the conversion of undirected NetworkX graph to directed PyG data.

#### API Changes
* The `pdb_path` argument to many functions (e.g. `graphein.protein.graphs.construct_graph`) has been renamed to `path` as this can now accept MMTF files in addition to PDB files.
* `Protein` tensors have coordinates renamed from `Protein.x` to `Protein.coords`. [#272](https://github.com/a-r-j/graphein/pull/272)

#### Other changes
* Tensor types are now defined using [`jaxtyping`](https://github.com/google/jaxtyping), removing the `torchtyping` dependency [#272](https://github.com/a-r-j/graphein/pull/272)
* Drops explicit Python 3.7 support. Colab now runs on 3.8+. [#272](https://github.com/a-r-j/graphein/pull/272)
* Dockerfile now builds from `pytorch/pytorch:1.13.0-cuda11.6-cudnn8-runtime` (replaces `pytorch/pytorch:1.9.1-cuda11.1-cudnn8-runtime`) [#272](https://github.com/a-r-j/graphein/pull/272)
* Missing `os` import fixed in [#297(https://github.com/a-r-j/graphein/pull/297). Fixes [#296](https://github.com/a-r-j/graphein/issues/296)



### 1.6.0 - 18/03/2023

#### New Features

>>>>>>> a7e5d231
* [Metrics] - [#245](https://github.com/a-r-j/graphein/pull/221) Adds a selection of structural metrics relevant to protein structures.
* [Tensor Operations] - [#244](https://github.com/a-r-j/graphein/pull/244) Adds suite of utilities for working directly with tensor-based representations of proteins (graphein.protein.tensor).
* [Tensor Operations] - [#244](https://github.com/a-r-j/graphein/pull/244) Adds suite of utilities for working with ESMfold (graphein.protein.folding_utils).

#### Improvements

* [Feature] = [#277](https://github.com/a-r-j/graphein/pull/227) Adds support for pathlib paths for protein graph creation. [#269](https://github.com/a-r-j/graphein/issues/269)
* [Logging] - [#221](https://github.com/a-r-j/graphein/pull/221) Adds global control of logging with `graphein.verbose(enabled=False)`.
* [Logging] - [#242](https://github.com/a-r-j/graphein/pull/242) Adds control of protein graph construction logging. Resolves [#238](https://github.com/a-r-j/graphein/issues/238)

#### Protein

* [Bugfix] - [#222]<https://github.com/a-r-j/graphein/pull/222)> Fixes entrypoint for user-defined `df_processing_funcs` ([#216](https://github.com/a-r-j/graphein/issues/216))
* [Feature] = [#263](https://github.com/a-r-j/graphein/pull/263) Adds control of Alt Loc selection strategy. N.b. Default `ProteinGraphConfig` changed to include insertions by default (`insertions=True`) and `alt_locs="max_occupancy"`.
* [Feature] - [#264](https://github.com/a-r-j/graphein/pull/264) Adds entrypoint to `graphein.protein.graphs.construct_graph` for passing in a BioPandas dataframe directly.
* [Feature] - [#229](https://github.com/a-r-j/graphein/pull/220) Adds support for filtering KNN edges based on self-loops and chain membership. Contribution by @anton-bushuiev.
* [Feature] - [#234](https://github.com/a-r-j/graphein/pull/234) Adds support for aggregating node features over residues (`graphein.protein.features.sequence.utils.aggregate_feature_over_residues`).
* [Bugfix] - [#234](https://github.com/a-r-j/graphein/pull/234) fixes use of nullcontext in silent graph construction.
* [Bugfix] - [#234](https://github.com/a-r-j/graphein/pull/234) Fixes division by zero errors for edge colouring in visualisation.
* [Bugfix] - [#254](https://github.com/a-r-j/graphein/pull/254) Fix peptide bond addition for all atom graphs.
* [Bugfix] - [#223](https://github.com/a-r-j/graphein/pull/220) Fix handling of insertions in protein graphs. Insertions are now given IDs like: `A:SER:12:A`. Contribution by @manonreau.
* [Bugfix] - [#226](https://github.com/a-r-j/graphein/pull/226) Catches failed AF2 structure downloads [#225](https://github.com/a-r-j/graphein/issues/225)

* [Bugfix] - [#229](https://github.com/a-r-j/graphein/pull/220) Fixes bug in KNN edge computation. Contribution by @anton-bushuiev.
* [Bugfix] - [#220](https://github.com/a-r-j/graphein/pull/220) Fixes edge metadata conversion to PyG. Contribution by @manonreau.
* [Bugfix] - [#220](https://github.com/a-r-j/graphein/pull/220) Fixes centroid atom grouping & avoids unnecessary edge computation where none are found. Contribution by @manonreau.

* [Bugfix] - [#268](https://github.com/a-r-j/graphein/pull/268) Fixes 'sequence' metadata feature for atomistic graphs, removing duplicate residues.  Contribution by @kamurani.

#### ML

* [Bugfix] - [#234](https://github.com/a-r-j/graphein/pull/234) - Fixes bugs and improves `conversion.convert_nx_to_pyg` and `visualisation.plot_pyg_data`. Removes distance matrix (`dist_mat`) from defualt set of features converted to tensor.

#### Utils

* [Improvement] - [#234](https://github.com/a-r-j/graphein/pull/234) - Adds `parse_aggregation_type` to retrieve aggregation functions.

#### RNA

* [Bugfix] - [#281](https://github.com/a-r-j/graphein/pull/234) - Bugfix for nx->PyG conversion for graphs containing edges without "kind" attributes. Contribution by @rg314.

#### Constants

* [Improvement] - [#234](https://github.com/a-r-j/graphein/pull/234) - Adds 1 to 3 mappings to `graphein.protein.resi_atoms`.

#### Documentation

* [Tensor Module] - [#244](https://github.com/a-r-j/graphein/pull/244) Documents new graphein.protein.tensor module.
* [CI] - [#244](https://github.com/a-r-j/graphein/pull/244) Updates to intersphinx maps

#### Package

* [CI] - [#244](https://github.com/a-r-j/graphein/pull/244) CI now runs for python 3.8, 3.9 and torch 1.12.0 and 1.13.0
* [CI] - [#244](https://github.com/a-r-j/graphein/pull/244) Separate builds for core library and library with DL dependencies.
* [Licence] - [#244](https://github.com/a-r-j/graphein/pull/244) Bump to 2023

### 1.5.2 - 19/9/2022

#### Protein

* [Bugfix] - [#206](https://github.com/a-r-j/graphein/pull/206) Fixes `KeyError` when using `graphein.protein.edges.distance.node_coords`
* [Bugfix] - Includes missing data files in `MANIFEST.in` #205

#### GRN

* [Bugfix] - [#208](https://github.com/a-r-j/graphein/pull/208) - Resolves SSL issues with RegNetwork.

#### ML

* [Feature] - [#208](https://github.com/a-r-j/graphein/pull/208) support for loading local pdb files by ``ProteinGraphDataset`` and ``InMemoryProteinGraphDataset``.

>by adding a params:`pdb_paths` and set the `self.raw_dir` to the root path(`self.pdb_path`) of pdb_paths list (the root path should be only one, pdb files should be under the same folder).
>
> it allows loading pdb files from the `self.pdb_path` instead of loading from `self.raw`.
> If you wish to download from af2 or pdb, just set `pdb_paths` to `None` and it goes back to the former version.

#### CI

* [Bugfix] - [#208](https://github.com/a-r-j/graphein/pull/208) explicitly installs `jupyter_contrib_nbextensions` in Docker.

### 1.5.1

#### Protein

* [Feature] - [#186](https://github.com/a-r-j/graphein/pull/186) adds support for scaling node sizes in plots by a computed feature. Contribution by @cimranm
* [Feature] - [#189](https://github.com/a-r-j/graphein/pull/189/) adds support for parallelised download from the PDB.
* [Feature] - [#189](https://github.com/a-r-j/graphein/pull/189/) adds support for: van der waals interactions, vdw clashes, pi-stacking interactions, t_stacking interactions, backbone carbonyl-carbonyl interactions, salt bridges
* [Feature] - [#189](https://github.com/a-r-j/graphein/pull/189/) adds a `residue_id` column to PDB dfs to enable easier accounting in atom graphs.
* [Feature] - [#189](https://github.com/a-r-j/graphein/pull/189/) refactors torch geometric datasets to use parallelised download for faster dataset preparation.

#### Bugfixes

* [Patch] - [#187](https://github.com/a-r-j/graphein/pull/187) updates sequence retrieval due to UniProt API changes.
* [Patch] - [#189](https://github.com/a-r-j/graphein/pull/189) fixes bug where chains and PDB identifiers were not properly aligned in `ml.ProteinGraphDataset`.
* [Patch] - [#201](https://github.com/a-r-j/graphein/pull/201) Adds missing `MSE` to `graphein.protein.resi_atoms.RESI_NAMES`, `graphein.protein.resi_atoms.RESI_THREE_TO_1`. [#200](https://github.com/a-r-j/graphein/issues/200)
* [Patch] - [#201](https://github.com/a-r-j/graphein/pull/201) Fixes bug where check for same-chain always evaluates as False. [#199](https://github.com/a-r-j/graphein/issues/199)
* [Patch] - [#201](https://github.com/a-r-j/graphein/pull/201) Fixes bug where deprotonation would only remove hydrogens based on `atom_name` rather than `element_symbol`. [#198](https://github.com/a-r-j/graphein/issues/198)
* [Patch] - [#201](https://github.com/a-r-j/graphein/pull/201) Fixes bug in ProteinGraphDataset input validation.

#### Breaking Changes

* [#189](https://github.com/a-r-j/graphein/pull/189/) refactors PDB download util. Now returns path to download file, does not accept a config object but instead receives the output directory path directly.

### 1.5.0

#### Protein

* [Feature] - #165 adds support for direct AF2 graph construction.
* [Feature] - #165 adds support for selecting model indices from PDB files.
* [Feature] - #165 adds support for extracting interface subgraphs from complexes.
* [Feature] - #165 adds support for computing the radius of gyration of a structure.
* [Feature] - #165 adds support for adding distances to protein edges.
* [Feature] - #165 adds support for fully connected edges in protein graphs.
* [Feature] - #165 adds support for distance window-based edges for protein graphs.
* [Feature] - #165 adds support for transformer-like positional encoding of protein sequences.
* [Feature] - #165 adds support for plddt-like colouring of AF2 graphs
* [Feature] - #165 adds support for plotting PyG Data object (e.g. for logging to WandB).
* [Feature] - [#170](https://github.com/a-r-j/graphein/pull/170) Adds support for viewing edges in `graphein.protein.visualisation.asteroid_plot`. Contribution by @avivko.
* [Patch] - [#178](https://github.com/a-r-j/graphein/pull/178) Fixes [#171](https://github.com/a-r-j/graphein/pull/171) and optimizes `graphein.protein.features.nodes.dssp`. Contribution by @avivko.
* [Patch] - [#174](https://github.com/a-r-j/graphein/pull/174) prevents insertions always being removed. Resolves [#173](https://github.com/a-r-j/graphein/issues/173). Contribution by @OliverT1.
* [Patch] - #165 Refactors HETATM selections.

#### Molecules

* [Feature] - #165 adds additional graph-level molecule features.
* [Feature] - #165 adds support for generating conformers (and 3D graphs) from SMILES inputs
* [Feature] - #163 Adds support for molecule graph generation from an RDKit.Chem.Mol input.
* [Feature] - #163 Adds support for multiprocess molecule graph construction.

#### RNA

* [Feature] - #165 adds support for 3D RNA graph construction.
* [Feature] - #165 adds support for generating RNA SS from sequence using the Nussinov Algorithm.

#### Changes

* [Patch] - #163 uses tqdm.contrib.process_map insteap of multiprocessing.Pool.map to provide progress bars in multiprocessing.
* [Fix] - #165 makes returned subgraphs editable objects rather than views
* [Fix] - #165 fixes global logging set to "debug".
* [Fix] - #165 uses rich progress for protein graph construction.
* [Fix] - #165 sets saner default for node size in 3d plotly plots
* [Dependency] - #165 Changes CLI to use rich-click instead of click for prettier formatting.
* [Package] - #165 Adds support for logging with loguru and rich
* [Package] - Pin BioPandas version to 0.4.1 to support additional parsing features.

#### Breaking Changes

* #165 adds RNA SS edges into graphein.protein.edges.base_pairing
* #163 changes separate filetype input paths to `graphein.molecule.graphs.construct_graph`. Interface is simplified to simply `path="some/path.extension"` instead of separate inputs like `mol2_path=...` and `sdf_path=...`.

### 1.4.0 - UNRELEASED

* [Patch] - #158 changes the eigenvector computation method from `nx.eigenvector_centrality` to `nx.eigenvector_centrality_numpy`.
* [Feature] - #154 adds a way of checking that DSSP is executable before trying to use it. #154
* [Feature] - #157 adds support for small molecule graphs using RDKit. Resolves #155.
* [Feature] - #159 adds support for conversion to Jraph graphs for JAX users.

#### Breaking Changes

* #157 refactors config matching operators from `graphein.protein.config` to `graphein.utils.config`
* #157 refactors config parsing operators from `graphein.utils.config` to `graphein.utils.config_parser`

### 1.3.0 - 5/4/22

* [Feature] - #141 adds edge construction based on sequence distance.
* [Feature] - #143 adds equality and isomorphism testing functions between graphs, nodes and edges ([#142](https://github.com/a-r-j/graphein/issues/142))
* [Feature] - #144 adds support for chain-level and secondary structure-level graphs with associated visualisation tools and tutorial. Resolves [#128](https://github.com/a-r-j/graphein/issues/128)
* [Feature] - #144 adds support for chord diagram visualisations.
* [Feature] - #144 adds support for automagically downloading new PDB files for obsolete structures.
* [Feature] - #150 adds support for hydrogen bond donor and acceptor counts node features. #145
* [Misc] - #144 makes visualisation functions accessible in the `graphein.protein` namespace. #138
* [Bugfix] - #147 fixes error in `add_distance_threshold` introduced in v1.2.1 that would prevent the edges being added to the graph. [#146](https://github.com/a-r-j/graphein/issues/146)
* [Bugfix] - #149 fixes a bug in `add_beta_carbon_vector` that would cause coordinates to be extracted for multiple positions if the residue has an altloc. Resolves [#148](https://github.com/a-r-j/graphein/issues/148)

### 1.2.1 - 16/3/22

* [Feature] - #124 adds support for vector features associated protein protein geometry. #120 #122
* [Feature] - #124 adds visualisation of vector features in 3D graph plots.
* [Feature] - #121 adds functions for saving graph data to PDB files.
* [Bugfix] - #136 changes generator comprehension when updating coordinates in subgraphs to list comprehension to allow pickling
* [Bugfix] - #136 fixes bug in edge construction functions using chain selections where nodes from unselected chains would be added to the graph.

#### Breaking Changes

* #124 refactors `graphein.protein.graphs.compute_rgroup_dataframe` and moves it to `graphein.protein.utils`. All internal references have been moved accordingly.

### 1.2.0 - 4/3/2022

* [Feature] - #104 adds support for asteroid plots and distance matrix visualisation.
* [Feature] - #104 adds support for protein graph analytics (`graphein.protein.analysis`)
* [Feature] - #110 adds support for secondary structure & surface-based subgraphs
* [Feature] - #113 adds CLI support(!)
* [Feature] - #116 adds support for onehot-encoded amino acid features as node attributes.
* [Feature] - #119 Adds plotly-based visualisation for PPI Graphs
* [Bugfix] - #110 fixes minor bug in `asa` where it would fail if added as a first/only dssp feature.
* [Bugfix] - #110 Adds install for DSSP in Dockerfile
* [Bugfix] - #110 Adds conda install & DSSP to tests
* [Bugfix] - #119 Delaunay Triangulation computed over all atoms by default. Adds an option to restrict it to certain atom types.
* [Bugfix] - #119 Minor fixes to stability of RNA Graph Plotting
* [Bugfix] - #119 add tolerance parameter to add_atomic_edges
* [Documentation] - #104 Adds notebooks for visualisation, RNA SS Graphs, protein graph analytics
* [Documentation] - #119 Overhaul of docs & tutorial notebooks. Adds interactive plots to docs, improves docstrings, doc formatting, doc requirements.

#### Breaking Changes

* #119 - Refactor RNA Graph constants from graphein.rna.graphs to graphein.rna.constants. Only problematic if constants were accessed directly. All internal references have been moved accordingly.

### 1.1.1 - 19/02/2022

* [Bugfix] - #107 improves robustness of removing insertions and hetatms, resolves #98
* [Packaging] - #108 fixes version mismatches in pytorch_geometric in docker install

### 1.1.0 - 19/02/2022

* [Packaging] - #100 adds docker support.
* [Feature] - #96 Adds support for extracting subgraphs
* [Packaging] - #101 adds support for devcontainers for remote development.
* [Bugfixes] - #95 adds improved robustness for edge construction functions in certain edge cases. Insertions in the PDB were occasionally not picked up due to a brittle implementations. Resolves #74 and #98

### 1.0.11 - 01/02/2022

* [Improvement] - #79 Replaces `Literal` references with `typing_extensions.Literal` for Python 3.7 support.

#### 1.0.10 - 23/12/2021

* [Bug] Adds a fix for #74. Adding a disulfide bond to a protein with no disulphide bonds would fail. This was fixed by adding a check for the presence of a minimum of two CYS residues.<|MERGE_RESOLUTION|>--- conflicted
+++ resolved
@@ -4,9 +4,6 @@
 * Chain selections are now specified with either `"all"` or a list of strings (e.g. `["A", "B"]`) rather than a single selection string (e.g. `"AB"`). This is a necessary chain due to MMTF support which can have multicharacter chain identifiers. [#307](https://github.com/a-r-j/graphein/pull/307)
 
 
-<<<<<<< HEAD
-#### Other Changes
-=======
 #### Bugfixes
 * Adds missing `stage` parameter to `graphein.ml.datasets.foldcomp_data.FoldCompDataModule.setup()`. [#310](https://github.com/a-r-j/graphein/pull/310)
 
@@ -14,7 +11,6 @@
 * Adds entry point for biopandas dataframes in `graphein.protein.tensor.io.protein_to_pyg`. [#310](https://github.com/a-r-j/graphein/pull/310)
 * Adds support for `.ent` files to `graphein.protein.graphs.read_pdb_to_dataframe`. [#310](https://github.com/a-r-j/graphein/pull/310)
 * Obsolete residues with no replacement are now returned by `graphein.protein.utils.get_obsolete_mapping`. [#310](https://github.com/a-r-j/graphein/pull/310)
->>>>>>> a7e5d231
 * Adds the ability to store a dictionary of HETATM positions in `Data`/`Protein` objects created in the `graphein.protein.tensor` module. [#307](https://github.com/a-r-j/graphein/pull/307)
 * Improved handling of non-standard residues in the `graphein.protein.tensor` module. [#307](https://github.com/a-r-j/graphein/pull/307)
 * Insertions retained by default in the `graphein.protein.tensor` module. I.e. `insertions=True` is now the default behaviour.[#307](https://github.com/a-r-j/graphein/pull/307)
@@ -22,7 +18,6 @@
 
 
 ### 1.7.0 - UNRELEASED
-<<<<<<< HEAD
 
 #### New Features
 
@@ -45,40 +40,10 @@
 * Missing `os` import fixed in [#297(https://github.com/a-r-j/graphein/pull/297). Fixes [#296](https://github.com/a-r-j/graphein/issues/296)
 
 
-
 ### 1.6.0 - 18/03/2023
 
 #### New Features
 
-=======
-
-#### New Features
-
-* [PDBManager] - [#272](https://github.com/a-r-j/graphein/pull/272) Adds a utility for creating custom dataset splits from the PDB.
-* [FoldComp Dataset] - [#284](https://github.com/a-r-j/graphein/pull/284) - Create ML datasets from FoldComp databases.
-* [ESM] - [#284](https://github.com/a-r-j/graphein/pull/284) - Wrapper for ESMFold batch folding & embedding.
-* [Downloads] MMTF downloading now supported in download utilities. [#272](https://github.com/a-r-j/graphein/pull/272)
-
-#### Improvements
-* [Bugfix] - [#301](https://github.com/a-r-j/graphein/pull/301) Fixes the conversion of undirected NetworkX graph to directed PyG data.
-
-#### API Changes
-* The `pdb_path` argument to many functions (e.g. `graphein.protein.graphs.construct_graph`) has been renamed to `path` as this can now accept MMTF files in addition to PDB files.
-* `Protein` tensors have coordinates renamed from `Protein.x` to `Protein.coords`. [#272](https://github.com/a-r-j/graphein/pull/272)
-
-#### Other changes
-* Tensor types are now defined using [`jaxtyping`](https://github.com/google/jaxtyping), removing the `torchtyping` dependency [#272](https://github.com/a-r-j/graphein/pull/272)
-* Drops explicit Python 3.7 support. Colab now runs on 3.8+. [#272](https://github.com/a-r-j/graphein/pull/272)
-* Dockerfile now builds from `pytorch/pytorch:1.13.0-cuda11.6-cudnn8-runtime` (replaces `pytorch/pytorch:1.9.1-cuda11.1-cudnn8-runtime`) [#272](https://github.com/a-r-j/graphein/pull/272)
-* Missing `os` import fixed in [#297(https://github.com/a-r-j/graphein/pull/297). Fixes [#296](https://github.com/a-r-j/graphein/issues/296)
-
-
-
-### 1.6.0 - 18/03/2023
-
-#### New Features
-
->>>>>>> a7e5d231
 * [Metrics] - [#245](https://github.com/a-r-j/graphein/pull/221) Adds a selection of structural metrics relevant to protein structures.
 * [Tensor Operations] - [#244](https://github.com/a-r-j/graphein/pull/244) Adds suite of utilities for working directly with tensor-based representations of proteins (graphein.protein.tensor).
 * [Tensor Operations] - [#244](https://github.com/a-r-j/graphein/pull/244) Adds suite of utilities for working with ESMfold (graphein.protein.folding_utils).
