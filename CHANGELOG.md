### 1.7.1 - UNRELEASED

<<<<<<< HEAD
#### New Features

* [Feature] - [#305](https://github.com/a-r-j/graphein/pull/305) Adds the `add_virtual_beta_carbon_vector` function inspired by [RFdiffusion](https://github.com/RosettaCommons/RFdiffusion/blob/main/rfdiffusion/coords6d.py#L37) and ProteinMPNN.


#### Improvements
* [Bugfix] - [#305](https://github.com/a-r-j/graphein/pull/305) Removes obsolete `remove_insertions` in [`rgroup_df` construction](https://github.com/a-r-j/graphein/blob/649a490505740a266b26976807e7f303c2a32ff0/graphein/protein/graphs.py#L540).
* [Bugfix] - [#305](https://github.com/a-r-j/graphein/pull/305) Fixes the construction of geometric features when beta-carbons or side chains are missing in non-glycine residues (for example in `H:CYS:104` in 3SE8).
* [Bugfix] - [#305](https://github.com/a-r-j/graphein/pull/305) Fixes data types of geometric feature vectors: `object` -> `float`.
* [Bugfix] - [#301](https://github.com/a-r-j/graphein/pull/301) Fixes the conversion of undirected NetworkX graph to directed PyG data.

#### Other Changes
* `plot_pyg_data` now also plots some geometric features if present. [#305](https://github.com/a-r-j/graphein/pull/305)

### 1.7.0 - 10 /04/2023
=======
#### API Changes
* Chain selections are now specified with either `"all"` or a list of strings (e.g. `["A", "B"]`) rather than a single selection string (e.g. `"AB"`). This is a necessary chain due to MMTF support which can have multicharacter chain identifiers. [#307](https://github.com/a-r-j/graphein/pull/307)


#### Other Changes
* Adds the ability to store a dictionary of HETATM positions in `Data`/`Protein` objects created in the `graphein.protein.tensor` module. [#307](https://github.com/a-r-j/graphein/pull/307)
* Improved handling of non-standard residues in the `graphein.protein.tensor` module. [#307](https://github.com/a-r-j/graphein/pull/307)
* Insertions retained by default in the `graphein.protein.tensor` module. I.e. `insertions=True` is now the default behaviour.[#307](https://github.com/a-r-j/graphein/pull/307)



### 1.7.0 - UNRELEASED
>>>>>>> 920b8ca0

#### New Features

* [PDBManager] - [#272](https://github.com/a-r-j/graphein/pull/272) Adds a utility for creating custom dataset splits from the PDB.
* [FoldComp Dataset] - [#284](https://github.com/a-r-j/graphein/pull/284) - Create ML datasets from FoldComp databases.
* [ESM] - [#284](https://github.com/a-r-j/graphein/pull/284) - Wrapper for ESMFold batch folding & embedding.
* [Downloads] MMTF downloading now supported in download utilities. [#272](https://github.com/a-r-j/graphein/pull/272)


#### API Changes
* The `pdb_path` argument to many functions (e.g. `graphein.protein.graphs.construct_graph`) has been renamed to `path` as this can now accept MMTF files in addition to PDB files.
* `Protein` tensors have coordinates renamed from `Protein.x` to `Protein.coords`. [#272](https://github.com/a-r-j/graphein/pull/272)

#### Other changes
* Tensor types are now defined using [`jaxtyping`](https://github.com/google/jaxtyping), removing the `torchtyping` dependency [#272](https://github.com/a-r-j/graphein/pull/272)
* Drops explicit Python 3.7 support. Colab now runs on 3.8+. [#272](https://github.com/a-r-j/graphein/pull/272)
* Dockerfile now builds from `pytorch/pytorch:1.13.0-cuda11.6-cudnn8-runtime` (replaces `pytorch/pytorch:1.9.1-cuda11.1-cudnn8-runtime`) [#272](https://github.com/a-r-j/graphein/pull/272)
* Missing `os` import fixed in [#297(https://github.com/a-r-j/graphein/pull/297). Fixes [#296](https://github.com/a-r-j/graphein/issues/296)



### 1.6.0 - 18/03/2023

#### New Features

* [Metrics] - [#245](https://github.com/a-r-j/graphein/pull/221) Adds a selection of structural metrics relevant to protein structures.
* [Tensor Operations] - [#244](https://github.com/a-r-j/graphein/pull/244) Adds suite of utilities for working directly with tensor-based representations of proteins (graphein.protein.tensor).
* [Tensor Operations] - [#244](https://github.com/a-r-j/graphein/pull/244) Adds suite of utilities for working with ESMfold (graphein.protein.folding_utils).

#### Improvements

* [Feature] = [#277](https://github.com/a-r-j/graphein/pull/227) Adds support for pathlib paths for protein graph creation. [#269](https://github.com/a-r-j/graphein/issues/269)
* [Logging] - [#221](https://github.com/a-r-j/graphein/pull/221) Adds global control of logging with `graphein.verbose(enabled=False)`.
* [Logging] - [#242](https://github.com/a-r-j/graphein/pull/242) Adds control of protein graph construction logging. Resolves [#238](https://github.com/a-r-j/graphein/issues/238)

#### Protein

* [Bugfix] - [#222]<https://github.com/a-r-j/graphein/pull/222)> Fixes entrypoint for user-defined `df_processing_funcs` ([#216](https://github.com/a-r-j/graphein/issues/216))
* [Feature] = [#263](https://github.com/a-r-j/graphein/pull/263) Adds control of Alt Loc selection strategy. N.b. Default `ProteinGraphConfig` changed to include insertions by default (`insertions=True`) and `alt_locs="max_occupancy"`.
* [Feature] - [#264](https://github.com/a-r-j/graphein/pull/264) Adds entrypoint to `graphein.protein.graphs.construct_graph` for passing in a BioPandas dataframe directly.
* [Feature] - [#229](https://github.com/a-r-j/graphein/pull/220) Adds support for filtering KNN edges based on self-loops and chain membership. Contribution by @anton-bushuiev.
* [Feature] - [#234](https://github.com/a-r-j/graphein/pull/234) Adds support for aggregating node features over residues (`graphein.protein.features.sequence.utils.aggregate_feature_over_residues`).
* [Bugfix] - [#234](https://github.com/a-r-j/graphein/pull/234) fixes use of nullcontext in silent graph construction.
* [Bugfix] - [#234](https://github.com/a-r-j/graphein/pull/234) Fixes division by zero errors for edge colouring in visualisation.
* [Bugfix] - [#254](https://github.com/a-r-j/graphein/pull/254) Fix peptide bond addition for all atom graphs.
* [Bugfix] - [#223](https://github.com/a-r-j/graphein/pull/220) Fix handling of insertions in protein graphs. Insertions are now given IDs like: `A:SER:12:A`. Contribution by @manonreau.
* [Bugfix] - [#226](https://github.com/a-r-j/graphein/pull/226) Catches failed AF2 structure downloads [#225](https://github.com/a-r-j/graphein/issues/225)

* [Bugfix] - [#229](https://github.com/a-r-j/graphein/pull/220) Fixes bug in KNN edge computation. Contribution by @anton-bushuiev.
* [Bugfix] - [#220](https://github.com/a-r-j/graphein/pull/220) Fixes edge metadata conversion to PyG. Contribution by @manonreau.
* [Bugfix] - [#220](https://github.com/a-r-j/graphein/pull/220) Fixes centroid atom grouping & avoids unnecessary edge computation where none are found. Contribution by @manonreau.

* [Bugfix] - [#268](https://github.com/a-r-j/graphein/pull/268) Fixes 'sequence' metadata feature for atomistic graphs, removing duplicate residues.  Contribution by @kamurani.

#### ML

* [Bugfix] - [#234](https://github.com/a-r-j/graphein/pull/234) - Fixes bugs and improves `conversion.convert_nx_to_pyg` and `visualisation.plot_pyg_data`. Removes distance matrix (`dist_mat`) from defualt set of features converted to tensor.

#### Utils

* [Improvement] - [#234](https://github.com/a-r-j/graphein/pull/234) - Adds `parse_aggregation_type` to retrieve aggregation functions.

#### RNA

* [Bugfix] - [#281](https://github.com/a-r-j/graphein/pull/234) - Bugfix for nx->PyG conversion for graphs containing edges without "kind" attributes. Contribution by @rg314.

#### Constants

* [Improvement] - [#234](https://github.com/a-r-j/graphein/pull/234) - Adds 1 to 3 mappings to `graphein.protein.resi_atoms`.

#### Documentation

* [Tensor Module] - [#244](https://github.com/a-r-j/graphein/pull/244) Documents new graphein.protein.tensor module.
* [CI] - [#244](https://github.com/a-r-j/graphein/pull/244) Updates to intersphinx maps

#### Package

* [CI] - [#244](https://github.com/a-r-j/graphein/pull/244) CI now runs for python 3.8, 3.9 and torch 1.12.0 and 1.13.0
* [CI] - [#244](https://github.com/a-r-j/graphein/pull/244) Separate builds for core library and library with DL dependencies.
* [Licence] - [#244](https://github.com/a-r-j/graphein/pull/244) Bump to 2023

### 1.5.2 - 19/9/2022

#### Protein

* [Bugfix] - [#206](https://github.com/a-r-j/graphein/pull/206) Fixes `KeyError` when using `graphein.protein.edges.distance.node_coords`
* [Bugfix] - Includes missing data files in `MANIFEST.in` #205

#### GRN

* [Bugfix] - [#208](https://github.com/a-r-j/graphein/pull/208) - Resolves SSL issues with RegNetwork.

#### ML

* [Feature] - [#208](https://github.com/a-r-j/graphein/pull/208) support for loading local pdb files by ``ProteinGraphDataset`` and ``InMemoryProteinGraphDataset``.

>by adding a params:`pdb_paths` and set the `self.raw_dir` to the root path(`self.pdb_path`) of pdb_paths list (the root path should be only one, pdb files should be under the same folder).
>
> it allows loading pdb files from the `self.pdb_path` instead of loading from `self.raw`.
> If you wish to download from af2 or pdb, just set `pdb_paths` to `None` and it goes back to the former version.

#### CI

* [Bugfix] - [#208](https://github.com/a-r-j/graphein/pull/208) explicitly installs `jupyter_contrib_nbextensions` in Docker.

### 1.5.1

#### Protein

* [Feature] - [#186](https://github.com/a-r-j/graphein/pull/186) adds support for scaling node sizes in plots by a computed feature. Contribution by @cimranm
* [Feature] - [#189](https://github.com/a-r-j/graphein/pull/189/) adds support for parallelised download from the PDB.
* [Feature] - [#189](https://github.com/a-r-j/graphein/pull/189/) adds support for: van der waals interactions, vdw clashes, pi-stacking interactions, t_stacking interactions, backbone carbonyl-carbonyl interactions, salt bridges
* [Feature] - [#189](https://github.com/a-r-j/graphein/pull/189/) adds a `residue_id` column to PDB dfs to enable easier accounting in atom graphs.
* [Feature] - [#189](https://github.com/a-r-j/graphein/pull/189/) refactors torch geometric datasets to use parallelised download for faster dataset preparation.

#### Bugfixes

* [Patch] - [#187](https://github.com/a-r-j/graphein/pull/187) updates sequence retrieval due to UniProt API changes.
* [Patch] - [#189](https://github.com/a-r-j/graphein/pull/189) fixes bug where chains and PDB identifiers were not properly aligned in `ml.ProteinGraphDataset`.
* [Patch] - [#201](https://github.com/a-r-j/graphein/pull/201) Adds missing `MSE` to `graphein.protein.resi_atoms.RESI_NAMES`, `graphein.protein.resi_atoms.RESI_THREE_TO_1`. [#200](https://github.com/a-r-j/graphein/issues/200)
* [Patch] - [#201](https://github.com/a-r-j/graphein/pull/201) Fixes bug where check for same-chain always evaluates as False. [#199](https://github.com/a-r-j/graphein/issues/199)
* [Patch] - [#201](https://github.com/a-r-j/graphein/pull/201) Fixes bug where deprotonation would only remove hydrogens based on `atom_name` rather than `element_symbol`. [#198](https://github.com/a-r-j/graphein/issues/198)
* [Patch] - [#201](https://github.com/a-r-j/graphein/pull/201) Fixes bug in ProteinGraphDataset input validation.

#### Breaking Changes

* [#189](https://github.com/a-r-j/graphein/pull/189/) refactors PDB download util. Now returns path to download file, does not accept a config object but instead receives the output directory path directly.

### 1.5.0

#### Protein

* [Feature] - #165 adds support for direct AF2 graph construction.
* [Feature] - #165 adds support for selecting model indices from PDB files.
* [Feature] - #165 adds support for extracting interface subgraphs from complexes.
* [Feature] - #165 adds support for computing the radius of gyration of a structure.
* [Feature] - #165 adds support for adding distances to protein edges.
* [Feature] - #165 adds support for fully connected edges in protein graphs.
* [Feature] - #165 adds support for distance window-based edges for protein graphs.
* [Feature] - #165 adds support for transformer-like positional encoding of protein sequences.
* [Feature] - #165 adds support for plddt-like colouring of AF2 graphs
* [Feature] - #165 adds support for plotting PyG Data object (e.g. for logging to WandB).
* [Feature] - [#170](https://github.com/a-r-j/graphein/pull/170) Adds support for viewing edges in `graphein.protein.visualisation.asteroid_plot`. Contribution by @avivko.
* [Patch] - [#178](https://github.com/a-r-j/graphein/pull/178) Fixes [#171](https://github.com/a-r-j/graphein/pull/171) and optimizes `graphein.protein.features.nodes.dssp`. Contribution by @avivko.
* [Patch] - [#174](https://github.com/a-r-j/graphein/pull/174) prevents insertions always being removed. Resolves [#173](https://github.com/a-r-j/graphein/issues/173). Contribution by @OliverT1.
* [Patch] - #165 Refactors HETATM selections.

#### Molecules

* [Feature] - #165 adds additional graph-level molecule features.
* [Feature] - #165 adds support for generating conformers (and 3D graphs) from SMILES inputs
* [Feature] - #163 Adds support for molecule graph generation from an RDKit.Chem.Mol input.
* [Feature] - #163 Adds support for multiprocess molecule graph construction.

#### RNA

* [Feature] - #165 adds support for 3D RNA graph construction.
* [Feature] - #165 adds support for generating RNA SS from sequence using the Nussinov Algorithm.

#### Changes

* [Patch] - #163 uses tqdm.contrib.process_map insteap of multiprocessing.Pool.map to provide progress bars in multiprocessing.
* [Fix] - #165 makes returned subgraphs editable objects rather than views
* [Fix] - #165 fixes global logging set to "debug".
* [Fix] - #165 uses rich progress for protein graph construction.
* [Fix] - #165 sets saner default for node size in 3d plotly plots
* [Dependency] - #165 Changes CLI to use rich-click instead of click for prettier formatting.
* [Package] - #165 Adds support for logging with loguru and rich
* [Package] - Pin BioPandas version to 0.4.1 to support additional parsing features.

#### Breaking Changes

* #165 adds RNA SS edges into graphein.protein.edges.base_pairing
* #163 changes separate filetype input paths to `graphein.molecule.graphs.construct_graph`. Interface is simplified to simply `path="some/path.extension"` instead of separate inputs like `mol2_path=...` and `sdf_path=...`.

### 1.4.0 - UNRELEASED

* [Patch] - #158 changes the eigenvector computation method from `nx.eigenvector_centrality` to `nx.eigenvector_centrality_numpy`.
* [Feature] - #154 adds a way of checking that DSSP is executable before trying to use it. #154
* [Feature] - #157 adds support for small molecule graphs using RDKit. Resolves #155.
* [Feature] - #159 adds support for conversion to Jraph graphs for JAX users.

#### Breaking Changes

* #157 refactors config matching operators from `graphein.protein.config` to `graphein.utils.config`
* #157 refactors config parsing operators from `graphein.utils.config` to `graphein.utils.config_parser`

### 1.3.0 - 5/4/22

* [Feature] - #141 adds edge construction based on sequence distance.
* [Feature] - #143 adds equality and isomorphism testing functions between graphs, nodes and edges ([#142](https://github.com/a-r-j/graphein/issues/142))
* [Feature] - #144 adds support for chain-level and secondary structure-level graphs with associated visualisation tools and tutorial. Resolves [#128](https://github.com/a-r-j/graphein/issues/128)
* [Feature] - #144 adds support for chord diagram visualisations.
* [Feature] - #144 adds support for automagically downloading new PDB files for obsolete structures.
* [Feature] - #150 adds support for hydrogen bond donor and acceptor counts node features. #145
* [Misc] - #144 makes visualisation functions accessible in the `graphein.protein` namespace. #138
* [Bugfix] - #147 fixes error in `add_distance_threshold` introduced in v1.2.1 that would prevent the edges being added to the graph. [#146](https://github.com/a-r-j/graphein/issues/146)
* [Bugfix] - #149 fixes a bug in `add_beta_carbon_vector` that would cause coordinates to be extracted for multiple positions if the residue has an altloc. Resolves [#148](https://github.com/a-r-j/graphein/issues/148)

### 1.2.1 - 16/3/22

* [Feature] - #124 adds support for vector features associated protein protein geometry. #120 #122
* [Feature] - #124 adds visualisation of vector features in 3D graph plots.
* [Feature] - #121 adds functions for saving graph data to PDB files.
* [Bugfix] - #136 changes generator comprehension when updating coordinates in subgraphs to list comprehension to allow pickling
* [Bugfix] - #136 fixes bug in edge construction functions using chain selections where nodes from unselected chains would be added to the graph.

#### Breaking Changes

* #124 refactors `graphein.protein.graphs.compute_rgroup_dataframe` and moves it to `graphein.protein.utils`. All internal references have been moved accordingly.

### 1.2.0 - 4/3/2022

* [Feature] - #104 adds support for asteroid plots and distance matrix visualisation.
* [Feature] - #104 adds support for protein graph analytics (`graphein.protein.analysis`)
* [Feature] - #110 adds support for secondary structure & surface-based subgraphs
* [Feature] - #113 adds CLI support(!)
* [Feature] - #116 adds support for onehot-encoded amino acid features as node attributes.
* [Feature] - #119 Adds plotly-based visualisation for PPI Graphs
* [Bugfix] - #110 fixes minor bug in `asa` where it would fail if added as a first/only dssp feature.
* [Bugfix] - #110 Adds install for DSSP in Dockerfile
* [Bugfix] - #110 Adds conda install & DSSP to tests
* [Bugfix] - #119 Delaunay Triangulation computed over all atoms by default. Adds an option to restrict it to certain atom types.
* [Bugfix] - #119 Minor fixes to stability of RNA Graph Plotting
* [Bugfix] - #119 add tolerance parameter to add_atomic_edges
* [Documentation] - #104 Adds notebooks for visualisation, RNA SS Graphs, protein graph analytics
* [Documentation] - #119 Overhaul of docs & tutorial notebooks. Adds interactive plots to docs, improves docstrings, doc formatting, doc requirements.

#### Breaking Changes

* #119 - Refactor RNA Graph constants from graphein.rna.graphs to graphein.rna.constants. Only problematic if constants were accessed directly. All internal references have been moved accordingly.

### 1.1.1 - 19/02/2022

* [Bugfix] - #107 improves robustness of removing insertions and hetatms, resolves #98
* [Packaging] - #108 fixes version mismatches in pytorch_geometric in docker install

### 1.1.0 - 19/02/2022

* [Packaging] - #100 adds docker support.
* [Feature] - #96 Adds support for extracting subgraphs
* [Packaging] - #101 adds support for devcontainers for remote development.
* [Bugfixes] - #95 adds improved robustness for edge construction functions in certain edge cases. Insertions in the PDB were occasionally not picked up due to a brittle implementations. Resolves #74 and #98

### 1.0.11 - 01/02/2022

* [Improvement] - #79 Replaces `Literal` references with `typing_extensions.Literal` for Python 3.7 support.

#### 1.0.10 - 23/12/2021

* [Bug] Adds a fix for #74. Adding a disulfide bond to a protein with no disulphide bonds would fail. This was fixed by adding a check for the presence of a minimum of two CYS residues.<|MERGE_RESOLUTION|>--- conflicted
+++ resolved
@@ -1,10 +1,10 @@
 ### 1.7.1 - UNRELEASED
 
-<<<<<<< HEAD
 #### New Features
-
 * [Feature] - [#305](https://github.com/a-r-j/graphein/pull/305) Adds the `add_virtual_beta_carbon_vector` function inspired by [RFdiffusion](https://github.com/RosettaCommons/RFdiffusion/blob/main/rfdiffusion/coords6d.py#L37) and ProteinMPNN.
 
+#### API Changes
+* Chain selections are now specified with either `"all"` or a list of strings (e.g. `["A", "B"]`) rather than a single selection string (e.g. `"AB"`). This is a necessary chain due to MMTF support which can have multicharacter chain identifiers. [#307](https://github.com/a-r-j/graphein/pull/307)
 
 #### Improvements
 * [Bugfix] - [#305](https://github.com/a-r-j/graphein/pull/305) Removes obsolete `remove_insertions` in [`rgroup_df` construction](https://github.com/a-r-j/graphein/blob/649a490505740a266b26976807e7f303c2a32ff0/graphein/protein/graphs.py#L540).
@@ -13,23 +13,12 @@
 * [Bugfix] - [#301](https://github.com/a-r-j/graphein/pull/301) Fixes the conversion of undirected NetworkX graph to directed PyG data.
 
 #### Other Changes
-* `plot_pyg_data` now also plots some geometric features if present. [#305](https://github.com/a-r-j/graphein/pull/305)
-
-### 1.7.0 - 10 /04/2023
-=======
-#### API Changes
-* Chain selections are now specified with either `"all"` or a list of strings (e.g. `["A", "B"]`) rather than a single selection string (e.g. `"AB"`). This is a necessary chain due to MMTF support which can have multicharacter chain identifiers. [#307](https://github.com/a-r-j/graphein/pull/307)
-
-
-#### Other Changes
 * Adds the ability to store a dictionary of HETATM positions in `Data`/`Protein` objects created in the `graphein.protein.tensor` module. [#307](https://github.com/a-r-j/graphein/pull/307)
 * Improved handling of non-standard residues in the `graphein.protein.tensor` module. [#307](https://github.com/a-r-j/graphein/pull/307)
 * Insertions retained by default in the `graphein.protein.tensor` module. I.e. `insertions=True` is now the default behaviour.[#307](https://github.com/a-r-j/graphein/pull/307)
-
-
-
-### 1.7.0 - UNRELEASED
->>>>>>> 920b8ca0
+* `plot_pyg_data` now also plots some geometric features if present. [#305](https://github.com/a-r-j/graphein/pull/305)
+
+### 1.7.0 - 10 /04/2023
 
 #### New Features
 
