--- conflicted
+++ resolved
@@ -12,11 +12,8 @@
 
 import networkx as nx
 import numpy as np
-<<<<<<< HEAD
 import torch
 from loguru import logger as log
-=======
->>>>>>> 840ec27d
 
 from graphein.utils.utils import import_message
 
