--- conflicted
+++ resolved
@@ -353,19 +353,12 @@
             # Edge indices of different kinds
             for kind in set(kind_strs):
                 key = f"edge_index_{kind}"
-<<<<<<< HEAD
                 if key in self.columns:
                     edge_index_kind = to_undirected(
                         getattr(data, key),
                         num_nodes=data.num_nodes
                     )
                     setattr(data, key, edge_index_kind)
-=======
-                edge_index_kind = to_undirected(
-                    getattr(data, key), num_nodes=data.num_nodes
-                )
-                setattr(data, key, edge_index_kind)
->>>>>>> 1e3b6090
 
         return data
 
