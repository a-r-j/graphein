"""Functions for working with Small Molecule Graphs."""
# %%
# Graphein
# Author: Arian Jamasb <arian@jamasb.io>, Eric Ma, Charlie Harris
# License: MIT
# Project Website: https://github.com/a-r-j/graphein
# Code Repository: https://github.com/a-r-j/graphein
from __future__ import annotations

import traceback
from functools import partial
from typing import Callable, Dict, List, Optional, Union

import networkx as nx
import numpy as np
<<<<<<< HEAD
from tqdm.contrib.concurrent import thread_map
=======
from loguru import logger as log
from tqdm.contrib.concurrent import process_map, thread_map
>>>>>>> 93d29658

from graphein.utils.dependencies import import_message
from graphein.utils.utils import (
    annotate_edge_metadata,
    annotate_graph_metadata,
    annotate_node_metadata,
    compute_edges,
)

from .chembl import get_smiles_from_chembl
from .config import MoleculeGraphConfig
from .utils import compute_fragments, get_clique_mol, get_smiles, tree_decomp
from .zinc import get_smiles_from_zinc

try:
    import rdkit
    from rdkit import Chem
    from rdkit.Chem import AllChem
except ImportError:
    import_message("graphein.molecule.graphs", "rdkit", "rdkit", True)


def initialise_graph_with_metadata(
    name: str,
    rdmol: rdkit.Mol,
    coords: np.ndarray,
) -> nx.Graph:
    """
    Initializes the nx Graph object with initial metadata.

    :param name: Name of the molecule. Either the smiles or filename depending
        on how the graph was created.
    :type name: str
    :param rdmol: Processed DataFrame of molecule structure.
    :type rdmol: rdkit.Mol
    :return: Returns initial molecule structure graph with metadata.
    :rtype: nx.Graph
    """
    return nx.Graph(
        name=name, rdmol=rdmol, coords=coords, smiles=Chem.MolToSmiles(rdmol)
    )


def add_nodes_to_graph(
    G: nx.Graph,
    verbose: bool = False,
) -> nx.Graph:
    """Add nodes into molecule graph.

    :param G: ``nx.Graph`` with metadata to populate with nodes.
    :type G: nx.Graph
    :param verbose: Controls verbosity of this step.
    :type verbose: bool
    :returns: nx.Graph with nodes added.
    :rtype: nx.Graph
    """
    for i, atom in enumerate(G.graph["rdmol"].GetAtoms()):
        coords = (
            G.graph["coords"][i] if G.graph["coords"] is not None else None
        )
        G.add_node(
            f"{atom.GetSymbol()}:{str(atom.GetIdx())}",
            atomic_num=atom.GetAtomicNum(),
            element=atom.GetSymbol(),
            rdmol_atom=atom,
            coords=coords,
        )

    if verbose:
        print(nx.info(G))
        print(G.nodes())

    return G


def generate_3d(
    mol: Union[nx.Graph, Chem.Mol], recompute_graph: bool = False
) -> Union[nx.Graph, rdkit.Chem.rdchem.Mol]:
    """
    Generate a 3D structure for a RDKit molecule.

    Steps:
    1. Adds Hydrogens
    2. Embeds molecule with ``AllChem.ETKDGv3``
    (using ``useSmallRingTorsions=True``)
    3. Optimizes molecule with ``AllChem.MMFFOptimizeMolecule``
    4. Removes Hydrogens
    5. Returns molecule OR (optionally) recomputes the molecular graph
    (if ``recompute_graph=True``) using the new coordinates.

    :param mol: input molecule
    :type mol: Union[nx.Graph, Chem.Mol]
    :param recompute_graph: whether to recompute the graph based on the
        generated conformer.
    :type recompute_graph: bool
    :return: molecule with 3D coordinates or recomputed molecular graph.
    :rtype: Union[nx.Graph, Chem.Mol]
    """
    rdmol = mol.graph["rdmol"] if isinstance(mol, nx.Graph) else mol
    rdmol = Chem.AddHs(rdmol)
    params = AllChem.ETKDGv3()
    params.useSmallRingTorsions = True
    Chem.AddHs(rdmol)
    AllChem.EmbedMolecule(rdmol, params=params)
    AllChem.MMFFOptimizeMolecule(rdmol)
    rdmol = Chem.RemoveHs(rdmol)

    if recompute_graph:
        return construct_graph(config=mol.graph["config"], mol=rdmol)

    return rdmol


def construct_graph(
    config: Optional[MoleculeGraphConfig] = None,
    mol: Optional[rdkit.Mol] = None,
    path: Optional[str] = None,
    smiles: Optional[str] = None,
    zinc_id: Optional[str] = None,
    chembl_id: Optional[str] = None,
    junction_tree: bool = False,
    generate_conformer: Optional[bool] = False,
    edge_construction_funcs: Optional[str] = None,
    edge_annotation_funcs: Optional[List[Callable]] = None,
    node_annotation_funcs: Optional[List[Callable]] = None,
    graph_annotation_funcs: Optional[List[Callable]] = None,
) -> nx.Graph:
    """
    Constructs molecular structure graph from a ``sdf_path``, ``mol2_path``,
    ``smiles`` or RDKit Mol.

    Users can provide a :class:`~graphein.molecule.config.MoleculeGraphConfig`
    object to specify construction parameters.

    However, config parameters can be overridden by passing arguments directly
    to the function.

    :param config: :class:`~graphein.molecule.config.MoleculeGraphConfig`
        object. If None, defaults to config in ``graphein.molecule.config``.
    :type config: graphein.molecule.config.MoleculeGraphConfig, optional
    :param mol: rdkit.Mol object to build graph from. Defaults to ``None``.
    :type mol: rdkit.Mol, optional
    :param path: Path to either a ``.sdf``, ``.mol2``, ``.smi`` or ``pdb`` file.
        Defaults to ``None``.
    :type path: str
    :param smiles: smiles string to build graph from. Default is ``None``.
    :type smiles: str, optional
    :param zinc_id: Zinc ID to build graph from. Default is ``None``.
    :type zinc_id: str, optional
    :param chembl_id: ChEMBL ID to build graph from. Default is ``None``.
    :type chembl_id: str, optional
<<<<<<< HEAD
    :param junction_tree: boolean to indicate whether to use a junction tree or not. Default is ``False``.
    :type junction_tree: bool
    :param generate_conformer: Whether to generate a conformer for the molecule. Defaults to ``False``.
=======
    :param generate_conformer: Whether to generate a conformer for the molecule.
        Defaults to ``False``.
>>>>>>> 93d29658
    :type generate_conformer: bool, optional
    :param edge_construction_funcs: List of edge construction functions.
        Default is ``None``.
    :type edge_construction_funcs: List[Callable], optional
    :param edge_annotation_funcs: List of edge annotation functions.
        Default is ``None``.
    :type edge_annotation_funcs: List[Callable], optional
    :param node_annotation_funcs: List of node annotation functions.
        Default is ``None``.
    :type node_annotation_funcs: List[Callable], optional
    :param graph_annotation_funcs: List of graph annotation function.
        Default is ``None``.
    :type graph_annotation_funcs: List[Callable]
    :return: Molecule Structure Graph
    :type: nx.Graph
    """

    # If no config is provided, use default
    if config is None:
        config = MoleculeGraphConfig()

    config.node_metadata_functions = (
        node_annotation_funcs
        if config.node_metadata_functions is None
        else config.node_metadata_functions
    )
    config.graph_metadata_functions = (
        graph_annotation_funcs
        if config.graph_metadata_functions is None
        else config.graph_metadata_functions
    )
    config.edge_metadata_functions = (
        edge_annotation_funcs
        if config.edge_metadata_functions is None
        else config.edge_metadata_functions
    )
    config.edge_construction_functions = (
        edge_construction_funcs
        if edge_construction_funcs is not None
        else config.edge_construction_functions
    )

    if zinc_id is not None:
        smiles = get_smiles_from_zinc(zinc_id)

    if chembl_id is not None:
        smiles = get_smiles_from_chembl(chembl_id)

    coords = None
    if smiles is not None:
        name = smiles
        rdmol = Chem.MolFromSmiles(smiles)
        if config.generate_conformer or generate_conformer:
            rdmol = generate_3d(mol=rdmol, recompute_graph=False)
            coords = [
                list(rdmol.GetConformer(0).GetAtomPosition(idx))
                for idx in range(rdmol.GetNumAtoms())
            ]

    if path is not None:
        name = path.split("/")[-1].split(".")[0]
        if path.lower().endswith(".sdf"):
            rdmol = Chem.SDMolSupplier(path)[0]
            coords = [
                list(rdmol.GetConformer(0).GetAtomPosition(idx))
                for idx in range(rdmol.GetNumAtoms())
            ]
        elif path.lower().endswith(".mol2"):
            rdmol = Chem.MolFromMol2File(path)
            coords = [
                list(rdmol.GetConformer(0).GetAtomPosition(idx))
                for idx in range(rdmol.GetNumAtoms())
            ]
        elif path.lower().endswith(".pdb"):
            name = path.split("/")[-1].split(".")[0]
            rdmol = Chem.MolFromPDBFile(path)
            coords = [
                list(rdmol.GetConformer(0).GetAtomPosition(idx))
                for idx in range(rdmol.GetNumAtoms())
            ]
        elif path.lower().endswith(".smi"):
            with open(path) as f:
                smiles = f.readlines()[0]
            name = smiles
            rdmol = Chem.MolFromSmiles(smiles)
            if config.generate_conformer or generate_conformer:
                rdmol = generate_3d(mol=rdmol, recompute_graph=False)
                coords = [
                    list(rdmol.GetConformer(0).GetAtomPosition(idx))
                    for idx in range(rdmol.GetNumAtoms())
                ]

    elif mol is not None:
        name = Chem.MolToSmiles(mol)
        rdmol = mol
        coords = [
            list(rdmol.GetConformer(0).GetAtomPosition(idx))
            for idx in range(rdmol.GetNumAtoms())
        ]

    if config.add_hs:
        rdmol = Chem.AddHs(rdmol)

    # If no coords are provided, add edges by bonds
    #config.edge_construction_functions = [add_atom_bonds]
    g = initialise_graph_with_metadata(
        name=name,
        rdmol=rdmol,
        coords=coords,
    )

    # Add nodes to graph
    if junction_tree:
        jt = construct_junction_tree(rdmol)
        jt.graph = g.graph
        g = jt
    else:
        g = add_nodes_to_graph(g)

    # Add config to graph
    g.graph["config"] = config

    # Annotate additional node metadata
    if config.node_metadata_functions is not None:
        g = annotate_node_metadata(g, config.node_metadata_functions)

    # Compute graph edges
    g = compute_edges(
        g,
        funcs=config.edge_construction_functions,
    )

    # Annotate additional graph metadata
    if config.graph_metadata_functions is not None:
        g = annotate_graph_metadata(g, config.graph_metadata_functions)

    # Annotate additional edge metadata
    if config.edge_metadata_functions is not None:
        g = annotate_edge_metadata(g, config.edge_metadata_functions)

    return g


def construct_junction_tree(
    mol=Chem.Mol
) -> nx.Graph:
    """
    Constructs molecule structure junction tree graph from a ``smiles``.

    :param mol: smiles string to build graph from. Default is ``None``.
    :type mol: str, optional # TODO docstring
    :return: Molecule Structure Junction Tree Graph
    :type: nx.Graph
    """
    g = nx.Graph()

    cliques, edges = tree_decomp(mol)
    clique_map = {}
    for i, c in enumerate(cliques):
        cmol = get_clique_mol(mol, c)
        id = f"{get_smiles(cmol)}:{str(i)}"
        g.add_node(id)
        clique_map[i] = id

    for n1, n2 in edges:
        n1, n2 = clique_map[n1], clique_map[n2]
        if g.has_edge(n1, n2):
            g.edges[n1, n2]["kind"].add("junction_tree")
        else:
            g.add_edge(n1, n2, kind={"junction_tree"})
    return g


def compute_fragment_graphs(
    g: Union[nx.Graph, Chem.Mol], config: Optional[MoleculeGraphConfig] = None
) -> List[nx.Graph]:
    """Computes graphs for each fragment in a molecule.

    :param g: Input graph or molecule to fragment.
    :type g: Union[nx.Graph, Chem.Mol]
    :param config: Molecular graph construction config.
        See: :class:`graphein.molecule.config`. Defaults to ``None``.
    :type config: Optional[MoleculeGraphConfig], optional
    :return: List of fragment graphs.
    :rtype: List[nx.Graph]
    """
    if config is None:
        try:
            config = g.graph["config"]
        except KeyError:
            config = MoleculeGraphConfig()
    fragments = compute_fragments(g)
    return [construct_graph(mol=m, config=config) for m in fragments]


def _mp_graph_constructor(
    input: Union[str, Chem.Mol],
    config: MoleculeGraphConfig,
    use_mol: bool = False,
    use_file: bool = False,
    use_smiles: bool = False,
) -> nx.Graph:
    """
    Molecule graph constructor for use in multiprocessing several molecular
    graphs.

    :param args: Tuple of pdb code/path and the chain selection for that PDB
    :type args: Tuple[str, str]
    :param use_mol: Whether or not we are using RDKit Mols
    :type use_mol: bool
    :param use_file: Whether or not we are using file paths
    :type use_file: bool
    :param use_smiles: Whether or not we are using SMILES strings
    :type use_smiles: bool
    :param config: Molecule structure graph construction config
    :type config: MoleculeGraphConfig
    :return: Molecule structure graph
    :rtype: nx.Graph
    """
    func = partial(construct_graph, config=config)
    try:
        if use_mol:
            return func(mol=input)
        if use_file:
            return func(path=input)
        if use_smiles:
            return func(smiles=input)
    except Exception as e:
        log.info(
            f"Graph construction error for ({input})! {traceback.format_exc()}"
        )
        log.info(e)
        return None


def construct_graphs_mp(
    path_it: Optional[List[str]] = None,
    smiles_it: Optional[List[str]] = None,
    mol_it: Optional[List[Chem.Mol]] = None,
    config: MoleculeGraphConfig = MoleculeGraphConfig(),
    num_cores: int = 16,
    return_dict: bool = True,
) -> Union[List[nx.Graph], Dict[str, nx.Graph]]:
    """
    Constructs molecular graphs for a list of smiles or paths using
    multiprocessing.

    :param path_it: List of paths to use for molecule graph construction.
    :type path_it: Optional[List[str]], defaults to ``None``.
    :param smiles_it: List of smiles to use for molecule graph construction.
    :type smiles_it: Optional[List[str]], defaults to ``None``.
    :param mol_it: List of rdkit Mols to use for molecule graph construction.
    :type mol_it: Optional[List[Chem.Mol]], defaults to ``None``.
    :param config: MoleculeGraphConfig to use.
    :type config: graphein.molecule.config.MoleculeGraphConfig,
        defaults to default config params
    :param num_cores: Number of cores to use for multiprocessing.
        The more the merrier
    :type num_cores: int, defaults to 16
    :param return_dict: Whether or not to return a dictionary
        (indexed by smiles/paths) or a list of graphs.
    :type return_dict: bool, default to True
    :return: Iterable of molecule graphs. None values indicate there was a
        problem in constructing the graph for this particular molecule.
    :rtype: Union[List[nx.Graph], Dict[str, nx.Graph]]
    """
    assert (
        path_it is not None or smiles_it is not None or mol_it is not None
    ), "Iterable of paths, smiles strings OR RDKit mols is required."

    use_file, use_smiles, use_mol = False, False, False

    if path_it is not None:
        inputs = path_it
        use_file = True

    if smiles_it is not None:
        inputs = smiles_it
        use_smiles = True

    if mol_it is not None:
        inputs = mol_it
        use_mol = True

    constructor = partial(
        _mp_graph_constructor,
        use_file=use_file,
        use_mol=use_mol,
        use_smiles=use_smiles,
        config=config,
    )

    graphs = list(thread_map(constructor, list(inputs), max_workers=num_cores))

    if return_dict:
        graphs = {molecule: graphs[i] for i, molecule in enumerate(inputs)}

    return graphs<|MERGE_RESOLUTION|>--- conflicted
+++ resolved
@@ -13,12 +13,8 @@
 
 import networkx as nx
 import numpy as np
-<<<<<<< HEAD
-from tqdm.contrib.concurrent import thread_map
-=======
 from loguru import logger as log
 from tqdm.contrib.concurrent import process_map, thread_map
->>>>>>> 93d29658
 
 from graphein.utils.dependencies import import_message
 from graphein.utils.utils import (
@@ -170,14 +166,11 @@
     :type zinc_id: str, optional
     :param chembl_id: ChEMBL ID to build graph from. Default is ``None``.
     :type chembl_id: str, optional
-<<<<<<< HEAD
     :param junction_tree: boolean to indicate whether to use a junction tree or not. Default is ``False``.
     :type junction_tree: bool
     :param generate_conformer: Whether to generate a conformer for the molecule. Defaults to ``False``.
-=======
     :param generate_conformer: Whether to generate a conformer for the molecule.
         Defaults to ``False``.
->>>>>>> 93d29658
     :type generate_conformer: bool, optional
     :param edge_construction_funcs: List of edge construction functions.
         Default is ``None``.
