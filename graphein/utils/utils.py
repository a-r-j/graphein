"""Utilities for working with graph objects."""
# Graphein
# Author: Arian Jamasb <arian@jamasb.io>, Eric Ma
# License: MIT
# Project Website: https://github.com/a-r-j/graphein
# Code Repository: https://github.com/a-r-j/graphein
from __future__ import annotations

import os
import platform
import subprocess
import sys
from typing import Any, Callable, Iterable, List, Optional

import networkx as nx
import numpy as np
import pandas as pd
import xarray as xr
from Bio.Data.IUPACData import protein_letters_3to1
from typing_extensions import Literal

AggregationType: List["sum", "mean", "max", "min", "median"]
"""Types of aggregations for features."""


def onek_encoding_unk(
    x: Iterable[Any], allowable_set: List[Any]
) -> List[bool]:
    """
    Function for perfroming one hot encoding

    :param x: values to one-hot
    :type x: Iterable[Any]
    :param allowable_set: set of options to encode
    :type allowable_set: List[Any]
    :return: one-hot encoding as list
    :rtype: List[bool]
    """
    # if x not in allowable_set:
    #    x = allowable_set[-1]
    return [x == s for s in allowable_set]


def filter_dataframe(df: pd.DataFrame, funcs: List[Callable]) -> pd.DataFrame:
    """
    Applies transformation functions to a dataframe. Each function in ``funcs`` must accept a ``pd.DataFrame`` and return a ``pd.DataFrame``.

    Additional parameters can be provided by using partial functions.

    :param df: Dataframe to apply transformations to.
    :type df: pd.DataFrame
    :param funcs: List of transformation functions.
    :type funcs: List[Callable]
    :rtype: nx.Graph
    """
    for func in funcs:
        func(df)
    return df


def annotate_graph_metadata(G: nx.Graph, funcs: List[Callable]) -> nx.Graph:
    """
    Annotates graph with graph-level metadata

    :param G: Graph on which to add graph-level metadata to
    :type G: nx.Graph
    :param funcs: List of graph metadata annotation functions
    :type funcs: List[Callable]
    :return: Graph on which with node metadata added
    :rtype: nx.Graph
    """
    for func in funcs:
        func(G)
    return G


def annotate_edge_metadata(G: nx.Graph, funcs: List[Callable]) -> nx.Graph:
    """
    Annotates Graph edges with edge metadata. Each function in ``funcs`` must take the three arguments ``u``, ``v`` and ``d``, where ``u`` and ``v`` are the nodes of the edge, and ``d`` is the edge data dictionary.

    Additional parameters can be provided by using partial functions.

    :param G: Graph to add edge metadata to
    :type G: nx.Graph
    :param funcs: List of edge metadata annotation functions
    :type funcs: List[Callable]
    :return: Graph with edge metadata added
    :rtype: nx.Graph
    """
    for func in funcs:
        for u, v, d in G.edges(data=True):
            func(u, v, d)
    return G


def annotate_node_metadata(G: nx.Graph, funcs: List[Callable]) -> nx.Graph:
    """
    Annotates nodes with metadata. Each function in ``funcs`` must take two arguments ``n`` and ``d``, where ``n`` is the node and ``d`` is the node data dictionary.

    Additional parameters can be provided by using partial functions.

    :param G: Graph to add node metadata to
    :type G: nx.Graph
    :param funcs: List of node metadata annotation functions
    :type funcs: List[Callable]
    :return: Graph with node metadata added
    :rtype: nx.Graph
    """

    for func in funcs:
        for n, d in G.nodes(data=True):
            func(n, d)
    return G


def annotate_node_features(G: nx.Graph, funcs: List[Callable]) -> nx.Graph:
    """
    Annotates nodes with features data. Note: passes whole graph to function.

    :param G: Graph to add node features to
    :type G: nx.Graph
    :param funcs: List of node feature annotation functions
    :type funcs: List[Callable]
    :return: Graph with node features added
    :rtype: nx.Graph
    """
    for func in funcs:
        func(G)
    return G


def compute_edges(G: nx.Graph, funcs: List[Callable]) -> nx.Graph:
    """
    Computes edges for an Graph from a list of edge construction functions. Each func in ``funcs`` must take an ``nx.Graph`` and return an ``nx.Graph``.

    :param G: Graph to add features to
    :type G: nx.Graph
    :param funcs: List of edge construction functions
    :type funcs: List[Callable]
    :return: Graph with edges added
    :rtype: nx.Graph
    """
    for func in funcs:
        func(G)
    return G


def generate_feature_dataframe(
    G: nx.Graph,
    funcs: List[Callable],
    return_array=False,
) -> pd.DataFrame:
    """
    Return a pandas DataFrame representation of node metadata.

    ``funcs`` has to be list of callables whose signature is

        f(n, d) -> pd.Series

    where ``n`` is the graph node,
    ``d`` is the node metadata dictionary.
    The function must return a pandas Series whose name is the node.

    Example function:

    .. code-block:: python

        def x_vec(n: Hashable, d: Dict[Hashable, Any]) -> pd.Series:
            return pd.Series({"x_coord": d["x_coord"]}, name=n)

    One fairly strong assumption is that each func
    has all the information it needs to act
    stored on the metadata dictionary.
    If you need to reference an external piece of information,
    such as a dictionary to look up values,
    set up the function to accept the dictionary,
    and use ``functools.partial``
    to "reduce" the function signature to just ``(n, d)``.
    An example below:

    .. code-block:: python

        from functools import partial
        def get_molweight(n, d, mw_dict):
            return pd.Series({"mw": mw_dict[d["amino_acid"]]}, name=n)

        mw_dict = {"PHE": 165, "GLY": 75, ...}
        get_molweight_func = partial(get_molweight, mw_dict=mw_dict)

        generate_feature_dataframe(G, [get_molweight_func])

    The ``name=n`` piece is important;
    the ``name`` becomes the row index in the resulting dataframe.

    The series that is returned from each function
    need not only contain one key-value pair.
    You can have two or more, and that's completely fine;
    each key becomes a column in the resulting dataframe.

    A key design choice: We default to returning DataFrames,
    to make inspecting the data easy,
    but for consumption in tensor libraries,
    you can turn on returning a NumPy array
    by switching ``return_array=True``.


    :param G: A NetworkX-compatible graph object.
    :type G: nx.Graph
    :param funcs: A list of functions.
    :type funcs: List[Callable]
    :param return_array: Whether or not to return
        a NumPy array version of the data.
        Useful for consumption in tensor libs, like PyTorch or JAX.
    :type return_array: bool
    :return: pandas DataFrame representation of node metadata.
    :rtype: pd.DataFrame
    """
    matrix = []
    for n, d in G.nodes(data=True):
        series = []
        for func in funcs:
            res = func(n, d)
            if res.name != n:
                raise NameError(
                    f"function {func.__name__} returns a series "
                    "that is not named after the node."
                )
            series.append(res)
        matrix.append(pd.concat(series))

    df = pd.DataFrame(matrix)
    if return_array:
        return df.values
    return df


def format_adjacency(G: nx.Graph, adj: np.ndarray, name: str) -> xr.DataArray:
    """
    Format adjacency matrix nicely.

    Intended to be used when computing an adjacency-like matrix
    of a graph object ``G``.
    For example, in defining a func:

    .. code-block:: python

        def my_adj_matrix_func(G):
            adj = some_adj_func(G)
            return format_adjacency(G, adj, "xarray_coord_name")

    **Assumptions**

    #. ``adj`` should be a 2D matrix of shape ``(n_nodes, n_nodes)``
    #. ``name`` is something that is unique amongst all names used
    in the final adjacency tensor.

    :param G: NetworkX-compatible Graph
    :type param: nx.Graph
    :param adj: 2D numpy array of shape ``(n_nodes, n_nodes)``
    :type adj: np.ndarray
    :param name: A unique name for the kind of adjacency matrix
        being constructed.
        Gets used in xarray as a coordinate in the ``"name"`` dimension.
    :type name: str
    :returns: An XArray DataArray of shape ``(n_nodes, n_nodes, 1)``
    :rtype: xr.DataArray
    """
    expected_shape = (len(G), len(G))
    if adj.shape != expected_shape:
        raise ValueError(
            "Adjacency matrix is not shaped correctly, "
            f"should be of shape {expected_shape}, "
            f"instead got shape {adj.shape}."
        )
    adj = np.expand_dims(adj, axis=-1)
    nodes = list(G.nodes())
    return xr.DataArray(
        adj,
        dims=["n1", "n2", "name"],
        coords={"n1": nodes, "n2": nodes, "name": [name]},
    )


def generate_adjacency_tensor(
    G: nx.Graph, funcs: List[Callable], return_array=False
) -> xr.DataArray:
    """
    Generate adjacency tensor for a graph.

    Uses the collection of functions in ``funcs``
    to build an xarray DataArray
    that houses the resulting "adjacency tensor".

    A key design choice:
    We default to returning xarray DataArrays,
    to make inspecting the data easy,
    but for consumption in tensor libraries,
    you can turn on returning a NumPy array
    by switching ``return_array=True``.

    :param G: NetworkX Graph.
    :type G: nx.Graph
    :param funcs: A list of functions that take in G
        and return an xr.DataArray
    :type funcs: List[Callable]
    :returns: xr.DataArray,
        which is of shape ``(n_nodes, n_nodes, n_funcs)``.
    :rtype: xr.DataArray
    """
    mats = [func(G) for func in funcs]
    da = xr.concat(mats, dim="name")
    if return_array:
        return da.data
    return da


def protein_letters_3to1_all_caps(amino_acid: str) -> str:
    """
    Converts capitalised 3 letter amino acid code to single letter. Not provided in default biopython.

    :param amino_acid: Capitalised 3-letter amino acid code (eg. ``"GLY"``)
    :type amino_acid: str
    :returns: Single-letter amino acid code
    :rtype: str
    """
    amino_acid = amino_acid[0] + amino_acid[1:].lower()
    return protein_letters_3to1[amino_acid]


def import_message(
    submodule: str,
    package: str,
    conda_channel: Optional[str] = None,
    pip_install: bool = False,
) -> str:
    """
    Return warning if package is not found.
    Generic message for indicating to the user when a function relies on an
    optional module / package that is not currently installed. Includes
    installation instructions. Typically used in conjunction without optional featurisation libraries

    :param submodule: graphein submodule that needs an external dependency.
    :type submodule: str
    :param package: External package this submodule relies on.
    :type package: str
    :param conda_channel: Conda channel package can be installed from, if at all. Defaults to ``None``.
    :type conda_channel: str, optional
    :param pip_install: Whether package can be installed via pip. Defaults to ``False``.
    :type pip_install: bool
    """
    is_conda = os.path.exists(os.path.join(sys.prefix, "conda-meta"))
    installable = True
    if is_conda:
        if conda_channel is None:
            installable = False
            installation = f"{package} cannot be installed via conda"
        else:
            installation = f"conda install -c {conda_channel} {package}"
    elif pip_install:
        installation = f"pip install {package}"
    else:
        installable = False
        installation = f"{package} cannot be installed via pip"

    message = f"To use the Graphein submodule {submodule}, you need to install: {package} "
    if installable:
        message += f"\nTo do so, use the following command: {installation}"
    else:
        message += f"\n{installation}"
    return message


def ping(host: str) -> bool:
    """
    Returns ``True`` if host (str) responds to a ping request.
    Remember that a host may not respond to a ping (ICMP) request even if the host name is valid.

    :param host: IP or hostname
    :type host: str
    :returns: ``True`` if host responds to a ping request.
    :rtype: bool
    """

    # Option for the number of packets as a function of
    param = "-n" if platform.system().lower() == "windows" else "-c"

    # Building the command. Ex: "ping -c 1 google.com"
    command = ["ping", param, "1", host]

    return subprocess.call(command) == 0


<<<<<<< HEAD
def get_node_attribute_names(g: nx.Graph) -> List[str]:
    """Returns a list of node attribute names present within a graph.

    :param g: Networkx Graph.
    :type g: nx.Graph
    :returns: List of node attribute names
    :rtype: List[str]
    """

    return list(
        set(np.array([list(g.nodes[n].keys()) for n in g.nodes()]).flatten())
    )


def get_edge_attribute_names(g: nx.Graph) -> List[str]:
    """Returns a list of edge attribute names present within a graph.

    :param g: Networkx Graph.
    :type g: nx.Graph
    :returns: List of edge attribute names
    :rtype: List[str]
    """
    return list(
        set(
            np.array(
                [list(g.edges[u, v].keys()) for u, v in g.edges()]
            ).flatten()
        )
    )


def get_graph_attribute_names(g: nx.Graph) -> List[str]:
    """Returns a list of graph attribute names present within a graph.

    :param g: Networkx Graph.
    :type g: nx.Graph
    :returns: List of graph attribute names
    :rtype: List[str]
    """
    return list(g.graph.keys())
=======
def parse_aggregation_type(aggregation_type: AggregationType) -> Callable:
    """Returns an aggregation function by name

    :param aggregation_type: One of: ``["max", "min", "mean", "median", "sum"]``.
    :type aggregration_type: AggregationType
    :returns: NumPy aggregation function.
    :rtype: Callable
    :raises ValueError: if aggregation type is not supported.
    """
    if aggregation_type == "max":
        func = np.max
    elif aggregation_type == "min":
        func = np.min
    elif aggregation_type == "mean":
        func = np.mean
    elif aggregation_type == "median":
        func = np.median
    elif aggregation_type == "sum":
        func = np.sum
    else:
        raise ValueError(
            f"Unsupported aggregator: {aggregation_type}."
            f" Please use min, max, mean, median, sum"
        )
    return func
>>>>>>> 87985a15
<|MERGE_RESOLUTION|>--- conflicted
+++ resolved
@@ -390,7 +390,6 @@
     return subprocess.call(command) == 0
 
 
-<<<<<<< HEAD
 def get_node_attribute_names(g: nx.Graph) -> List[str]:
     """Returns a list of node attribute names present within a graph.
 
@@ -431,7 +430,8 @@
     :rtype: List[str]
     """
     return list(g.graph.keys())
-=======
+
+  
 def parse_aggregation_type(aggregation_type: AggregationType) -> Callable:
     """Returns an aggregation function by name
 
@@ -457,4 +457,3 @@
             f" Please use min, max, mean, median, sum"
         )
     return func
->>>>>>> 87985a15
