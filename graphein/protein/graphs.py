--- conflicted
+++ resolved
@@ -391,36 +391,8 @@
     :return: Sorted protein dataframe.
     :rtype: pd.DataFrame
     """
-<<<<<<< HEAD
-    return df.sort_values(by=["chain_id", "residue_number", "atom_number"])
-
-
-def assign_node_id_to_dataframe(
-    protein_df: pd.DataFrame, granularity: str
-) -> pd.DataFrame:
-    """
-    Assigns the node ID back to the ``pdb_df`` dataframe
-
-    :param protein_df: Structure DataFrame
-    :type protein_df: pd.DataFrame
-    :param granularity: Granularity of graph. Atom-level,
-        residue (e.g. ``CA``) or ``centroids``. See:
-        :const:`~graphein.protein.config.GRAPH_ATOMS` and
-        :const:`~graphein.protein.config.GRANULARITY_OPTS`.
-    :type granularity: str
-    :return: Returns dataframe with added ``node_ids``
-    :rtype: pd.DataFrame
-    """
-    protein_df["node_id"] = (
-        protein_df["chain_id"].apply(str)
-        + ":"
-        + protein_df["residue_name"]
-        + ":"
-        + protein_df["residue_number"].apply(str)
-=======
     return df.sort_values(
         by=["chain_id", "residue_number", "atom_number", "insertion"]
->>>>>>> 75d5862d
     )
 
 
