"""Functions for working with Protein Structure Graphs."""
# %%
# Graphein
# Author: Arian Jamasb <arian@jamasb.io>, Eric Ma, Charlie Harris
# License: MIT
# Project Website: https://github.com/a-r-j/graphein
# Code Repository: https://github.com/a-r-j/graphein
from __future__ import annotations

import logging
import traceback
from functools import partial
from typing import Any, Callable, Dict, List, Optional, Tuple, Union

import networkx as nx
import numpy as np
import pandas as pd
from Bio.PDB.Polypeptide import three_to_one
from biopandas.pdb import PandasPdb
<<<<<<< HEAD
from rich.progress import Progress
=======
from tqdm.contrib.concurrent import process_map
>>>>>>> 15030b9e

from graphein.protein.config import (
    DSSPConfig,
    GetContactsConfig,
    ProteinGraphConfig,
)
from graphein.protein.edges.distance import compute_distmat
from graphein.protein.resi_atoms import BACKBONE_ATOMS, RESI_THREE_TO_1
from graphein.protein.subgraphs import extract_subgraph_from_chains
from graphein.protein.utils import (
    ProteinGraphConfigurationError,
    compute_rgroup_dataframe,
    filter_dataframe,
    get_protein_name_from_filename,
    three_to_one_with_mods,
)
from graphein.rna.constants import RNA_ATOMS
from graphein.utils.utils import (
    annotate_edge_metadata,
    annotate_graph_metadata,
    annotate_node_metadata,
    compute_edges,
)

# logging.basicConfig(level="DEBUG")
log = logging.getLogger(__name__)


def subset_structure_to_rna(
    df: pd.DataFrame,
) -> pd.DataFrame:
    """
    Return a subset of atomic dataframe that contains only certain atom names relevant for RNA structures.

    :param df: Protein Structure dataframe to subset
    :type df: pd.DataFrame
    :returns: Subsetted protein structure dataframe
    :rtype: pd.DataFrame
    """
    return filter_dataframe(
        df, by_column="atom_name", list_of_values=RNA_ATOMS, boolean=True
    )


def read_pdb_to_dataframe(
    pdb_path: Optional[str] = None,
    pdb_code: Optional[str] = None,
    verbose: bool = False,
    granularity: str = "CA",
) -> pd.DataFrame:
    """
    Reads PDB file to ``PandasPDB`` object.

    Returns ``atomic_df``, which is a dataframe enumerating all atoms and their cartesian coordinates in 3D space. Also
    contains associated metadata from the PDB file.

    :param pdb_path: path to PDB file. Defaults to None.
    :type pdb_path: str, optional
    :param pdb_code: 4-character PDB accession. Defaults to None.
    :type pdb_code: str, optional
    :param verbose: print dataframe?
    :type verbose: bool
    :param granularity: Specifies granularity of dataframe. See :class:`~graphein.protein.config.ProteinGraphConfig` for further
        details.
    :type granularity: str
    :returns: ``pd.DataFrame`` containing protein structure
    :rtype: pd.DataFrame
    """
    if pdb_code is None and pdb_path is None:
        raise NameError("One of pdb_code or pdb_path must be specified!")

    atomic_df = (
        PandasPdb().read_pdb(pdb_path)
        if pdb_path is not None
        else PandasPdb().fetch_pdb(pdb_code)
    )

    # Assign Node IDs to dataframes
    atomic_df.df["ATOM"]["node_id"] = (
        atomic_df.df["ATOM"]["chain_id"].apply(str)
        + ":"
        + atomic_df.df["ATOM"]["residue_name"]
        + ":"
        + atomic_df.df["ATOM"]["residue_number"].apply(str)
    )
    if granularity == "atom":
        atomic_df.df["ATOM"]["node_id"] = (
            atomic_df.df["ATOM"]["node_id"]
            + ":"
            + atomic_df.df["ATOM"]["atom_name"]
        )
    elif granularity in {"rna_atom", "rna_centroid"}:
        atomic_df.df["ATOM"]["node_id"] = (
            atomic_df.df["ATOM"]["node_id"]
            + ":"
            + atomic_df.df["ATOM"]["atom_number"].apply(str)
            + ":"
            + atomic_df.df["ATOM"]["atom_name"]
        )
    if verbose:
        print(atomic_df)
    return atomic_df


def deprotonate_structure(df: pd.DataFrame) -> pd.DataFrame:
    """Remove protons from PDB dataframe.

    :param df: Atomic dataframe.
    :type df: pd.DataFrame
    :returns: Atomic dataframe with all ``atom_name == "H"`` removed.
    :rtype: pd.DataFrame
    """
    log.debug(
        "Deprotonating protein. This removes H atoms from the pdb_df dataframe"
    )
    return filter_dataframe(
        df, by_column="atom_name", list_of_values=["H"], boolean=False
    )


def convert_structure_to_centroids(df: pd.DataFrame) -> pd.DataFrame:
    """Overwrite existing ``(x, y, z)`` coordinates with centroids of the amino acids.

    :param df: Pandas Dataframe protein structure to convert into a dataframe of centroid positions.
    :type df: pd.DataFrame
    :return: pd.DataFrame with atoms/residues positions converted into centroid positions.
    :rtype: pd.DataFrame
    """
    log.debug(
        "Converting dataframe to centroids. This averages XYZ coords of the atoms in a residue"
    )

    centroids = calculate_centroid_positions(df)
    df = df.loc[df["atom_name"] == "CA"].reset_index(drop=True)
    df["x_coord"] = centroids["x_coord"]
    df["y_coord"] = centroids["y_coord"]
    df["z_coord"] = centroids["z_coord"]

    return df


def subset_structure_to_atom_type(
    df: pd.DataFrame, granularity: str
) -> pd.DataFrame:
    """
    Return a subset of atomic dataframe that contains only certain atom names.

    :param df: Protein Structure dataframe to subset.
    :type df: pd.DataFrame
    :returns: Subsetted protein structure dataframe.
    :rtype: pd.DataFrame
    """
    return filter_dataframe(
        df, by_column="atom_name", list_of_values=[granularity], boolean=True
    )


def remove_insertions(df: pd.DataFrame, keep: str = "first") -> pd.DataFrame:
    """
    This function removes insertions from PDB dataframes.

    :param df: Protein Structure dataframe to remove insertions from.
    :type df: pd.DataFrame
    :param keep: Specifies which insertion to keep. Options are ``"first"`` or ``"last"``.
        Default is ``"first"``
    :type keep: str
    :return: Protein structure dataframe with insertions removed
    :rtype: pd.DataFrame
    """
    # Catches unnamed insertions
    duplicates = df.duplicated(
        subset=["chain_id", "residue_number", "atom_name"], keep=keep
    )
    df = df[~duplicates]

    # Catches explicit insertions
    df = filter_dataframe(
        df, by_column="insertion", list_of_values=[""], boolean=True
    )

    # Remove alt_locs
    df = filter_dataframe(
        df, by_column="alt_loc", list_of_values=["", "A"], boolean=True
    )

    return df


def filter_hetatms(
    df: pd.DataFrame, keep_hets: List[str]
) -> List[pd.DataFrame]:
    """Return hetatms of interest.

    :param df: Protein Structure dataframe to filter hetatoms from.
    :type df: pd.DataFrame
    :param keep_hets: List of hetero atom names to keep.
    :returns: Protein structure dataframe with heteroatoms removed
    :rtype pd.DataFrame
    """
    return [df.loc[df["residue_name"] == hetatm] for hetatm in keep_hets]


def process_dataframe(
    protein_df: pd.DataFrame,
    atom_df_processing_funcs: Optional[List[Callable]] = None,
    hetatom_df_processing_funcs: Optional[List[Callable]] = None,
    granularity: str = "centroids",
    chain_selection: str = "all",
    insertions: bool = False,
    deprotonate: bool = True,
    keep_hets: List[str] = [],
    verbose: bool = False,
) -> pd.DataFrame:
    """
    Process ATOM and HETATM dataframes to produce singular dataframe used for graph construction.

    :param protein_df: Dataframe to process.
        Should be the object returned from :func:`~graphein.protein.graphs.read_pdb_to_dataframe`.
    :type protein_df: pd.DataFrame
    :param atom_df_processing_funcs: List of functions to process dataframe. These must take in a dataframe and return a
        dataframe. Defaults to None.
    :type atom_df_processing_funcs: List[Callable], optional
    :param hetatom_df_processing_funcs: List of functions to process the hetatom dataframe. These must take in a dataframe and return a dataframe
    :type hetatom_df_processing_funcs: List[Callable], optional
    :param granularity: The level of granularity for the graph. This determines the node definition.
        Acceptable values include: ``"centroids"``, ``"atoms"``,
        any of the atom_names in the PDB file (e.g. ``"CA"``, ``"CB"``, ``"OG"``, etc.).
        See: :const:`~graphein.protein.config.GRAPH_ATOMS` and :const:`~graphein.protein.config.GRANULARITY_OPTS`.
    :type granularity: str
    :param insertions: Whether or not to keep insertions.
    :param insertions: bool
    :param deprotonate: Whether or not to remove hydrogen atoms (i.e. deprotonation).
    :type deprotonate: bool
    :param keep_hets: Hetatoms to keep. Defaults to an empty list.
        To keep a hetatom, pass it inside a list of hetatom names to keep.
    :type keep_hets: List[str]
    :param verbose: Verbosity level.
    :type verbose: bool
    :param chain_selection: Which protein chain to select. Defaults to ``"all"``. Eg can use ``"ACF"``
        to select 3 chains (``A``, ``C`` & ``F``)
    :type chain_selection: str
    :return: A protein dataframe that can be consumed by
        other graph construction functions.
    :rtype: pd.DataFrame
    """
    # TODO: Need to properly define what "granularity" is supposed to do.
    atoms = protein_df.df["ATOM"]
    hetatms = protein_df.df["HETATM"]

    # This block enables processing via a list of supplied functions operating on the atom and hetatom dataframes
    # If these are provided, the dataframe returned will be computed only from these and the default workflow
    # below this block will not execute.
    if atom_df_processing_funcs is not None:
        for func in atom_df_processing_funcs:
            atoms = func(atoms)
        if hetatom_df_processing_funcs is None:
            return atoms

    if hetatom_df_processing_funcs is not None:
        for func in hetatom_df_processing_funcs:
            hetatms = func(hetatms)
        return pd.concat([atoms, hetatms])

    # Deprotonate structure by removing H atoms
    if deprotonate:
        atoms = deprotonate_structure(atoms)

    # Restrict DF to desired granularity
    if granularity == "atom":
        pass
    elif granularity in {"centroids", "rna_centroid"}:
        atoms = convert_structure_to_centroids(atoms)
    elif granularity == "rna_atom":
        atoms = subset_structure_to_rna(atoms)
    else:
        atoms = subset_structure_to_atom_type(atoms, granularity)

    protein_df = atoms

    if keep_hets:
        hetatms_to_keep = filter_hetatms(atoms, keep_hets)
        protein_df = pd.concat([atoms, hetatms_to_keep])

    # Remove alt_loc residues
    if not insertions:
        protein_df = remove_insertions(protein_df)

    # perform chain selection
    protein_df = select_chains(
        protein_df, chain_selection=chain_selection, verbose=verbose
    )

    log.debug(f"Detected {len(protein_df)} total nodes")

    return protein_df


def assign_node_id_to_dataframe(
    protein_df: pd.DataFrame, granularity: str
) -> pd.DataFrame:
    """
    Assigns the node ID back to the ``pdb_df`` dataframe

    :param protein_df: Structure Dataframe
    :type protein_df: pd.DataFrame
    :param granularity: Granularity of graph. Atom-level,
        residue (e.g. ``CA``) or ``centroids``.
        See: :const:`~graphein.protein.config.GRAPH_ATOMS`
        and :const:`~graphein.protein.config.GRANULARITY_OPTS`.
    :type granularity: str
    :return: Returns dataframe with added ``node_ids``
    :rtype: pd.DataFrame
    """
    protein_df["node_id"] = (
        protein_df["chain_id"].apply(str)
        + ":"
        + protein_df["residue_name"]
        + ":"
        + protein_df["residue_number"].apply(str)
    )
    if granularity in {"atom", "rna_atom"}:
        protein_df[
            "node_id"
        ] = f'{protein_df["node_id"]}:{protein_df["atom_name"]}'


def select_chains(
    protein_df: pd.DataFrame, chain_selection: str, verbose: bool = False
) -> pd.DataFrame:
    """
    Extracts relevant chains from ``protein_df``.

    :param protein_df: pandas dataframe of PDB subsetted to relevant atoms
        (``CA``, ``CB``).
    :type protein_df: pd.DataFrame
    :param chain_selection: Specifies chains that should be extracted from
        the larger complexed structure.
    :type chain_selection: str
    :param verbose: Print dataframe?
    :type verbose: bool
    :return: Protein structure dataframe containing only entries in the
        chain selection.
    :rtype: pd.DataFrame
    """
    if chain_selection != "all":
        protein_df = filter_dataframe(
            protein_df,
            by_column="chain_id",
            list_of_values=list(chain_selection),
            boolean=True,
        )

    return protein_df


def initialise_graph_with_metadata(
    protein_df: pd.DataFrame,
    raw_pdb_df: pd.DataFrame,
    pdb_id: str,
    granularity: str,
) -> nx.Graph:
    """
    Initializes the nx Graph object with initial metadata.

    :param protein_df: Processed Dataframe of protein structure.
    :type protein_df: pd.DataFrame
    :param raw_pdb_df: Unprocessed dataframe of protein structure for comparison and traceability downstream.
    :type raw_pdb_df: pd.DataFrame
    :param pdb_id: PDB Accession code.
    :type pdb_id: str
    :param granularity: Granularity of the graph (eg ``"atom"``, ``"CA"``, ``"CB"`` etc or ``"centroid"``).
        See: :const:`~graphein.protein.config.GRAPH_ATOMS` and :const:`~graphein.protein.config.GRANULARITY_OPTS`.
    :type granularity: str
    :return: Returns initial protein structure graph with metadata.
    :rtype: nx.Graph
    """
    G = nx.Graph(
        name=pdb_id,
        pdb_id=pdb_id,
        chain_ids=list(protein_df["chain_id"].unique()),
        pdb_df=protein_df,
        raw_pdb_df=raw_pdb_df,
        rgroup_df=compute_rgroup_dataframe(remove_insertions(raw_pdb_df)),
        coords=np.asarray(protein_df[["x_coord", "y_coord", "z_coord"]]),
    )

    # Create graph and assign intrinsic graph-level metadata
    G.graph["node_type"] = granularity

    # Add Sequences to graph metadata
    for c in G.graph["chain_ids"]:
        if granularity == "rna_atom":
            sequence = protein_df.loc[protein_df["chain_id"] == c][
                "residue_name"
            ].str.cat()
        else:
            sequence = (
                protein_df.loc[protein_df["chain_id"] == c]["residue_name"]
                .apply(three_to_one_with_mods)
                .str.cat()
            )
        G.graph[f"sequence_{c}"] = sequence
    return G


def add_nodes_to_graph(
    G: nx.Graph,
    protein_df: Optional[pd.DataFrame] = None,
    verbose: bool = False,
) -> nx.Graph:
    """Add nodes into protein graph.

    :param G: ``nx.Graph`` with metadata to populate with nodes.
    :type G: nx.Graph
    :protein_df: DataFrame of protein structure containing nodes & initial node metadata to add to the graph.
    :type protein_df: pd.DataFrame, optional
    :param verbose: Controls verbosity of this step.
    :type verbose: bool
    :returns: nx.Graph with nodes added.
    :rtype: nx.Graph
    """

    # If no protein dataframe is supplied, use the one stored in the Graph object
    if protein_df is None:
        protein_df = G.graph["pdb_df"]
    # Assign intrinsic node attributes
    chain_id = protein_df["chain_id"].apply(str)
    residue_name = protein_df["residue_name"]
    residue_number = protein_df["residue_number"]  # .apply(str)
    coords = np.asarray(protein_df[["x_coord", "y_coord", "z_coord"]])
    b_factor = protein_df["b_factor"]
    atom_type = protein_df["atom_name"]
    nodes = protein_df["node_id"]
    element_symbol = protein_df["element_symbol"]
    G.add_nodes_from(nodes)

    # Set intrinsic node attributes
    nx.set_node_attributes(G, dict(zip(nodes, chain_id)), "chain_id")
    nx.set_node_attributes(G, dict(zip(nodes, residue_name)), "residue_name")
    nx.set_node_attributes(
        G, dict(zip(nodes, residue_number)), "residue_number"
    )
    nx.set_node_attributes(G, dict(zip(nodes, atom_type)), "atom_type")
    nx.set_node_attributes(
        G, dict(zip(nodes, element_symbol)), "element_symbol"
    )
    nx.set_node_attributes(G, dict(zip(nodes, coords)), "coords")
    nx.set_node_attributes(G, dict(zip(nodes, b_factor)), "b_factor")

    # TODO: include charge, line_idx for traceability?
    if verbose:
        print(nx.info(G))
        print(G.nodes())

    return G


def calculate_centroid_positions(
    atoms: pd.DataFrame, verbose: bool = False
) -> pd.DataFrame:
    """
    Calculates position of sidechain centroids.

    :param atoms: ATOM df of protein structure.
    :type atoms: pd.DataFrame
    :param verbose: bool controlling verbosity.
    :type verbose: bool
    :return: centroids (df).
    :rtype: pd.DataFrame
    """
    centroids = (
        atoms.groupby("residue_number")
        .mean()[["x_coord", "y_coord", "z_coord"]]
        .reset_index()
    )
    if verbose:
        print(f"Calculated {len(centroids)} centroid nodes")
    log.debug(f"Calculated {len(centroids)} centroid nodes")
    return centroids


def compute_edges(
    G: nx.Graph,
    funcs: List[Callable],
    get_contacts_config: Optional[GetContactsConfig] = None,
) -> nx.Graph:
    """
    Computes edges for the protein structure graph. Will compute a pairwise
    distance matrix between nodes which is
    added to the graph metadata to facilitate some edge computations.

    :param G: nx.Graph with nodes to add edges to.
    :type G: nx.Graph
    :param funcs: List of edge construction functions.
    :type funcs: List[Callable]
    :param get_contacts_config: Config object for ``GetContacts`` if
        intramolecular edges are being used.
    :type get_contacts_config: graphein.protein.config.GetContactsConfig
    :return: Graph with added edges.
    :rtype: nx.Graph
    """
    # This control flow prevents unnecessary computation of the distance matrices
    if "config" in G.graph:
        if G.graph["config"].granularity == "atom":
            G.graph["atomic_dist_mat"] = compute_distmat(G.graph["raw_pdb_df"])
        else:
            G.graph["dist_mat"] = compute_distmat(G.graph["pdb_df"])

    for func in funcs:
        func(G)

    return G


def construct_graph(
    config: Optional[ProteinGraphConfig] = None,
    pdb_path: Optional[str] = None,
    pdb_code: Optional[str] = None,
    chain_selection: str = "all",
    df_processing_funcs: Optional[List[Callable]] = None,
    edge_construction_funcs: Optional[List[Callable]] = None,
    edge_annotation_funcs: Optional[List[Callable]] = None,
    node_annotation_funcs: Optional[List[Callable]] = None,
    graph_annotation_funcs: Optional[List[Callable]] = None,
) -> nx.Graph:
    """
    Constructs protein structure graph from a ``pdb_code`` or ``pdb_path``.

    Users can provide a :class:`~graphein.protein.config.ProteinGraphConfig`
    object to specify construction parameters.

    However, config parameters can be overridden by passing arguments directly to the function.

    :param config: :class:`~graphein.protein.config.ProteinGraphConfig` object. If None, defaults to config in ``graphein.protein.config``.
    :type config: graphein.protein.config.ProteinGraphConfig, optional
    :param pdb_path: Path to ``pdb_file`` to build graph from. Default is ``None``.
    :type pdb_path: str, optional
    :param pdb_code: 4-character PDB accession pdb_code to build graph from. Default is ``None``.
    :type pdb_code: str, optional
    :param chain_selection: String of polypeptide chains to include in graph. E.g ``"ABDF"`` or ``"all"``. Default is ``"all"``.
    :type chain_selection: str
    :param df_processing_funcs: List of dataframe processing functions. Default is ``None``.
    :type df_processing_funcs: List[Callable], optional
    :param edge_construction_funcs: List of edge construction functions. Default is ``None``.
    :type edge_construction_funcs: List[Callable], optional
    :param edge_annotation_funcs: List of edge annotation functions. Default is ``None``.
    :type edge_annotation_funcs: List[Callable], optional
    :param node_annotation_funcs: List of node annotation functions. Default is ``None``.
    :type node_annotation_funcs: List[Callable], optional
    :param graph_annotation_funcs: List of graph annotation function. Default is ``None``.
    :type graph_annotation_funcs: List[Callable]
    :return: Protein Structure Graph
    :type: nx.Graph
    """

    # If no config is provided, use default
    if config is None:
        config = ProteinGraphConfig()
    with Progress(transient=True) as progress:
        task1 = progress.add_task("Reading PDB file...", total=1)
        # Get name from pdb_file is no pdb_code is provided
        if pdb_path and (pdb_code is None):
            pdb_code = get_protein_name_from_filename(pdb_path)
        progress.advance(task1)

        # If config params are provided, overwrite them
        config.protein_df_processing_functions = (
            df_processing_funcs
            if config.protein_df_processing_functions is None
            else config.protein_df_processing_functions
        )
        config.edge_construction_functions = (
            edge_construction_funcs
            if config.edge_construction_functions is None
            else config.edge_construction_functions
        )
        config.node_metadata_functions = (
            node_annotation_funcs
            if config.node_metadata_functions is None
            else config.node_metadata_functions
        )
        config.graph_metadata_functions = (
            graph_annotation_funcs
            if config.graph_metadata_functions is None
            else config.graph_metadata_functions
        )
        config.edge_metadata_functions = (
            edge_annotation_funcs
            if config.edge_metadata_functions is None
            else config.edge_metadata_functions
        )

        raw_df = read_pdb_to_dataframe(
            pdb_path,
            pdb_code,
            verbose=config.verbose,
            granularity=config.granularity,
        )
        task2 = progress.add_task("Processing PDB dataframe...", total=1)
        protein_df = process_dataframe(
            raw_df,
            chain_selection=chain_selection,
            granularity=config.granularity,
        )
        progress.advance(task2)

        task3 = progress.add_task("Initializing graph...", total=1)
        # Initialise graph with metadata
        g = initialise_graph_with_metadata(
            protein_df=protein_df,
            raw_pdb_df=raw_df.df["ATOM"],
            pdb_id=pdb_code,
            granularity=config.granularity,
        )
        # Add nodes to graph
        g = add_nodes_to_graph(g)

        # Add config to graph
        g.graph["config"] = config

        # Annotate additional node metadata
        if config.node_metadata_functions is not None:
            g = annotate_node_metadata(g, config.node_metadata_functions)
        progress.advance(task3)
        task4 = progress.add_task("Constructing edges...", total=1)
        # Compute graph edges
        g = compute_edges(
            g,
            funcs=config.edge_construction_functions,
            get_contacts_config=None,
        )
        progress.advance(task4)
    # Annotate additional graph metadata
    if config.graph_metadata_functions is not None:
        g = annotate_graph_metadata(g, config.graph_metadata_functions)

    # Annotate additional edge metadata
    if config.edge_metadata_functions is not None:
        g = annotate_edge_metadata(g, config.edge_metadata_functions)

    return g


def _mp_graph_constructor(
    args: Tuple[str, str], use_pdb_code: bool, config: ProteinGraphConfig
) -> nx.Graph:
    """
    Protein graph constructor for use in multiprocessing several protein structure graphs.

    :param args: Tuple of pdb code/path and the chain selection for that PDB
    :type args: Tuple[str, str]
    :param use_pdb_code: Whether or not we are using pdb codes or paths
    :type use_pdb_code: bool
    :param config: Protein structure graph construction config
    :type config: ProteinGraphConfig
    :return: Protein structure graph
    :rtype: nx.Graph
    """
    log.info(f"Constructing graph for: {args[0]}. Chain selection: {args[1]}")
    func = partial(construct_graph, config=config)
    try:
        return (
            func(pdb_code=args[0], chain_selection=args[1])
            if use_pdb_code
            else func(pdb_path=args[0], chain_selection=args[1])
        )

    except Exception as ex:
        log.info(
            f"Graph construction error (PDB={args[0]})! {traceback.format_exc()}"
        )
        log.info(ex)
        return None


def construct_graphs_mp(
    pdb_code_it: Optional[List[str]] = None,
    pdb_path_it: Optional[List[str]] = None,
    chain_selections: Optional[list[str]] = None,
    config: ProteinGraphConfig = ProteinGraphConfig(),
    num_cores: int = 16,
    return_dict: bool = True,
    out_path: Optional[str] = None,
) -> Union[List[nx.Graph], Dict[str, nx.Graph]]:
    """
    Constructs protein graphs for a list of pdb codes or pdb paths using multiprocessing.

    :param pdb_code_it: List of pdb codes to use for protein graph construction
    :type pdb_code_it: Optional[List[str]], defaults to ``None``
    :param pdb_path_it: List of paths to PDB files to use for protein graph construction
    :type pdb_path_it: Optional[List[str]], defaults to ``None``
    :param chain_selections: List of chains to select from the protein structures (e.g. ``["ABC", "A", "L", "CD"...]``)
    :type chain_selections: Optional[List[str]], defaults to ``None``
    :param config: ProteinGraphConfig to use.
    :type config: graphein.protein.config.ProteinGraphConfig, defaults to default config params
    :param num_cores: Number of cores to use for multiprocessing. The more the merrier
    :type num_cores: int, defaults to ``16``
    :param return_dict: Whether or not to return a dictionary (indexed by pdb codes/paths) or a list of graphs.
    :type return_dict: bool, default to ``True``
    :param out_path: Path to save the graphs to. If None, graphs are not saved.
    :type out_path: Optional[str], defaults to ``None``
    :return: Iterable of protein graphs. None values indicate there was a problem in constructing the graph for this particular pdb
    :rtype: Union[List[nx.Graph], Dict[str, nx.Graph]]
    """
    assert (
        pdb_code_it is not None or pdb_path_it is not None
    ), "Iterable of pdb codes OR pdb paths required."

    if pdb_code_it is not None:
        pdbs = pdb_code_it
        use_pdb_code = True

    if pdb_path_it is not None:
        pdbs = pdb_path_it
        use_pdb_code = False

    if chain_selections is None:
        chain_selections = ["all"] * len(pdbs)

    constructor = partial(
        _mp_graph_constructor, use_pdb_code=use_pdb_code, config=config
    )

    graphs = list(
        process_map(
            constructor,
            [(pdb, chain_selections[i]) for i, pdb in enumerate(pdbs)],
            max_workers=num_cores,
        )
    )
    if out_path is not None:
        [
            nx.write_gpickle(
                g, str(f"{out_path}/" + f"{g.graph['name']}.pickle")
            )
            for g in graphs
        ]

    if return_dict:
        graphs = {pdb: graphs[i] for i, pdb in enumerate(pdbs)}

    return graphs


def compute_chain_graph(
    g: nx.Graph,
    chain_list: Optional[List[str]] = None,
    remove_self_loops: bool = False,
    return_weighted_graph: bool = False,
) -> Union[nx.Graph, nx.MultiGraph]:
    """Computes a chain-level graph from a protein structure graph.

    This graph features nodes as individual chains in a complex and edges as
    the interactions between constituent nodes in each chain. You have the
    option of returning an unweighted graph (multigraph,
    ``return_weighted_graph=False``) or a weighted graph
    (``return_weighted_graph=True``). The difference between these is the
    unweighted graph features and edge for each interaction between chains
    (ie the number of edges will be equal to the number of edges in the input
    protein structure graph), while the weighted graph sums these interactions
    to a single edge between chains with the counts stored as features.

    :param g: A protein structure graph to compute the chain graph of.
    :type g: nx.Graph
    :param chain_list: A list of chains to extract from the input graph.
        If ``None``, all chains will be used. This is provided as input to
        ``extract_subgraph_from_chains``. Default is ``None``.
    :type chain_list: Optional[List[str]]
    :param remove_self_loops: Whether to remove self-loops from the graph.
        Default is False.
    :type remove_self_loops: bool
    :return: A chain-level graph.
    :rtype: Union[nx.Graph, nx.MultiGraph]
    """
    # If we are extracting specific chains, do it here.
    if chain_list is not None:
        g = extract_subgraph_from_chains(g, chain_list)

    # Initialise new graph with Metadata
    h = nx.MultiGraph()
    h.graph = g.graph
    h.graph["node_type"] = "chain"

    # Set nodes
    nodes_per_chain = {chain: 0 for chain in g.graph["chain_ids"]}
    sequences = {chain: "" for chain in g.graph["chain_ids"]}
    for n, d in g.nodes(data=True):
        nodes_per_chain[d["chain_id"]] += 1
        sequences[d["chain_id"]] += RESI_THREE_TO_1[d["residue_name"]]

    h.add_nodes_from(g.graph["chain_ids"])

    for n, d in h.nodes(data=True):
        d["num_residues"] = nodes_per_chain[n]
        d["sequence"] = sequences[n]

    # Add edges
    for u, v, d in g.edges(data=True):
        h.add_edge(
            g.nodes[u]["chain_id"], g.nodes[v]["chain_id"], kind=d["kind"]
        )
    # Remove self-loops if necessary. Checks for equality between nodes in a given edge.
    if remove_self_loops:
        edges_to_remove: List[Tuple[str]] = [
            (u, v) for u, v in h.edges() if u == v
        ]
        h.remove_edges_from(edges_to_remove)

    # Compute a weighted graph if required.
    if return_weighted_graph:
        return compute_weighted_graph_from_multigraph(h)
    return h


def compute_weighted_graph_from_multigraph(g: nx.MultiGraph) -> nx.Graph:
    """Computes a weighted graph from a multigraph.

    This function is used to convert a multigraph to a weighted graph. The
    weights of the edges are the number of interactions between the nodes.

    :param g: A multigraph.
    :type g: nx.MultiGraph
    :return: A weighted graph.
    :rtype: nx.Graph
    """
    H = nx.Graph()
    H.graph = g.graph
    H.add_nodes_from(g.nodes(data=True))
    for u, v, d in g.edges(data=True):
        if H.has_edge(u, v):
            H[u][v]["weight"] += len(d["kind"])
            H[u][v]["kind"].update(d["kind"])
            for kind in list(d["kind"]):
                try:
                    H[u][v][kind] += 1
                except KeyError:
                    H[u][v][kind] = 1
        else:
            H.add_edge(u, v, weight=len(d["kind"]), kind=d["kind"])
            for kind in list(d["kind"]):
                H[u][v][kind] = 1
    return H


def number_groups_of_runs(list_of_values: List[Any]) -> List[str]:
    """Numbers groups of runs in a list of values.

    E.g. ``["A", "A", "B", "A", "A", "A", "B", "B"] ->
    ["A1", "A1", "B1", "A2", "A2", "A2", "B2", "B2"]``

    :param list_of_values: List of values to number.
    :type list_of_values: List[Any]
    :return: List of numbered values.
    :rtype: List[str]
    """
    df = pd.DataFrame({"val": list_of_values})
    df["idx"] = df["val"].shift() != df["val"]
    df["sum"] = df.groupby("val")["idx"].cumsum()
    return list(df["val"].astype(str) + df["sum"].astype(str))


def compute_secondary_structure_graph(
    g: nx.Graph,
    allowable_ss_elements: Optional[List[str]] = None,
    remove_non_ss: bool = True,
    remove_self_loops: bool = False,
    return_weighted_graph: bool = False,
) -> Union[nx.Graph, nx.MultiGraph]:
    """Computes a secondary structure graph from a protein structure graph.

    :param g: A protein structure graph to compute the secondary structure
        graph of.
    :type g: nx.Graph
    :param remove_non_ss: Whether to remove non-secondary structure nodes from
        the graph. These are denoted as ``"-"`` by DSSP. Default is True.
    :type remove_non_ss: bool
    :param remove_self_loops: Whether to remove self-loops from the graph.
        Default is ``False``.
    :type remove_self_loops: bool
    :param return_weighted_graph: Whether to return a weighted graph.
        Default is False.
    :type return_weighted_graph: bool
    :raises ProteinGraphConfigurationError: If the protein structure graph is
        not configured correctly with secondary structure assignments on all
        nodes.
    :return: A secondary structure graph.
    :rtype: Union[nx.Graph, nx.MultiGraph]
    """
    # Initialise list of secondary structure elements we use to build the graph
    ss_list: List[str] = []

    # Check nodes have secondary structure assignment & store them in list
    for _, d in g.nodes(data=True):
        if "ss" not in d.keys():
            raise ProteinGraphConfigurationError(
                "Secondary structure not defined for all nodes."
            )
        ss_list.append(d["ss"])

    # Number SS elements
    ss_list = pd.Series(number_groups_of_runs(ss_list))
    ss_list.index = list(g.nodes())

    # Remove unstructured elements if necessary
    if remove_non_ss:
        ss_list = ss_list[~ss_list.str.contains("-")]
    # Subset to only allowable SS elements if necessary
    if allowable_ss_elements:
        ss_list = ss_list[
            ss_list.str.contains("|".join(allowable_ss_elements))
        ]

    constituent_residues: Dict[str, List[str]] = ss_list.index.groupby(
        ss_list.values
    )
    constituent_residues = {
        k: list(v) for k, v in constituent_residues.items()
    }
    residue_counts: Dict[str, int] = ss_list.groupby(ss_list).count().to_dict()

    # Add Nodes from secondary structure list
    h = nx.MultiGraph()
    h.add_nodes_from(ss_list)
    nx.set_node_attributes(h, residue_counts, "residue_counts")
    nx.set_node_attributes(h, constituent_residues, "constituent_residues")
    # Assign ss
    for n, d in h.nodes(data=True):
        d["ss"] = n[0]

    # Add graph-level metadata
    h.graph = g.graph
    h.graph["node_type"] = "secondary_structure"

    # Iterate over edges in source graph and add SS-SS edges to new graph.
    for u, v, d in g.edges(data=True):
        try:
            h.add_edge(
                ss_list[u], ss_list[v], kind=d["kind"], source=f"{u}_{v}"
            )
        except KeyError as e:
            log.debug(
                f"Edge {u}-{v} not added to secondary structure graph. \
                Reason: {e} not in graph"
            )

    # Remove self-loops if necessary.
    # Checks for equality between nodes in a given edge.
    if remove_self_loops:
        edges_to_remove: List[Tuple[str]] = [
            (u, v) for u, v in h.edges() if u == v
        ]
        h.remove_edges_from(edges_to_remove)

    # Create weighted graph from h
    if return_weighted_graph:
        return compute_weighted_graph_from_multigraph(h)
    return h<|MERGE_RESOLUTION|>--- conflicted
+++ resolved
@@ -17,11 +17,8 @@
 import pandas as pd
 from Bio.PDB.Polypeptide import three_to_one
 from biopandas.pdb import PandasPdb
-<<<<<<< HEAD
 from rich.progress import Progress
-=======
 from tqdm.contrib.concurrent import process_map
->>>>>>> 15030b9e
 
 from graphein.protein.config import (
     DSSPConfig,
