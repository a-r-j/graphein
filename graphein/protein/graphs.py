"""Functions for working with Protein Structure Graphs."""

# %%
# Graphein
# Author: Arian Jamasb <arian@jamasb.io>, Eric Ma, Charlie Harris
# License: MIT
# Project Website: https://github.com/a-r-j/graphein
# Code Repository: https://github.com/a-r-j/graphein
from __future__ import annotations

import os
import traceback
from contextlib import nullcontext
from functools import partial
from pathlib import Path
from typing import Any, Callable, Dict, List, Optional, Tuple, Union

import cpdb
import networkx as nx
import numpy as np
import pandas as pd
from biopandas.mmcif import PandasMmcif
from biopandas.mmtf import PandasMmtf
from biopandas.pdb import PandasPdb
from loguru import logger as log
from rich.progress import Progress
from tqdm.contrib.concurrent import process_map

from graphein.protein.config import GetContactsConfig, ProteinGraphConfig
from graphein.protein.edges.distance import (
    add_distance_to_edges,
    compute_distmat,
)
from graphein.protein.resi_atoms import BACKBONE_ATOMS, RESI_THREE_TO_1
from graphein.protein.subgraphs import extract_subgraph_from_chains
from graphein.protein.utils import (
    ProteinGraphConfigurationError,
    compute_rgroup_dataframe,
    filter_dataframe,
    get_protein_name_from_filename,
    three_to_one_with_mods,
)
from graphein.rna.constants import RNA_ATOMS
from graphein.utils.utils import (
    annotate_edge_metadata,
    annotate_graph_metadata,
    annotate_node_metadata,
    compute_edges,
)

try:
    from typing import Literal
except ImportError:
    from typing_extensions import Literal


def subset_structure_to_rna(
    df: pd.DataFrame,
) -> pd.DataFrame:
    """
    Return a subset of atomic DataFrame that contains only certain atom names
    relevant for RNA structures.

    :param df: Protein Structure DataFrame to subset.
    :type df: pd.DataFrame
    :returns: Subsetted protein structure DataFrame.
    :rtype: pd.DataFrame
    """
    return filter_dataframe(
        df, by_column="atom_name", list_of_values=RNA_ATOMS, boolean=True
    )


def read_pdb_to_dataframe(
    path: Optional[Union[str, os.PathLike]] = None,
    pdb_code: Optional[str] = None,
    uniprot_id: Optional[str] = None,
    model_index: int = 1,
) -> pd.DataFrame:
    """
    Reads PDB file to ``PandasPDB`` object.

    Returns ``atomic_df``, which is a DataFrame enumerating all atoms and
    their cartesian coordinates in 3D space. Also contains associated metadata
    from the PDB file.

    :param path: path to PDB or MMTF file. Defaults to ``None``.
    :type path: str, optional
    :param pdb_code: 4-character PDB accession. Defaults to ``None``.
    :type pdb_code: str, optional
    :param uniprot_id: UniProt ID to build graph from AlphaFoldDB. Defaults to
        ``None``.
    :type uniprot_id: str, optional
    :param model_index: Index of model to read. Only relevant for structures
        containing ensembles. Defaults to ``1``.
    :type model_index: int, optional
    :returns: ``pd.DataFrame`` containing protein structure
    :rtype: pd.DataFrame
    """
    if pdb_code is None and path is None and uniprot_id is None:
        raise NameError(
            "One of pdb_code, path or uniprot_id must be specified!"
        )

    if path is not None:
        if isinstance(path, Path):
            path = os.fsdecode(path)
        if (
            path.endswith(".pdb")
            or path.endswith(".pdb.gz")
            or path.endswith(".ent")
        ):
            atomic_df = cpdb.parse(path)
        elif path.endswith(".mmtf") or path.endswith(".mmtf.gz"):
            atomic_df = PandasMmtf().read_mmtf(path)
<<<<<<< HEAD
            atomic_df = atomic_df.get_model(model_index)
            atomic_df = pd.concat(
                [atomic_df.df["ATOM"], atomic_df.df["HETATM"]]
            )
=======
        elif (
            path.endswith(".cif")
            or path.endswith(".cif.gz")
            or path.endswith(".mmcif")
            or path.endswith(".mmcif.gz")
        ):
            atomic_df = PandasMmcif().read_mmcif(path)
>>>>>>> 90be006b
        else:
            raise ValueError(
                f"File {path} must be either .pdb(.gz), .mmtf(.gz), .(mm)cif(.gz) or .ent, not {path.split('.')[-1]}"
            )
    elif uniprot_id is not None:
        atomic_df = cpdb.parse(uniprot_id=uniprot_id)
    else:
<<<<<<< HEAD
        atomic_df = cpdb.parse(pdb_code=pdb_code)

    atomic_df = atomic_df.loc[atomic_df["model_idx"] == model_index]

    if len(atomic_df) == 0:
        raise ValueError(f"No model found for index: {model_index}")

    return atomic_df
=======
        atomic_df = PandasPdb().fetch_pdb(pdb_code)
    atomic_df = atomic_df.get_model(model_index)
    if len(atomic_df.df["ATOM"]) == 0:
        raise ValueError(f"No model found for index: {model_index}")
    if isinstance(atomic_df, PandasMmcif):
        atomic_df = atomic_df.convert_to_pandas_pdb()
    return pd.concat([atomic_df.df["ATOM"], atomic_df.df["HETATM"]])
>>>>>>> 90be006b


def label_node_id(
    df: pd.DataFrame, granularity: str, insertions: bool = False
) -> pd.DataFrame:
    """Assigns a ``node_id`` column to the atomic dataframe. Node IDs are of the
    form: ``"<CHAIN>:<RESIDUE_NAME>:<RESIDUE_NUMBER>:<ATOM_NAME>"`` for atomic
    graphs or ``"<CHAIN>:<RESIDUE_NAME>:<RESIDUE_NUMBER>"`` for residue graphs.

    If ``insertions=True``, the insertion code will be appended to the end of
    the node_id (e.g. ``"<CHAIN>:<RESIDUE_NAME>:<RESIDUE_NUMBER>:<ATOM_NAME>:"``)

    :param df: Protein structure DataFrame.
    :type df: pd.DataFrame
    :param granularity: Granularity of graph. Atom-level,
        residue (e.g. ``CA``) or ``centroids``. See:
        :const:`~graphein.protein.config.GRAPH_ATOMS` and
        :const:`~graphein.protein.config.GRANULARITY_OPTS`.
    :type granularity: str
    :param insertions: Whether or not to include insertion codes in the node id.
        Default is ``False``.
    :type insertions: bool
    :return: Protein structure DataFrame with ``node_id`` column.
    :rtype: pd.DataFrame
    """
    df["node_id"] = (
        df["chain_id"].apply(str)
        + ":"
        + df["residue_name"]
        + ":"
        + df["residue_number"].apply(str)
    )

    if insertions:
        df["node_id"] = df["node_id"] + ":" + df["insertion"].apply(str)
        # Replace trailing : for non insertions
        df["node_id"] = df["node_id"].str.replace(":$", "", regex=True)
    # Add Alt Loc identifiers
    df["node_id"] = df["node_id"] + ":" + df["alt_loc"].apply(str)
    df["node_id"] = df["node_id"].str.replace(":$", "", regex=True)
    df["residue_id"] = df["node_id"]
    if granularity == "atom":
        df["node_id"] = df["node_id"] + ":" + df["atom_name"]
    elif granularity in {"rna_atom", "rna_centroid"}:
        df["node_id"] = (
            df["node_id"]
            + ":"
            + df["atom_number"].apply(str)
            + ":"
            + df["atom_name"]
        )
    return df


def deprotonate_structure(df: pd.DataFrame) -> pd.DataFrame:
    """Remove protons from PDB DataFrame.

    :param df: Atomic dataframe.
    :type df: pd.DataFrame
    :returns: Atomic dataframe with all ``element_symbol == "H" or "D" or "T"`` removed.
    :rtype: pd.DataFrame
    """
    log.debug(
        "Deprotonating protein. This removes H atoms from the pdb_df dataframe"
    )
    return filter_dataframe(
        df,
        by_column="element_symbol",
        list_of_values=["H", "D", "T"],
        boolean=False,
    )


def convert_structure_to_centroids(df: pd.DataFrame) -> pd.DataFrame:
    """Overwrite existing ``(x, y, z)`` coordinates with centroids of the amino
    acids.

    :param df: Pandas DataFrame protein structure to convert into a dataframe of
        centroid positions.
    :type df: pd.DataFrame
    :return: pd.DataFrame with atoms/residues positions converted into centroid
        positions.
    :rtype: pd.DataFrame
    """
    log.debug(
        "Converting dataframe to centroids. This averages XYZ coords of the \
            atoms in a residue"
    )

    centroids = calculate_centroid_positions(df)
    df = df.loc[df["atom_name"] == "CA"].reset_index(drop=True)
    df["x_coord"] = centroids["x_coord"]
    df["y_coord"] = centroids["y_coord"]
    df["z_coord"] = centroids["z_coord"]

    return df


def subset_structure_to_atom_type(
    df: pd.DataFrame, granularity: str
) -> pd.DataFrame:
    """
    Return a subset of atomic dataframe that contains only certain atom names.

    :param df: Protein Structure dataframe to subset.
    :type df: pd.DataFrame
    :returns: Subset protein structure dataframe.
    :rtype: pd.DataFrame
    """
    return filter_dataframe(
        df, by_column="atom_name", list_of_values=[granularity], boolean=True
    )


def remove_alt_locs(
    df: pd.DataFrame, keep: str = "max_occupancy"
) -> pd.DataFrame:
    """
    This function removes alternatively located atoms from PDB DataFrames
    (see https://proteopedia.org/wiki/index.php/Alternate_locations). Among the
    alternative locations the ones with the highest occupancies are left.

    :param df: Protein Structure dataframe to remove alternative located atoms
        from.
    :type df: pd.DataFrame
    :param keep: Controls how to remove altlocs. Default is ``"max_occupancy"``.
    :type keep: Literal["max_occupancy", "min_occupancy", "first", "last"]
    :return: Protein structure dataframe with alternative located atoms removed
    :rtype: pd.DataFrame
    """
    # Sort accordingly
    if keep == "max_occupancy":
        df = df.sort_values("occupancy")
        keep = "last"
    elif keep == "min_occupancy":
        df = df.sort_values("occupancy")
        keep = "first"
    elif keep == "exclude":
        keep = False

    # Filter
    duplicates = df.duplicated(
        subset=["chain_id", "residue_number", "atom_name", "insertion"],
        keep=keep,
    )
    df = df[~duplicates]

    # Unsort
    if keep in ["max_occupancy", "min_occupancy"]:
        df = df.sort_index()
    df = df.reset_index(drop=True)
    return df


def remove_insertions(
    df: pd.DataFrame, keep: Literal["first", "last"] = "first"
) -> pd.DataFrame:
    """
    This function removes insertions from PDB DataFrames.

    :param df: Protein Structure dataframe to remove insertions from.
    :type df: pd.DataFrame
    :param keep: Specifies which insertion to keep. Options are ``"first"`` or
        ``"last"``. Default is ``"first"``.
    :type keep: Literal["first", "last"]
    :return: Protein structure dataframe with insertions removed
    :rtype: pd.DataFrame
    """
    # Catches unnamed insertions
    duplicates = df.duplicated(
        subset=["chain_id", "residue_number", "atom_name", "alt_loc"],
        keep=keep,
    )
    df = df[~duplicates]

    return filter_dataframe(
        df, by_column="insertion", list_of_values=[""], boolean=True
    )


def filter_hetatms(
    df: pd.DataFrame, keep_hets: List[str]
) -> List[pd.DataFrame]:
    """Return hetatms of interest.

    :param df: Protein Structure dataframe to filter hetatoms from.
    :type df: pd.DataFrame
    :param keep_hets: List of hetero atom names to keep.
    :type keep_hets: List[str]
    :returns: Protein structure dataframe with heteroatoms removed
    :rtype: pd.DataFrame
    """
    return [df.loc[df["residue_name"] == hetatm] for hetatm in keep_hets]


def process_dataframe(
    protein_df: pd.DataFrame,
    atom_df_processing_funcs: Optional[List[Callable]] = None,
    hetatom_df_processing_funcs: Optional[List[Callable]] = None,
    granularity: str = "centroids",
    chain_selection: str = "all",
    insertions: bool = False,
    alt_locs: bool = False,
    deprotonate: bool = True,
    keep_hets: List[str] = [],
) -> pd.DataFrame:
    """
    Process ATOM and HETATM dataframes to produce singular dataframe used for
    graph construction.

    :param protein_df: Dataframe to process.
        Should be the object returned from
        :func:`~graphein.protein.graphs.read_pdb_to_dataframe`.
    :type protein_df: pd.DataFrame
    :param atom_df_processing_funcs: List of functions to process DataFrame.
        These must take in a DataFrame and return a DataFrame. Defaults to
        ``None``.
    :type atom_df_processing_funcs: List[Callable], optional
    :param hetatom_df_processing_funcs: List of functions to process the hetatom
        dataframe. These must take in a DataFrame and return a DataFrame.
    :type hetatom_df_processing_funcs: List[Callable], optional
    :param granularity: The level of granularity for the graph. This determines
        the node definition. Acceptable values include: ``"centroids"``,
        ``"atoms"``, any of the atom_names in the PDB file (e.g. ``"CA"``,
        ``"CB"``, ``"OG"``, etc.).
        See: :const:`~graphein.protein.config.GRAPH_ATOMS` and
        :const:`~graphein.protein.config.GRANULARITY_OPTS`.
    :type granularity: str
    :param insertions: Whether or not to keep insertions. Defaults to ``False``.
    :param insertions: bool
    :param alt_locs: Whether or not to keep alternatively located atoms.
    :param alt_locs: bool
    :param deprotonate: Whether or not to remove hydrogen atoms (i.e.
        deprotonation).
    :type deprotonate: bool
    :param keep_hets: Hetatoms to keep. Defaults to an empty list (``[]``).
        To keep a hetatom, pass it inside a list of hetatom names to keep.
    :type keep_hets: List[str]
    :param chain_selection: Which protein chain to select. Defaults to
        ``"all"``. Eg can use ``"ACF"`` to select 3 chains (``A``, ``C`` &
        ``F``)
    :type chain_selection: str
    :return: A protein dataframe that can be consumed by other graph
        construction functions.
    :rtype: pd.DataFrame
    """
    protein_df = label_node_id(
        protein_df, granularity=granularity, insertions=insertions
    )
    # TODO: Need to properly define what "granularity" is supposed to do.
    atoms = filter_dataframe(
        protein_df,
        by_column="record_name",
        list_of_values=["ATOM"],
        boolean=True,
    )
    hetatms = filter_dataframe(
        protein_df,
        by_column="record_name",
        list_of_values=["HETATM"],
        boolean=True,
    )

    # This block enables processing via a list of supplied functions operating
    # on the atom and hetatom DataFrames. If these are provided, the DataFrame
    # returned will be computed only from these and the default workflow
    # below this block will not execute.
    if atom_df_processing_funcs is not None:
        for func in atom_df_processing_funcs:
            atoms = func(atoms)
        if hetatom_df_processing_funcs is None:
            return atoms

    if hetatom_df_processing_funcs is not None:
        for func in hetatom_df_processing_funcs:
            hetatms = func(hetatms)
        return pd.concat([atoms, hetatms])

    if keep_hets:
        hetatms_to_keep = filter_hetatms(hetatms, keep_hets)
        atoms = pd.concat([atoms] + hetatms_to_keep)

    # Deprotonate structure by removing H atoms
    if deprotonate:
        atoms = deprotonate_structure(atoms)

    # Restrict DF to desired granularity
    if granularity == "atom":
        pass
    elif granularity in {"centroids", "rna_centroid"}:
        atoms = convert_structure_to_centroids(atoms)
    elif granularity == "rna_atom":
        atoms = subset_structure_to_rna(atoms)
    else:
        atoms = subset_structure_to_atom_type(atoms, granularity)

    protein_df = atoms

    # Remove alt_loc residues
    if alt_locs != "include":
        protein_df = remove_alt_locs(protein_df, keep=alt_locs)

    # Remove inserted residues
    if not insertions:
        protein_df = remove_insertions(protein_df)

    # perform chain selection
    protein_df = select_chains(protein_df, chain_selection=chain_selection)

    log.debug(f"Detected {len(protein_df)} total nodes")

    # Sort dataframe to place HETATMs
    protein_df = sort_dataframe(protein_df)

    return protein_df


def sort_dataframe(df: pd.DataFrame) -> pd.DataFrame:
    """Sorts a protein dataframe by chain->residue number->atom number

    This is useful for distributing hetatms/modified residues through the DF.

    :param df: Protein dataframe to sort.
    :type df: pd.DataFrame
    :return: Sorted protein dataframe.
    :rtype: pd.DataFrame
    """
    return df.sort_values(
        by=["chain_id", "residue_number", "atom_number", "insertion"]
    )


def select_chains(
    protein_df: pd.DataFrame,
    chain_selection: Union[str, List[str]],
) -> pd.DataFrame:
    """
    Extracts relevant chains from ``protein_df``.

    :param protein_df: pandas DataFrame of PDB subsetted to relevant atoms
        (``CA``, ``CB``).
    :type protein_df: pd.DataFrame
    :param chain_selection: Specifies chains that should be extracted from
        the larger complexed structure. If chain_selection is ``"all"``, all
        chains will be selected. Otherwise, provide a list of strings.
    :type chain_selection: Union[str, List[str]]
    :return: Protein structure dataframe containing only entries in the
        chain selection.
    :rtype: pd.DataFrame
    """
    if chain_selection != "all":
        if isinstance(chain_selection, str):
            raise ValueError(
                "Only 'all' is a valid string for chain selection. Otherwise use a list of strings: e.g. ['A', 'B', 'C']"
            )
        protein_df = filter_dataframe(
            protein_df,
            by_column="chain_id",
            list_of_values=chain_selection,
            boolean=True,
        )

    return protein_df


def initialise_graph_with_metadata(
    protein_df: pd.DataFrame,
    raw_pdb_df: pd.DataFrame,
    granularity: str,
    name: Optional[str] = None,
    pdb_code: Optional[str] = None,
    path: Optional[str] = None,
) -> nx.Graph:
    """
    Initializes the nx Graph object with initial metadata.

    :param protein_df: Processed DataFrame of protein structure.
    :type protein_df: pd.DataFrame
    :param raw_pdb_df: Unprocessed dataframe of protein structure for comparison
        and traceability downstream.
    :type raw_pdb_df: pd.DataFrame
    :param granularity: Granularity of the graph (eg ``"atom"``, ``"CA"``,
        ``"CB"`` etc or ``"centroid"``). See:
        :const:`~graphein.protein.config.GRAPH_ATOMS` and
        :const:`~graphein.protein.config.GRANULARITY_OPTS`.
    :type granularity: str
    :param name: specified given name for the graph. If None, the PDB code or
        the file name will be used to name the graph.
    :type name: Optional[str], defaults to ``None``
    :param pdb_code: PDB ID / Accession code, if the PDB is available on the
        PDB database.
    :type pdb_code: Optional[str], defaults to ``None``.
    :param path: path to local PDB or MMTF file, if constructing a graph from a
        local file.
    :type path: Optional[str], defaults to ``None``.
    :return: Returns initial protein structure graph with metadata.
    :rtype: nx.Graph
    """
    if path is not None and isinstance(path, Path):
        path = os.fsdecode(path)

    # Get name for graph if no name was provided
    if name is None:
        if path is not None:
            name = get_protein_name_from_filename(path)
        else:
            name = pdb_code

    G = nx.Graph(
        name=name,
        pdb_code=pdb_code,
        path=path,
        chain_ids=list(protein_df["chain_id"].unique()),
        pdb_df=protein_df,
        raw_pdb_df=raw_pdb_df,
        rgroup_df=compute_rgroup_dataframe(raw_pdb_df),
        coords=np.asarray(protein_df[["x_coord", "y_coord", "z_coord"]]),
    )

    # Create graph and assign intrinsic graph-level metadata
    G.graph["node_type"] = granularity

    # Add Sequences to graph metadata
    for c in G.graph["chain_ids"]:
        if granularity == "rna_atom":
            sequence = protein_df.loc[protein_df["chain_id"] == c][
                "residue_name"
            ].str.cat()
        elif granularity == "atom":
            sequence = (
                protein_df.loc[
                    (protein_df["chain_id"] == c)
                    & (protein_df["atom_name"] == "CA")
                ]["residue_name"]
                .apply(three_to_one_with_mods)
                .str.cat()
            )
        else:
            sequence = (
                protein_df.loc[protein_df["chain_id"] == c]["residue_name"]
                .apply(three_to_one_with_mods)
                .str.cat()
            )
        G.graph[f"sequence_{c}"] = sequence
    return G


def add_nodes_to_graph(
    G: nx.Graph,
    protein_df: Optional[pd.DataFrame] = None,
    verbose: bool = False,
) -> nx.Graph:
    """Add nodes into protein graph.

    :param G: ``nx.Graph`` with metadata to populate with nodes.
    :type G: nx.Graph
    :param protein_df: DataFrame of protein structure containing nodes & initial
        node metadata to add to the graph. Defaults to ``None``.
    :type protein_df: pd.DataFrame, optional
    :param verbose: Controls verbosity of this step. Defaults to ``False``.
    :type verbose: bool
    :returns: nx.Graph with nodes added.
    :rtype: nx.Graph
    """

    # If no protein dataframe is supplied, use the one stored in the Graph
    # object
    if protein_df is None:
        protein_df: pd.DataFrame = G.graph["pdb_df"]
    # Assign intrinsic node attributes
    chain_id = protein_df["chain_id"].apply(str)
    residue_name = protein_df["residue_name"]
    residue_number = protein_df["residue_number"]  # .apply(str)
    coords = np.asarray(protein_df[["x_coord", "y_coord", "z_coord"]])
    b_factor = protein_df["b_factor"]
    atom_type = protein_df["atom_name"]
    nodes = protein_df["node_id"]
    element_symbol = protein_df["element_symbol"]
    G.add_nodes_from(nodes)

    # Set intrinsic node attributes
    nx.set_node_attributes(G, dict(zip(nodes, chain_id)), "chain_id")
    nx.set_node_attributes(G, dict(zip(nodes, residue_name)), "residue_name")
    nx.set_node_attributes(
        G, dict(zip(nodes, residue_number)), "residue_number"
    )
    nx.set_node_attributes(G, dict(zip(nodes, atom_type)), "atom_type")
    nx.set_node_attributes(
        G, dict(zip(nodes, element_symbol)), "element_symbol"
    )
    nx.set_node_attributes(G, dict(zip(nodes, coords)), "coords")
    nx.set_node_attributes(G, dict(zip(nodes, b_factor)), "b_factor")

    # TODO: include charge, line_idx for traceability?
    if verbose:
        print(nx.info(G))
        print(G.nodes())

    return G


def calculate_centroid_positions(
    atoms: pd.DataFrame, verbose: bool = False
) -> pd.DataFrame:
    """
    Calculates position of sidechain centroids.

    :param atoms: ATOM df of protein structure.
    :type atoms: pd.DataFrame
    :param verbose: bool controlling verbosity.
    :type verbose: bool
    :return: centroids (df).
    :rtype: pd.DataFrame
    """
    centroids = (
        atoms.groupby(
            ["residue_number", "chain_id", "residue_name", "insertion"]
        )
        .mean(numeric_only=True)[["x_coord", "y_coord", "z_coord"]]
        .reset_index()
    )
    if verbose:
        print(f"Calculated {len(centroids)} centroid nodes")
    log.debug(f"Calculated {len(centroids)} centroid nodes")
    return centroids


def compute_edges(
    G: nx.Graph,
    funcs: List[Callable],
    get_contacts_config: Optional[GetContactsConfig] = None,
) -> nx.Graph:
    """
    Computes edges for the protein structure graph. Will compute a pairwise
    distance matrix between nodes which is
    added to the graph metadata to facilitate some edge computations.

    :param G: nx.Graph with nodes to add edges to.
    :type G: nx.Graph
    :param funcs: List of edge construction functions.
    :type funcs: List[Callable]
    :param get_contacts_config: Config object for ``GetContacts`` if
        intramolecular edges are being used.
    :type get_contacts_config: graphein.protein.config.GetContactsConfig
    :return: Graph with added edges.
    :rtype: nx.Graph
    """
    # This control flow prevents unnecessary computation of the distance
    # matrices
    if "config" in G.graph:
        if G.graph["config"].granularity == "atom":
            G.graph["atomic_dist_mat"] = compute_distmat(G.graph["pdb_df"])
        else:
            G.graph["dist_mat"] = compute_distmat(G.graph["pdb_df"])

    for func in funcs:
        func(G)

    return add_distance_to_edges(G)


def construct_graph(
    config: Optional[ProteinGraphConfig] = None,
    name: Optional[str] = None,
    path: Optional[Union[str, os.PathLike]] = None,
    uniprot_id: Optional[str] = None,
    pdb_code: Optional[str] = None,
    df: Optional[pd.DataFrame] = None,
    chain_selection: Union[str, List[str]] = "all",
    model_index: int = 1,
    df_processing_funcs: Optional[List[Callable]] = None,
    edge_construction_funcs: Optional[List[Callable]] = None,
    edge_annotation_funcs: Optional[List[Callable]] = None,
    node_annotation_funcs: Optional[List[Callable]] = None,
    graph_annotation_funcs: Optional[List[Callable]] = None,
    verbose: bool = True,
) -> nx.Graph:
    """
    Constructs protein structure graph from a ``pdb_code``, ``path``,
    ``uniprot_id`` or a BioPandas DataFrame containing ``ATOM`` data.

    Users can provide a :class:`~graphein.protein.config.ProteinGraphConfig`
    object to specify construction parameters.

    However, config parameters can be overridden by passing arguments directly
    to the function.

    :param config: :class:`~graphein.protein.config.ProteinGraphConfig` object.
        If ``None``, defaults to config in ``graphein.protein.config``.
    :type config: graphein.protein.config.ProteinGraphConfig, optional
    :param name: an optional given name for the graph. the PDB ID or PDB file
        name will be used if not specified.
    :type name: str, optional
    :param path: Path to PDB or MMTF file when constructing a graph from a
        local pdb file. Default is ``None``.
    :type path: Optional[str], defaults to ``None``
    :param pdb_code: A 4-character PDB ID / accession to be used to construct
        the graph, if available. Default is ``None``.
    :type pdb_code: Optional[str], defaults to ``None``
    :param uniprot_id: UniProt accession ID to build graph from AlphaFold2DB.
        Default is ``None``.
    :type uniprot_id: str, optional
    :param df: Pandas dataframe containing ATOM data to build graph from.
        Default is ``None``.
    :type df: pd.DataFrame, optional
    :param chain_selection: List of strings denoting polypeptide chains to
        include in graph. E.g ``["A", "B", "D", "F"]`` or ``"all"``. Default is ``"all"``.
    :type chain_selection: str
    :param model_index: Index of model to use in the case of structural
        ensembles. Default is ``1``.
    :type model_index: int
    :param df_processing_funcs: List of dataframe processing functions.
        Default is ``None``.
    :type df_processing_funcs: List[Callable], optional
    :param edge_construction_funcs: List of edge construction functions.
        Default is ``None``.
    :type edge_construction_funcs: List[Callable], optional
    :param edge_annotation_funcs: List of edge annotation functions.
        Default is ``None``.
    :type edge_annotation_funcs: List[Callable], optional
    :param node_annotation_funcs: List of node annotation functions.
        Default is ``None``.
    :type node_annotation_funcs: List[Callable], optional
    :param graph_annotation_funcs: List of graph annotation function.
        Default is ``None``.
    :type graph_annotation_funcs: List[Callable]
    :param verbose: Controls the verbosity.
        Default is ``True``.
    :type verbose: bool
    :return: Protein Structure Graph
    :rtype: nx.Graph
    """

    if pdb_code is None and path is None and uniprot_id is None and df is None:
        raise ValueError(
            "Either a PDB ID, UniProt ID, a dataframe or a path to a local PDB file"
            " must be specified to construct a graph"
        )
    if path is not None and isinstance(path, Path):
        path = os.fsdecode(path)

    # If no config is provided, use default
    if config is None:
        config = ProteinGraphConfig()

    # Use progress tracking context if in verbose mode
    context = Progress(transient=True) if verbose else nullcontext()
    with context as progress:
        if verbose:
            task1 = progress.add_task("Reading PDB file...", total=1)
            progress.advance(task1)

        # If config params are provided, overwrite them
        config.protein_df_processing_functions = (
            df_processing_funcs
            if config.protein_df_processing_functions is None
            else config.protein_df_processing_functions
        )
        config.edge_construction_functions = (
            edge_construction_funcs
            if config.edge_construction_functions is None
            else config.edge_construction_functions
        )
        config.node_metadata_functions = (
            node_annotation_funcs
            if config.node_metadata_functions is None
            else config.node_metadata_functions
        )
        config.graph_metadata_functions = (
            graph_annotation_funcs
            if config.graph_metadata_functions is None
            else config.graph_metadata_functions
        )
        config.edge_metadata_functions = (
            edge_annotation_funcs
            if config.edge_metadata_functions is None
            else config.edge_metadata_functions
        )
        if df is None:
            raw_df = read_pdb_to_dataframe(
                path,
                pdb_code,
                uniprot_id,
                model_index=model_index,
            )
        else:
            raw_df = df

        if verbose:
            task2 = progress.add_task("Processing PDB dataframe...", total=1)
        raw_df = sort_dataframe(raw_df)
        protein_df = process_dataframe(
            raw_df,
            chain_selection=chain_selection,
            granularity=config.granularity,
            insertions=config.insertions,
            alt_locs=config.alt_locs,
            keep_hets=config.keep_hets,
            atom_df_processing_funcs=config.protein_df_processing_functions,
            hetatom_df_processing_funcs=config.protein_df_processing_functions,
            deprotonate=config.deprotonate,
        )

        if verbose:
            progress.advance(task2)

            task3 = progress.add_task("Initializing graph...", total=1)
        # Initialise graph with metadata
        g = initialise_graph_with_metadata(
            protein_df=protein_df,
            raw_pdb_df=raw_df,
            name=name,
            pdb_code=pdb_code,
            path=path,
            granularity=config.granularity,
        )
        # Add nodes to graph
        g = add_nodes_to_graph(g)

        # Add config to graph
        g.graph["config"] = config

        # Annotate additional node metadata
        if config.node_metadata_functions is not None:
            g = annotate_node_metadata(g, config.node_metadata_functions)

        if verbose:
            progress.advance(task3)
            task4 = progress.add_task("Constructing edges...", total=1)
        # Compute graph edges
        g = compute_edges(
            g,
            funcs=config.edge_construction_functions,
            get_contacts_config=None,
        )

        if verbose:
            progress.advance(task4)

    # Annotate additional graph metadata
    if config.graph_metadata_functions is not None:
        g = annotate_graph_metadata(g, config.graph_metadata_functions)

    # Annotate additional edge metadata
    if config.edge_metadata_functions is not None:
        g = annotate_edge_metadata(g, config.edge_metadata_functions)

    return g


def _mp_graph_constructor(
    args: Tuple[str, str, int], source: str, config: ProteinGraphConfig
) -> Union[nx.Graph, None]:
    """
    Protein graph constructor for use in multiprocessing several protein
    structure graphs.

    :param args: Tuple of pdb code/path and the chain selection for that PDB.
    :type args: Tuple[str, str]
    :param use_pdb_code: Whether we are using ``"pdb_code"``s, ``path``s
        (to PDB or MMTF files) or ``"uniprot_id"``s.
    :type use_pdb_code: bool
    :param config: Protein structure graph construction config
        (see: :class:`graphein.protein.config.ProteinGraphConfig`).
    :type config: ProteinGraphConfig
    :return: Protein structure graph or ``None`` if an error is encountered.
    :rtype: Union[nx.Graph, None]
    """
    log.info(
        f"Constructing graph for: {args[0]}. Chain selection: {args[1]}. \
            Model index: {args[2]}"
    )
    func = partial(construct_graph, config=config)
    try:
        if source == "pdb_code":
            return func(
                pdb_code=args[0], chain_selection=args[1], model_index=args[2]
            )
        elif source == "path":
            return func(
                path=args[0], chain_selection=args[1], model_index=args[2]
            )
        elif source == "uniprot_id":
            return func(
                uniprot_id=args[0],
                chain_selection=args[1],
                model_index=args[2],
            )

    except Exception as ex:
        log.info(
            f"Graph construction error (PDB={args[0]})! \
                {traceback.format_exc()}"
        )
        log.info(ex)
        return None


def construct_graphs_mp(
    pdb_code_it: Optional[List[str]] = None,
    path_it: Optional[List[str]] = None,
    uniprot_id_it: Optional[List[str]] = None,
    chain_selections: Optional[Union[List[List[str]], List[str]]] = None,
    model_indices: Optional[List[str]] = None,
    config: ProteinGraphConfig = ProteinGraphConfig(),
    num_cores: int = 16,
    return_dict: bool = True,
    out_path: Optional[str] = None,
) -> Union[List[nx.Graph], Dict[str, nx.Graph]]:
    """
    Constructs protein graphs for a list of pdb codes or pdb paths using
    multiprocessing.

    :param pdb_code_it: List of pdb codes to use for protein graph construction
    :type pdb_code_it: Optional[List[str]], defaults to ``None``
    :param path_it: List of paths to PDB or MMTF files to use for protein graph
        construction.
    :type path_it: Optional[List[str]], defaults to ``None``
    :param chain_selections: List of chains to select from the protein
        structures (e.g. ``[["A", "B" "C"], ["A"], ["L"], ["C", "D"]...]``).
    :type chain_selections: Optional[List[str]], defaults to ``None``
    :param model_indices: List of model indices to use for protein graph
        construction. Only relevant for structures containing ensembles of
        models.
    :type model_indices: Optional[List[str]], defaults to ``None``
    :param config: ProteinGraphConfig to use.
    :type config: graphein.protein.config.ProteinGraphConfig, defaults to
        default config params.
    :param num_cores: Number of cores to use for multiprocessing. The more the
        merrier.
    :type num_cores: int, defaults to ``16``
    :param return_dict: Whether or not to return a dictionary
        (indexed by pdb codes/paths) or a list of graphs.
    :type return_dict: bool, default to ``True``
    :param out_path: Path to save the graphs to. If ``None``, graphs are not
        saved to disk.
    :type out_path: Optional[str], defaults to ``None``
    :return: Iterable of protein graphs. ``None`` values indicate there was a
        problem in constructing the graph for this particular pdb.
    :rtype: Union[List[nx.Graph], Dict[str, nx.Graph]]
    """
    assert (
        pdb_code_it is not None or path_it is not None
    ), "Iterable of pdb codes, pdb paths or uniprot IDs required."

    if pdb_code_it is not None:
        pdbs = pdb_code_it
        source = "pdb_code"

    if path_it is not None:
        pdbs = path_it
        source = "path"

    if uniprot_id_it is not None:
        pdbs = uniprot_id_it
        source = "uniprot_id"

    if chain_selections is None:
        chain_selections = ["all"] * len(pdbs)

    if model_indices is None:
        model_indices = [1] * len(pdbs)

    constructor = partial(_mp_graph_constructor, source=source, config=config)

    graphs = list(
        process_map(
            constructor,
            [
                (pdb, chain_selections[i], model_indices[i])
                for i, pdb in enumerate(pdbs)
            ],
            max_workers=num_cores,
        )
    )
    if out_path is not None:
        [
            nx.write_gpickle(
                g, str(f"{out_path}/" + f"{g.graph['name']}.pickle")
            )
            for g in graphs
        ]

    if return_dict:
        graphs = {pdb: graphs[i] for i, pdb in enumerate(pdbs)}

    return graphs


def compute_chain_graph(
    g: nx.Graph,
    chain_list: Optional[List[str]] = None,
    remove_self_loops: bool = False,
    return_weighted_graph: bool = False,
) -> Union[nx.Graph, nx.MultiGraph]:
    """Computes a chain-level graph from a protein structure graph.

    This graph features nodes as individual chains in a complex and edges as
    the interactions between constituent nodes in each chain. You have the
    option of returning an unweighted graph (multigraph,
    ``return_weighted_graph=False``) or a weighted graph
    (``return_weighted_graph=True``). The difference between these is the
    unweighted graph features and edge for each interaction between chains
    (ie the number of edges will be equal to the number of edges in the input
    protein structure graph), while the weighted graph sums these interactions
    to a single edge between chains with the counts stored as features.

    :param g: A protein structure graph to compute the chain graph of.
    :type g: nx.Graph
    :param chain_list: A list of chains to extract from the input graph.
        If ``None``, all chains will be used. This is provided as input to
        ``extract_subgraph_from_chains``. Default is ``None``.
    :type chain_list: Optional[List[str]]
    :param remove_self_loops: Whether to remove self-loops from the graph.
        Default is False.
    :type remove_self_loops: bool
    :return: A chain-level graph.
    :rtype: Union[nx.Graph, nx.MultiGraph]
    """
    # If we are extracting specific chains, do it here.
    if chain_list is not None:
        g = extract_subgraph_from_chains(g, chain_list)

    # Initialise new graph with Metadata
    h = nx.MultiGraph()
    h.graph = g.graph
    h.graph["node_type"] = "chain"

    # Set nodes
    nodes_per_chain = {chain: 0 for chain in g.graph["chain_ids"]}
    sequences = {chain: "" for chain in g.graph["chain_ids"]}
    for n, d in g.nodes(data=True):
        nodes_per_chain[d["chain_id"]] += 1
        sequences[d["chain_id"]] += RESI_THREE_TO_1[d["residue_name"]]

    h.add_nodes_from(g.graph["chain_ids"])

    for n, d in h.nodes(data=True):
        d["num_residues"] = nodes_per_chain[n]
        d["sequence"] = sequences[n]

    # Add edges
    for u, v, d in g.edges(data=True):
        h.add_edge(
            g.nodes[u]["chain_id"], g.nodes[v]["chain_id"], kind=d["kind"]
        )
    # Remove self-loops if necessary. Checks for equality between nodes in a
    # given edge.
    if remove_self_loops:
        edges_to_remove: List[Tuple[str]] = [
            (u, v) for u, v in h.edges() if u == v
        ]
        h.remove_edges_from(edges_to_remove)

    # Compute a weighted graph if required.
    if return_weighted_graph:
        return compute_weighted_graph_from_multigraph(h)
    return h


def compute_weighted_graph_from_multigraph(g: nx.MultiGraph) -> nx.Graph:
    """Computes a weighted graph from a multigraph.

    This function is used to convert a multigraph to a weighted graph. The
    weights of the edges are the number of interactions between the nodes.

    :param g: A multigraph.
    :type g: nx.MultiGraph
    :return: A weighted graph.
    :rtype: nx.Graph
    """
    H = nx.Graph()
    H.graph = g.graph
    H.add_nodes_from(g.nodes(data=True))
    for u, v, d in g.edges(data=True):
        if H.has_edge(u, v):
            H[u][v]["weight"] += len(d["kind"])
            H[u][v]["kind"].update(d["kind"])
            for kind in list(d["kind"]):
                try:
                    H[u][v][kind] += 1
                except KeyError:
                    H[u][v][kind] = 1
        else:
            H.add_edge(u, v, weight=len(d["kind"]), kind=d["kind"])
            for kind in list(d["kind"]):
                H[u][v][kind] = 1
    return H


def number_groups_of_runs(list_of_values: List[Any]) -> List[str]:
    """Numbers groups of runs in a list of values.

    E.g. ``["A", "A", "B", "A", "A", "A", "B", "B"] ->
    ["A1", "A1", "B1", "A2", "A2", "A2", "B2", "B2"]``

    :param list_of_values: List of values to number.
    :type list_of_values: List[Any]
    :return: List of numbered values.
    :rtype: List[str]
    """
    df = pd.DataFrame({"val": list_of_values})
    df["idx"] = df["val"].shift() != df["val"]
    df["sum"] = df.groupby("val")["idx"].cumsum()
    return list(df["val"].astype(str) + df["sum"].astype(str))


def compute_secondary_structure_graph(
    g: nx.Graph,
    allowable_ss_elements: Optional[List[str]] = None,
    remove_non_ss: bool = True,
    remove_self_loops: bool = False,
    return_weighted_graph: bool = False,
) -> Union[nx.Graph, nx.MultiGraph]:
    """Computes a secondary structure graph from a protein structure graph.

    :param g: A protein structure graph to compute the secondary structure
        graph of.
    :type g: nx.Graph
    :param remove_non_ss: Whether to remove non-secondary structure nodes from
        the graph. These are denoted as ``"-"`` by DSSP. Default is True.
    :type remove_non_ss: bool
    :param remove_self_loops: Whether to remove self-loops from the graph.
        Default is ``False``.
    :type remove_self_loops: bool
    :param return_weighted_graph: Whether to return a weighted graph.
        Default is False.
    :type return_weighted_graph: bool
    :raises ProteinGraphConfigurationError: If the protein structure graph is
        not configured correctly with secondary structure assignments on all
        nodes.
    :return: A secondary structure graph.
    :rtype: Union[nx.Graph, nx.MultiGraph]
    """
    # Initialise list of secondary structure elements we use to build the graph
    ss_list: List[str] = []

    # Check nodes have secondary structure assignment & store them in list
    for _, d in g.nodes(data=True):
        if "ss" not in d.keys():
            raise ProteinGraphConfigurationError(
                "Secondary structure not defined for all nodes."
            )
        ss_list.append(d["ss"])

    # Number SS elements
    ss_list: pd.Series = pd.Series(number_groups_of_runs(ss_list))
    ss_list.index = list(g.nodes())

    # Remove unstructured elements if necessary
    if remove_non_ss:
        ss_list = ss_list[~ss_list.str.contains("-")]
    # Subset to only allowable SS elements if necessary
    if allowable_ss_elements:
        ss_list = ss_list[
            ss_list.str.contains("|".join(allowable_ss_elements))
        ]

    constituent_residues: Dict[str, List[str]] = ss_list.index.groupby(
        ss_list.values
    )
    constituent_residues = {
        k: list(v) for k, v in constituent_residues.items()
    }
    residue_counts: Dict[str, int] = ss_list.groupby(ss_list).count().to_dict()

    # Add Nodes from secondary structure list
    h = nx.MultiGraph()
    h.add_nodes_from(ss_list)
    nx.set_node_attributes(h, residue_counts, "residue_counts")
    nx.set_node_attributes(h, constituent_residues, "constituent_residues")
    # Assign ss
    for n, d in h.nodes(data=True):
        d["ss"] = n[0]

    # Add graph-level metadata
    h.graph = g.graph
    h.graph["node_type"] = "secondary_structure"

    # Iterate over edges in source graph and add SS-SS edges to new graph.
    for u, v, d in g.edges(data=True):
        try:
            h.add_edge(
                ss_list[u], ss_list[v], kind=d["kind"], source=f"{u}_{v}"
            )
        except KeyError as e:
            log.debug(
                f"Edge {u}-{v} not added to secondary structure graph. \
                Reason: {e} not in graph"
            )

    # Remove self-loops if necessary.
    # Checks for equality between nodes in a given edge.
    if remove_self_loops:
        edges_to_remove: List[Tuple[str]] = [
            (u, v) for u, v in h.edges() if u == v
        ]
        h.remove_edges_from(edges_to_remove)

    # Create weighted graph from h
    if return_weighted_graph:
        return compute_weighted_graph_from_multigraph(h)
    return h


def compute_line_graph(g: nx.Graph, repopulate_data: bool = True) -> nx.Graph:
    """Computes the line graph of a graph.

    The line graph of a graph G has a node for each edge in G and an edge
    joining those nodes if the two edges in G share a common node. For directed
    graphs, nodes are adjacent exactly when the edges they represent form a
    directed path of length two.

    The nodes of the line graph are 2-tuples of nodes in the original graph (or
    3-tuples for multigraphs, with the key of the edge as the third element).

    :param g: Graph to compute the line graph of.
    :type g: nx.Graph
    :param repopulate_data: Whether or not to map node and edge data to edges
        and nodes of the line graph, defaults to True
    :type repopulate_data: bool, optional
    :return: Line graph of g.
    :rtype: nx.Graph
    """
    l_g = nx.generators.line_graph(g)
    l_g.graph = g.graph

    if repopulate_data:
        source_edge_data = {(u, v): d for u, v, d in g.edges(data=True)}
        nx.set_node_attributes(l_g, source_edge_data)

        node_list = {}
        for u, v, d in l_g.edges(data=True):
            node_union = u + v
            for n in node_union:
                if node_union.count(n) > 1:
                    node_list[(u, v)] = n
                    break

        source_node_data = {k: g.nodes[v] for k, v in node_list.items()}
        nx.set_edge_attributes(l_g, source_node_data)
    return l_g<|MERGE_RESOLUTION|>--- conflicted
+++ resolved
@@ -113,12 +113,10 @@
             atomic_df = cpdb.parse(path)
         elif path.endswith(".mmtf") or path.endswith(".mmtf.gz"):
             atomic_df = PandasMmtf().read_mmtf(path)
-<<<<<<< HEAD
             atomic_df = atomic_df.get_model(model_index)
             atomic_df = pd.concat(
                 [atomic_df.df["ATOM"], atomic_df.df["HETATM"]]
             )
-=======
         elif (
             path.endswith(".cif")
             or path.endswith(".cif.gz")
@@ -126,7 +124,6 @@
             or path.endswith(".mmcif.gz")
         ):
             atomic_df = PandasMmcif().read_mmcif(path)
->>>>>>> 90be006b
         else:
             raise ValueError(
                 f"File {path} must be either .pdb(.gz), .mmtf(.gz), .(mm)cif(.gz) or .ent, not {path.split('.')[-1]}"
@@ -134,7 +131,6 @@
     elif uniprot_id is not None:
         atomic_df = cpdb.parse(uniprot_id=uniprot_id)
     else:
-<<<<<<< HEAD
         atomic_df = cpdb.parse(pdb_code=pdb_code)
 
     atomic_df = atomic_df.loc[atomic_df["model_idx"] == model_index]
@@ -143,15 +139,6 @@
         raise ValueError(f"No model found for index: {model_index}")
 
     return atomic_df
-=======
-        atomic_df = PandasPdb().fetch_pdb(pdb_code)
-    atomic_df = atomic_df.get_model(model_index)
-    if len(atomic_df.df["ATOM"]) == 0:
-        raise ValueError(f"No model found for index: {model_index}")
-    if isinstance(atomic_df, PandasMmcif):
-        atomic_df = atomic_df.convert_to_pandas_pdb()
-    return pd.concat([atomic_df.df["ATOM"], atomic_df.df["HETATM"]])
->>>>>>> 90be006b
 
 
 def label_node_id(
