"""Functions for working with Protein Structure Graphs."""
# %%
# Graphein
# Author: Arian Jamasb <arian@jamasb.io>, Eric Ma, Charlie Harris
# License: MIT
# Project Website: https://github.com/a-r-j/graphein
# Code Repository: https://github.com/a-r-j/graphein
from __future__ import annotations

import logging
import traceback
from functools import partial
from typing import Any, Callable, Dict, List, Optional, Tuple, Union

import networkx as nx
import numpy as np
import pandas as pd
from Bio.PDB.Polypeptide import three_to_one
from biopandas.pdb import PandasPdb
from rich.progress import Progress
from tqdm.contrib.concurrent import process_map

from graphein.protein.config import (
    DSSPConfig,
    GetContactsConfig,
    ProteinGraphConfig,
)
from graphein.protein.edges.distance import (
    add_distance_to_edges,
    compute_distmat,
)
from graphein.protein.resi_atoms import BACKBONE_ATOMS, RESI_THREE_TO_1
from graphein.protein.subgraphs import extract_subgraph_from_chains
from graphein.protein.utils import (
    ProteinGraphConfigurationError,
    compute_rgroup_dataframe,
    filter_dataframe,
    get_protein_name_from_filename,
    three_to_one_with_mods,
)
from graphein.rna.constants import RNA_ATOMS
from graphein.utils.utils import (
    annotate_edge_metadata,
    annotate_graph_metadata,
    annotate_node_metadata,
    compute_edges,
)

# logging.basicConfig(level="DEBUG")
log = logging.getLogger(__name__)


def subset_structure_to_rna(
    df: pd.DataFrame,
) -> pd.DataFrame:
    """
    Return a subset of atomic dataframe that contains only certain atom names relevant for RNA structures.

    :param df: Protein Structure dataframe to subset
    :type df: pd.DataFrame
    :returns: Subsetted protein structure dataframe
    :rtype: pd.DataFrame
    """
    return filter_dataframe(
        df, by_column="atom_name", list_of_values=RNA_ATOMS, boolean=True
    )


def read_pdb_to_dataframe(
    pdb_path: Optional[str] = None,
    pdb_code: Optional[str] = None,
    uniprot_id: Optional[str] = None,
    model_index: int = 1,
    verbose: bool = False,
    granularity: str = "CA",
) -> pd.DataFrame:
    """
    Reads PDB file to ``PandasPDB`` object.

    Returns ``atomic_df``, which is a dataframe enumerating all atoms and their cartesian coordinates in 3D space. Also
    contains associated metadata from the PDB file.

    :param pdb_path: path to PDB file. Defaults to ``None``.
    :type pdb_path: str, optional
    :param pdb_code: 4-character PDB accession. Defaults to ``None``.
    :type pdb_code: str, optional
    :param uniprot_id: UniProt ID to build graph from AlphaFoldDB. Defaults to ``None``.
    :type uniprot_id: str, optional
    :param model_index: Index of model to read. Only relevant for structures containing ensembles. Defaults to ``1``.
    :type model_index: int, optional
    :param verbose: print dataframe?
    :type verbose: bool
    :param granularity: Specifies granularity of dataframe. See :class:`~graphein.protein.config.ProteinGraphConfig` for further
        details.
    :type granularity: str
    :returns: ``pd.DataFrame`` containing protein structure
    :rtype: pd.DataFrame
    """
<<<<<<< HEAD
    if pdb_code is None and pdb_path is None and uniprot_id is None:
        raise NameError(
            "One of pdb_code, pdb_path or uniprot_id must be specified!"
        )
=======

    assert (pdb_code and not pdb_path) or (not pdb_code and pdb_path), (
        "Either a PDB ID or a path to a local PDB file"
        " must be specified to read a PDB"
    )
>>>>>>> 0a2d5e39

    if pdb_path is not None:
        atomic_df = PandasPdb().read_pdb(pdb_path)
    elif uniprot_id is not None:
        atomic_df = PandasPdb().fetch_pdb(
            uniprot_id=uniprot_id, source="alphafold2-v2"
        )
    else:
        atomic_df = PandasPdb().fetch_pdb(pdb_code)

    atomic_df = atomic_df.get_model(model_index)
    if len(atomic_df.df["ATOM"]) == 0:
        raise ValueError(f"No model found for index: {model_index}")

    # Assign Node IDs to dataframes
    atomic_df.df["ATOM"]["node_id"] = (
        atomic_df.df["ATOM"]["chain_id"].apply(str)
        + ":"
        + atomic_df.df["ATOM"]["residue_name"]
        + ":"
        + atomic_df.df["ATOM"]["residue_number"].apply(str)
    )
    if granularity == "atom":
        atomic_df.df["ATOM"]["node_id"] = (
            atomic_df.df["ATOM"]["node_id"]
            + ":"
            + atomic_df.df["ATOM"]["atom_name"]
        )
    elif granularity in {"rna_atom", "rna_centroid"}:
        atomic_df.df["ATOM"]["node_id"] = (
            atomic_df.df["ATOM"]["node_id"]
            + ":"
            + atomic_df.df["ATOM"]["atom_number"].apply(str)
            + ":"
            + atomic_df.df["ATOM"]["atom_name"]
        )
    if verbose:
        print(atomic_df)
    return atomic_df


def deprotonate_structure(df: pd.DataFrame) -> pd.DataFrame:
    """Remove protons from PDB dataframe.

    :param df: Atomic dataframe.
    :type df: pd.DataFrame
    :returns: Atomic dataframe with all ``atom_name == "H"`` removed.
    :rtype: pd.DataFrame
    """
    log.debug(
        "Deprotonating protein. This removes H atoms from the pdb_df dataframe"
    )
    return filter_dataframe(
        df, by_column="atom_name", list_of_values=["H"], boolean=False
    )


def convert_structure_to_centroids(df: pd.DataFrame) -> pd.DataFrame:
    """Overwrite existing ``(x, y, z)`` coordinates with centroids of the amino acids.

    :param df: Pandas Dataframe protein structure to convert into a dataframe of centroid positions.
    :type df: pd.DataFrame
    :return: pd.DataFrame with atoms/residues positions converted into centroid positions.
    :rtype: pd.DataFrame
    """
    log.debug(
        "Converting dataframe to centroids. This averages XYZ coords of the atoms in a residue"
    )

    centroids = calculate_centroid_positions(df)
    df = df.loc[df["atom_name"] == "CA"].reset_index(drop=True)
    df["x_coord"] = centroids["x_coord"]
    df["y_coord"] = centroids["y_coord"]
    df["z_coord"] = centroids["z_coord"]

    return df


def subset_structure_to_atom_type(
    df: pd.DataFrame, granularity: str
) -> pd.DataFrame:
    """
    Return a subset of atomic dataframe that contains only certain atom names.

    :param df: Protein Structure dataframe to subset.
    :type df: pd.DataFrame
    :returns: Subsetted protein structure dataframe.
    :rtype: pd.DataFrame
    """
    return filter_dataframe(
        df, by_column="atom_name", list_of_values=[granularity], boolean=True
    )


def remove_insertions(df: pd.DataFrame, keep: str = "first") -> pd.DataFrame:
    """
    This function removes insertions from PDB dataframes.

    :param df: Protein Structure dataframe to remove insertions from.
    :type df: pd.DataFrame
    :param keep: Specifies which insertion to keep. Options are ``"first"`` or ``"last"``.
        Default is ``"first"``
    :type keep: str
    :return: Protein structure dataframe with insertions removed
    :rtype: pd.DataFrame
    """
    # Catches unnamed insertions
    duplicates = df.duplicated(
        subset=["chain_id", "residue_number", "atom_name"], keep=keep
    )
    df = df[~duplicates]

    # Catches explicit insertions
    df = filter_dataframe(
        df, by_column="insertion", list_of_values=[""], boolean=True
    )

    # Remove alt_locs
    df = filter_dataframe(
        df, by_column="alt_loc", list_of_values=["", "A"], boolean=True
    )

    return df


def filter_hetatms(
    df: pd.DataFrame, keep_hets: List[str]
) -> List[pd.DataFrame]:
    """Return hetatms of interest.

    :param df: Protein Structure dataframe to filter hetatoms from.
    :type df: pd.DataFrame
    :param keep_hets: List of hetero atom names to keep.
    :returns: Protein structure dataframe with heteroatoms removed
    :rtype pd.DataFrame
    """
    return [df.loc[df["residue_name"] == hetatm] for hetatm in keep_hets]


def process_dataframe(
    protein_df: pd.DataFrame,
    atom_df_processing_funcs: Optional[List[Callable]] = None,
    hetatom_df_processing_funcs: Optional[List[Callable]] = None,
    granularity: str = "centroids",
    chain_selection: str = "all",
    insertions: bool = False,
    deprotonate: bool = True,
    keep_hets: List[str] = [],
    verbose: bool = False,
) -> pd.DataFrame:
    """
    Process ATOM and HETATM dataframes to produce singular dataframe used for graph construction.

    :param protein_df: Dataframe to process.
        Should be the object returned from :func:`~graphein.protein.graphs.read_pdb_to_dataframe`.
    :type protein_df: pd.DataFrame
    :param atom_df_processing_funcs: List of functions to process dataframe. These must take in a dataframe and return a
        dataframe. Defaults to None.
    :type atom_df_processing_funcs: List[Callable], optional
    :param hetatom_df_processing_funcs: List of functions to process the hetatom dataframe. These must take in a dataframe and return a dataframe
    :type hetatom_df_processing_funcs: List[Callable], optional
    :param granularity: The level of granularity for the graph. This determines the node definition.
        Acceptable values include: ``"centroids"``, ``"atoms"``,
        any of the atom_names in the PDB file (e.g. ``"CA"``, ``"CB"``, ``"OG"``, etc.).
        See: :const:`~graphein.protein.config.GRAPH_ATOMS` and :const:`~graphein.protein.config.GRANULARITY_OPTS`.
    :type granularity: str
    :param insertions: Whether or not to keep insertions.
    :param insertions: bool
    :param deprotonate: Whether or not to remove hydrogen atoms (i.e. deprotonation).
    :type deprotonate: bool
    :param keep_hets: Hetatoms to keep. Defaults to an empty list.
        To keep a hetatom, pass it inside a list of hetatom names to keep.
    :type keep_hets: List[str]
    :param verbose: Verbosity level.
    :type verbose: bool
    :param chain_selection: Which protein chain to select. Defaults to ``"all"``. Eg can use ``"ACF"``
        to select 3 chains (``A``, ``C`` & ``F``)
    :type chain_selection: str
    :return: A protein dataframe that can be consumed by
        other graph construction functions.
    :rtype: pd.DataFrame
    """
    # TODO: Need to properly define what "granularity" is supposed to do.
    atoms = protein_df.df["ATOM"]
    hetatms = protein_df.df["HETATM"]

    # This block enables processing via a list of supplied functions operating on the atom and hetatom dataframes
    # If these are provided, the dataframe returned will be computed only from these and the default workflow
    # below this block will not execute.
    if atom_df_processing_funcs is not None:
        for func in atom_df_processing_funcs:
            atoms = func(atoms)
        if hetatom_df_processing_funcs is None:
            return atoms

    if hetatom_df_processing_funcs is not None:
        for func in hetatom_df_processing_funcs:
            hetatms = func(hetatms)
        return pd.concat([atoms, hetatms])

    # Deprotonate structure by removing H atoms
    if deprotonate:
        atoms = deprotonate_structure(atoms)

    # Restrict DF to desired granularity
    if granularity == "atom":
        pass
    elif granularity in {"centroids", "rna_centroid"}:
        atoms = convert_structure_to_centroids(atoms)
    elif granularity == "rna_atom":
        atoms = subset_structure_to_rna(atoms)
    else:
        atoms = subset_structure_to_atom_type(atoms, granularity)

    protein_df = atoms

    if keep_hets:
        hetatms_to_keep = filter_hetatms(atoms, keep_hets)
        protein_df = pd.concat([atoms, hetatms_to_keep])

    # Remove alt_loc residues
    if not insertions:
        protein_df = remove_insertions(protein_df)

    # perform chain selection
    protein_df = select_chains(
        protein_df, chain_selection=chain_selection, verbose=verbose
    )

    log.debug(f"Detected {len(protein_df)} total nodes")

    return protein_df


def assign_node_id_to_dataframe(
    protein_df: pd.DataFrame, granularity: str
) -> pd.DataFrame:
    """
    Assigns the node ID back to the ``pdb_df`` dataframe

    :param protein_df: Structure Dataframe
    :type protein_df: pd.DataFrame
    :param granularity: Granularity of graph. Atom-level,
        residue (e.g. ``CA``) or ``centroids``.
        See: :const:`~graphein.protein.config.GRAPH_ATOMS`
        and :const:`~graphein.protein.config.GRANULARITY_OPTS`.
    :type granularity: str
    :return: Returns dataframe with added ``node_ids``
    :rtype: pd.DataFrame
    """
    protein_df["node_id"] = (
        protein_df["chain_id"].apply(str)
        + ":"
        + protein_df["residue_name"]
        + ":"
        + protein_df["residue_number"].apply(str)
    )
    if granularity in {"atom", "rna_atom"}:
        protein_df[
            "node_id"
        ] = f'{protein_df["node_id"]}:{protein_df["atom_name"]}'


def select_chains(
    protein_df: pd.DataFrame, chain_selection: str, verbose: bool = False
) -> pd.DataFrame:
    """
    Extracts relevant chains from ``protein_df``.

    :param protein_df: pandas dataframe of PDB subsetted to relevant atoms
        (``CA``, ``CB``).
    :type protein_df: pd.DataFrame
    :param chain_selection: Specifies chains that should be extracted from
        the larger complexed structure.
    :type chain_selection: str
    :param verbose: Print dataframe?
    :type verbose: bool
    :return: Protein structure dataframe containing only entries in the
        chain selection.
    :rtype: pd.DataFrame
    """
    if chain_selection != "all":
        protein_df = filter_dataframe(
            protein_df,
            by_column="chain_id",
            list_of_values=list(chain_selection),
            boolean=True,
        )

    return protein_df


def initialise_graph_with_metadata(
    protein_df: pd.DataFrame,
    raw_pdb_df: pd.DataFrame,
    granularity: str,
    name: Optional[str] = None,
    pdb_code: Optional[str] = None,
    pdb_path: Optional[str] = None,
) -> nx.Graph:
    """
    Initializes the nx Graph object with initial metadata.

    :param protein_df: Processed Dataframe of protein structure.
    :type protein_df: pd.DataFrame
    :param raw_pdb_df: Unprocessed dataframe of protein structure for comparison and traceability downstream.
    :type raw_pdb_df: pd.DataFrame
    :param granularity: Granularity of the graph (eg ``"atom"``, ``"CA"``, ``"CB"`` etc or ``"centroid"``).
        See: :const:`~graphein.protein.config.GRAPH_ATOMS` and :const:`~graphein.protein.config.GRANULARITY_OPTS`.
    :type granularity: str
    :param name: specified given name for the graph. If None, the PDB code or the file name will be used to name the graph.
    :type name: Optional[str], defaults to ``None``
    :param pdb_code: PDB ID / Accession code, if the PDB is available on the PDB database.
    :type pdb_code: Optional[str], defaults to ``None``
    :param pdb_path: path to local PDB file, if constructing a graph from a local file.
    :type pdb_path: Optional[str], defaults to ``None``
    :return: Returns initial protein structure graph with metadata.
    :rtype: nx.Graph
    """

    assert (pdb_code and not pdb_path) or (not pdb_code and pdb_path), (
        "Either a PDB ID or a path to a local PDB file"
        " must be specified to read a PDB"
    )

    # Get name for graph if no name was provided
    if not name:
        if pdb_path:
            name = get_protein_name_from_filename(pdb_path)
        else:
            name = pdb_code

    G = nx.Graph(
        name=name,
        pdb_code=pdb_code,
        pdb_path=pdb_path,
        chain_ids=list(protein_df["chain_id"].unique()),
        pdb_df=protein_df,
        raw_pdb_df=raw_pdb_df,
        rgroup_df=compute_rgroup_dataframe(remove_insertions(raw_pdb_df)),
        coords=np.asarray(protein_df[["x_coord", "y_coord", "z_coord"]]),
    )

    # Create graph and assign intrinsic graph-level metadata
    G.graph["node_type"] = granularity

    # Add Sequences to graph metadata
    for c in G.graph["chain_ids"]:
        if granularity == "rna_atom":
            sequence = protein_df.loc[protein_df["chain_id"] == c][
                "residue_name"
            ].str.cat()
        else:
            sequence = (
                protein_df.loc[protein_df["chain_id"] == c]["residue_name"]
                .apply(three_to_one_with_mods)
                .str.cat()
            )
        G.graph[f"sequence_{c}"] = sequence
    return G


def add_nodes_to_graph(
    G: nx.Graph,
    protein_df: Optional[pd.DataFrame] = None,
    verbose: bool = False,
) -> nx.Graph:
    """Add nodes into protein graph.

    :param G: ``nx.Graph`` with metadata to populate with nodes.
    :type G: nx.Graph
    :protein_df: DataFrame of protein structure containing nodes & initial node metadata to add to the graph.
    :type protein_df: pd.DataFrame, optional
    :param verbose: Controls verbosity of this step.
    :type verbose: bool
    :returns: nx.Graph with nodes added.
    :rtype: nx.Graph
    """

    # If no protein dataframe is supplied, use the one stored in the Graph object
    if protein_df is None:
        protein_df = G.graph["pdb_df"]
    # Assign intrinsic node attributes
    chain_id = protein_df["chain_id"].apply(str)
    residue_name = protein_df["residue_name"]
    residue_number = protein_df["residue_number"]  # .apply(str)
    coords = np.asarray(protein_df[["x_coord", "y_coord", "z_coord"]])
    b_factor = protein_df["b_factor"]
    atom_type = protein_df["atom_name"]
    nodes = protein_df["node_id"]
    element_symbol = protein_df["element_symbol"]
    G.add_nodes_from(nodes)

    # Set intrinsic node attributes
    nx.set_node_attributes(G, dict(zip(nodes, chain_id)), "chain_id")
    nx.set_node_attributes(G, dict(zip(nodes, residue_name)), "residue_name")
    nx.set_node_attributes(
        G, dict(zip(nodes, residue_number)), "residue_number"
    )
    nx.set_node_attributes(G, dict(zip(nodes, atom_type)), "atom_type")
    nx.set_node_attributes(
        G, dict(zip(nodes, element_symbol)), "element_symbol"
    )
    nx.set_node_attributes(G, dict(zip(nodes, coords)), "coords")
    nx.set_node_attributes(G, dict(zip(nodes, b_factor)), "b_factor")

    # TODO: include charge, line_idx for traceability?
    if verbose:
        print(nx.info(G))
        print(G.nodes())

    return G


def calculate_centroid_positions(
    atoms: pd.DataFrame, verbose: bool = False
) -> pd.DataFrame:
    """
    Calculates position of sidechain centroids.

    :param atoms: ATOM df of protein structure.
    :type atoms: pd.DataFrame
    :param verbose: bool controlling verbosity.
    :type verbose: bool
    :return: centroids (df).
    :rtype: pd.DataFrame
    """
    centroids = (
        atoms.groupby("residue_number")
        .mean()[["x_coord", "y_coord", "z_coord"]]
        .reset_index()
    )
    if verbose:
        print(f"Calculated {len(centroids)} centroid nodes")
    log.debug(f"Calculated {len(centroids)} centroid nodes")
    return centroids


def compute_edges(
    G: nx.Graph,
    funcs: List[Callable],
    get_contacts_config: Optional[GetContactsConfig] = None,
) -> nx.Graph:
    """
    Computes edges for the protein structure graph. Will compute a pairwise
    distance matrix between nodes which is
    added to the graph metadata to facilitate some edge computations.

    :param G: nx.Graph with nodes to add edges to.
    :type G: nx.Graph
    :param funcs: List of edge construction functions.
    :type funcs: List[Callable]
    :param get_contacts_config: Config object for ``GetContacts`` if
        intramolecular edges are being used.
    :type get_contacts_config: graphein.protein.config.GetContactsConfig
    :return: Graph with added edges.
    :rtype: nx.Graph
    """
    # This control flow prevents unnecessary computation of the distance matrices
    if "config" in G.graph:
        if G.graph["config"].granularity == "atom":
            G.graph["atomic_dist_mat"] = compute_distmat(G.graph["raw_pdb_df"])
        else:
            G.graph["dist_mat"] = compute_distmat(G.graph["pdb_df"])

    for func in funcs:
        func(G)

    return add_distance_to_edges(G)


def construct_graph(
    config: Optional[ProteinGraphConfig] = None,
    name: Optional[str] = None,
    pdb_path: Optional[str] = None,
    uniprot_id: Optional[str] = None,
    pdb_code: Optional[str] = None,
    chain_selection: str = "all",
    model_index: int = 1,
    df_processing_funcs: Optional[List[Callable]] = None,
    edge_construction_funcs: Optional[List[Callable]] = None,
    edge_annotation_funcs: Optional[List[Callable]] = None,
    node_annotation_funcs: Optional[List[Callable]] = None,
    graph_annotation_funcs: Optional[List[Callable]] = None,
) -> nx.Graph:
    """
    Constructs protein structure graph from a ``pdb_code`` or ``pdb_path``.

    Users can provide a :class:`~graphein.protein.config.ProteinGraphConfig`
    object to specify construction parameters.

    However, config parameters can be overridden by passing arguments directly to the function.

    :param config: :class:`~graphein.protein.config.ProteinGraphConfig` object. If None, defaults to config in ``graphein.protein.config``.
    :type config: graphein.protein.config.ProteinGraphConfig, optional
<<<<<<< HEAD
    :param pdb_path: Path to ``pdb_file`` to build graph from. Default is ``None``.
    :type pdb_path: str, optional
    :param pdb_code: 4-character PDB accession pdb_code to build graph from. Default is ``None``.
    :type pdb_code: str, optional
    :param uniprot_id: UniProt accession ID to build graph from AlphaFold2DB. Default is ``None``.
    :type uniprot_id: str, optional
=======
    :param name: an optional given name for the graph. the PDB ID or PDB file name will be used if not specified.
    :type name: str, optional
    :param pdb_path: Path to ``pdb_file`` when constructing a graph from a local pdb file. Default is ``None``.
    :type pdb_path: Optional[str], defaults to ``None``
    :param pdb_code: A 4-character PDB ID / accession to be used to construct the graph, if available. Default is ``None``.
    :type pdb_code: Optional[str], defaults to ``None``
>>>>>>> 0a2d5e39
    :param chain_selection: String of polypeptide chains to include in graph. E.g ``"ABDF"`` or ``"all"``. Default is ``"all"``.
    :type chain_selection: str
    :param model_index: Index of model to use in the case of structural ensembles. Default is ``1``.
    :type model_index: int
    :param df_processing_funcs: List of dataframe processing functions. Default is ``None``.
    :type df_processing_funcs: List[Callable], optional
    :param edge_construction_funcs: List of edge construction functions. Default is ``None``.
    :type edge_construction_funcs: List[Callable], optional
    :param edge_annotation_funcs: List of edge annotation functions. Default is ``None``.
    :type edge_annotation_funcs: List[Callable], optional
    :param node_annotation_funcs: List of node annotation functions. Default is ``None``.
    :type node_annotation_funcs: List[Callable], optional
    :param graph_annotation_funcs: List of graph annotation function. Default is ``None``.
    :type graph_annotation_funcs: List[Callable]
    :return: Protein Structure Graph
    :type: nx.Graph
    """

    assert (pdb_code and not pdb_path) or (not pdb_code and pdb_path), (
        "Either a PDB ID or a path to a local PDB file"
        " must be specified to construct a graph"
    )

    # If no config is provided, use default
    if config is None:
        config = ProteinGraphConfig()
    with Progress(transient=True) as progress:
        task1 = progress.add_task("Reading PDB file...", total=1)
        # Get name from pdb_file is no pdb_code is provided
        if pdb_path and (pdb_code is None and uniprot_id is None):
            pdb_code = get_protein_name_from_filename(pdb_path)
        progress.advance(task1)

        # If config params are provided, overwrite them
        config.protein_df_processing_functions = (
            df_processing_funcs
            if config.protein_df_processing_functions is None
            else config.protein_df_processing_functions
        )
        config.edge_construction_functions = (
            edge_construction_funcs
            if config.edge_construction_functions is None
            else config.edge_construction_functions
        )
        config.node_metadata_functions = (
            node_annotation_funcs
            if config.node_metadata_functions is None
            else config.node_metadata_functions
        )
        config.graph_metadata_functions = (
            graph_annotation_funcs
            if config.graph_metadata_functions is None
            else config.graph_metadata_functions
        )
        config.edge_metadata_functions = (
            edge_annotation_funcs
            if config.edge_metadata_functions is None
            else config.edge_metadata_functions
        )

<<<<<<< HEAD
        raw_df = read_pdb_to_dataframe(
            pdb_path,
            pdb_code,
            uniprot_id,
            model_index=model_index,
            verbose=config.verbose,
            granularity=config.granularity,
        )
        task2 = progress.add_task("Processing PDB dataframe...", total=1)
        protein_df = process_dataframe(
            raw_df,
            chain_selection=chain_selection,
            granularity=config.granularity,
        )
        progress.advance(task2)

        task3 = progress.add_task("Initializing graph...", total=1)
        # Initialise graph with metadata
        g = initialise_graph_with_metadata(
            protein_df=protein_df,
            raw_pdb_df=raw_df.df["ATOM"],
            pdb_id=pdb_code if pdb_code is not None else uniprot_id,
            granularity=config.granularity,
        )
        # Add nodes to graph
        g = add_nodes_to_graph(g)

        # Add config to graph
        g.graph["config"] = config

        # Annotate additional node metadata
        if config.node_metadata_functions is not None:
            g = annotate_node_metadata(g, config.node_metadata_functions)
        progress.advance(task3)
        task4 = progress.add_task("Constructing edges...", total=1)
        # Compute graph edges
        g = compute_edges(
            g,
            funcs=config.edge_construction_functions,
            get_contacts_config=None,
        )
        progress.advance(task4)
=======
    # If config params are provided, overwrite them
    config.protein_df_processing_functions = (
        df_processing_funcs
        if config.protein_df_processing_functions is None
        else config.protein_df_processing_functions
    )
    config.edge_construction_functions = (
        edge_construction_funcs
        if config.edge_construction_functions is None
        else config.edge_construction_functions
    )
    config.node_metadata_functions = (
        node_annotation_funcs
        if config.node_metadata_functions is None
        else config.node_metadata_functions
    )
    config.graph_metadata_functions = (
        graph_annotation_funcs
        if config.graph_metadata_functions is None
        else config.graph_metadata_functions
    )
    config.edge_metadata_functions = (
        edge_annotation_funcs
        if config.edge_metadata_functions is None
        else config.edge_metadata_functions
    )

    raw_df = read_pdb_to_dataframe(
        pdb_path,
        pdb_code,
        verbose=config.verbose,
        granularity=config.granularity,
    )
    protein_df = process_dataframe(
        raw_df,
        chain_selection=chain_selection,
        granularity=config.granularity,
        insertions=config.insertions,
    )

    # Initialise graph with metadata
    g = initialise_graph_with_metadata(
        protein_df=protein_df,
        raw_pdb_df=raw_df.df["ATOM"],
        name=name,
        pdb_code=pdb_code,
        pdb_path=pdb_path,
        granularity=config.granularity,
    )
    # Add nodes to graph
    g = add_nodes_to_graph(g)

    # Add config to graph
    g.graph["config"] = config

    # Annotate additional node metadata
    if config.node_metadata_functions is not None:
        g = annotate_node_metadata(g, config.node_metadata_functions)

    # Compute graph edges
    g = compute_edges(
        g,
        funcs=config.edge_construction_functions,
        get_contacts_config=None,
    )

>>>>>>> 0a2d5e39
    # Annotate additional graph metadata
    if config.graph_metadata_functions is not None:
        g = annotate_graph_metadata(g, config.graph_metadata_functions)

    # Annotate additional edge metadata
    if config.edge_metadata_functions is not None:
        g = annotate_edge_metadata(g, config.edge_metadata_functions)

    return g


def _mp_graph_constructor(
    args: Tuple[str, str, int], source: str, config: ProteinGraphConfig
) -> nx.Graph:
    """
    Protein graph constructor for use in multiprocessing several protein structure graphs.

    :param args: Tuple of pdb code/path and the chain selection for that PDB.
    :type args: Tuple[str, str]
    :param use_pdb_code: Whether we are using ``"pdb_code"``s, ``pdb_path``s or ``"uniprot_id"``s.
    :type use_pdb_code: bool
    :param config: Protein structure graph construction config (see: :class:`graphein.protein.config.ProteinGraphConfig`).
    :type config: ProteinGraphConfig
    :return: Protein structure graph
    :rtype: nx.Graph
    """
    log.info(
        f"Constructing graph for: {args[0]}. Chain selection: {args[1]}. Model index: {args[2]}"
    )
    func = partial(construct_graph, config=config)
    try:
        if source == "pdb_code":
            return func(
                pdb_code=args[0], chain_selection=args[1], model_index=args[2]
            )
        elif source == "pdb_path":
            return func(
                pdb_path=args[0], chain_selection=args[1], model_index=args[2]
            )
        elif source == "uniprot_id":
            return func(
                uniprot_id=args[0],
                chain_selection=args[1],
                model_index=args[2],
            )

    except Exception as ex:
        log.info(
            f"Graph construction error (PDB={args[0]})! {traceback.format_exc()}"
        )
        log.info(ex)
        return None


def construct_graphs_mp(
    pdb_code_it: Optional[List[str]] = None,
    pdb_path_it: Optional[List[str]] = None,
    uniprot_id_it: Optional[List[str]] = None,
    chain_selections: Optional[List[str]] = None,
    model_indices: Optional[List[str]] = None,
    config: ProteinGraphConfig = ProteinGraphConfig(),
    num_cores: int = 16,
    return_dict: bool = True,
    out_path: Optional[str] = None,
) -> Union[List[nx.Graph], Dict[str, nx.Graph]]:
    """
    Constructs protein graphs for a list of pdb codes or pdb paths using multiprocessing.

    :param pdb_code_it: List of pdb codes to use for protein graph construction
    :type pdb_code_it: Optional[List[str]], defaults to ``None``
    :param pdb_path_it: List of paths to PDB files to use for protein graph construction
    :type pdb_path_it: Optional[List[str]], defaults to ``None``
    :param chain_selections: List of chains to select from the protein structures (e.g. ``["ABC", "A", "L", "CD"...]``)
    :type chain_selections: Optional[List[str]], defaults to ``None``
    :param model_indices: List of model indices to use for protein graph construction. Only relevant for structures containing ensembles of models.
    :type model_indices: Optional[List[str]], defaults to ``None``
    :param config: ProteinGraphConfig to use.
    :type config: graphein.protein.config.ProteinGraphConfig, defaults to default config params
    :param num_cores: Number of cores to use for multiprocessing. The more the merrier
    :type num_cores: int, defaults to ``16``
    :param return_dict: Whether or not to return a dictionary (indexed by pdb codes/paths) or a list of graphs.
    :type return_dict: bool, default to ``True``
    :param out_path: Path to save the graphs to. If None, graphs are not saved.
    :type out_path: Optional[str], defaults to ``None``
    :return: Iterable of protein graphs. None values indicate there was a problem in constructing the graph for this particular pdb
    :rtype: Union[List[nx.Graph], Dict[str, nx.Graph]]
    """
    assert (
        pdb_code_it is not None or pdb_path_it is not None
    ), "Iterable of pdb codes, pdb paths or uniprot IDs required."

    if pdb_code_it is not None:
        pdbs = pdb_code_it
        source = "pdb_code"

    if pdb_path_it is not None:
        pdbs = pdb_path_it
        source = "pdb_path"

    if uniprot_id_it is not None:
        pdbs = uniprot_id_it
        source = "uniprot_id"

    if chain_selections is None:
        chain_selections = ["all"] * len(pdbs)

    if model_indices is None:
        model_indices = [1] * len(pdbs)

    constructor = partial(_mp_graph_constructor, source=source, config=config)

    graphs = list(
        process_map(
            constructor,
            [
                (pdb, chain_selections[i], model_indices[i])
                for i, pdb in enumerate(pdbs)
            ],
            max_workers=num_cores,
        )
    )
    if out_path is not None:
        [
            nx.write_gpickle(
                g, str(f"{out_path}/" + f"{g.graph['name']}.pickle")
            )
            for g in graphs
        ]

    if return_dict:
        graphs = {pdb: graphs[i] for i, pdb in enumerate(pdbs)}

    return graphs


def compute_chain_graph(
    g: nx.Graph,
    chain_list: Optional[List[str]] = None,
    remove_self_loops: bool = False,
    return_weighted_graph: bool = False,
) -> Union[nx.Graph, nx.MultiGraph]:
    """Computes a chain-level graph from a protein structure graph.

    This graph features nodes as individual chains in a complex and edges as
    the interactions between constituent nodes in each chain. You have the
    option of returning an unweighted graph (multigraph,
    ``return_weighted_graph=False``) or a weighted graph
    (``return_weighted_graph=True``). The difference between these is the
    unweighted graph features and edge for each interaction between chains
    (ie the number of edges will be equal to the number of edges in the input
    protein structure graph), while the weighted graph sums these interactions
    to a single edge between chains with the counts stored as features.

    :param g: A protein structure graph to compute the chain graph of.
    :type g: nx.Graph
    :param chain_list: A list of chains to extract from the input graph.
        If ``None``, all chains will be used. This is provided as input to
        ``extract_subgraph_from_chains``. Default is ``None``.
    :type chain_list: Optional[List[str]]
    :param remove_self_loops: Whether to remove self-loops from the graph.
        Default is False.
    :type remove_self_loops: bool
    :return: A chain-level graph.
    :rtype: Union[nx.Graph, nx.MultiGraph]
    """
    # If we are extracting specific chains, do it here.
    if chain_list is not None:
        g = extract_subgraph_from_chains(g, chain_list)

    # Initialise new graph with Metadata
    h = nx.MultiGraph()
    h.graph = g.graph
    h.graph["node_type"] = "chain"

    # Set nodes
    nodes_per_chain = {chain: 0 for chain in g.graph["chain_ids"]}
    sequences = {chain: "" for chain in g.graph["chain_ids"]}
    for n, d in g.nodes(data=True):
        nodes_per_chain[d["chain_id"]] += 1
        sequences[d["chain_id"]] += RESI_THREE_TO_1[d["residue_name"]]

    h.add_nodes_from(g.graph["chain_ids"])

    for n, d in h.nodes(data=True):
        d["num_residues"] = nodes_per_chain[n]
        d["sequence"] = sequences[n]

    # Add edges
    for u, v, d in g.edges(data=True):
        h.add_edge(
            g.nodes[u]["chain_id"], g.nodes[v]["chain_id"], kind=d["kind"]
        )
    # Remove self-loops if necessary. Checks for equality between nodes in a given edge.
    if remove_self_loops:
        edges_to_remove: List[Tuple[str]] = [
            (u, v) for u, v in h.edges() if u == v
        ]
        h.remove_edges_from(edges_to_remove)

    # Compute a weighted graph if required.
    if return_weighted_graph:
        return compute_weighted_graph_from_multigraph(h)
    return h


def compute_weighted_graph_from_multigraph(g: nx.MultiGraph) -> nx.Graph:
    """Computes a weighted graph from a multigraph.

    This function is used to convert a multigraph to a weighted graph. The
    weights of the edges are the number of interactions between the nodes.

    :param g: A multigraph.
    :type g: nx.MultiGraph
    :return: A weighted graph.
    :rtype: nx.Graph
    """
    H = nx.Graph()
    H.graph = g.graph
    H.add_nodes_from(g.nodes(data=True))
    for u, v, d in g.edges(data=True):
        if H.has_edge(u, v):
            H[u][v]["weight"] += len(d["kind"])
            H[u][v]["kind"].update(d["kind"])
            for kind in list(d["kind"]):
                try:
                    H[u][v][kind] += 1
                except KeyError:
                    H[u][v][kind] = 1
        else:
            H.add_edge(u, v, weight=len(d["kind"]), kind=d["kind"])
            for kind in list(d["kind"]):
                H[u][v][kind] = 1
    return H


def number_groups_of_runs(list_of_values: List[Any]) -> List[str]:
    """Numbers groups of runs in a list of values.

    E.g. ``["A", "A", "B", "A", "A", "A", "B", "B"] ->
    ["A1", "A1", "B1", "A2", "A2", "A2", "B2", "B2"]``

    :param list_of_values: List of values to number.
    :type list_of_values: List[Any]
    :return: List of numbered values.
    :rtype: List[str]
    """
    df = pd.DataFrame({"val": list_of_values})
    df["idx"] = df["val"].shift() != df["val"]
    df["sum"] = df.groupby("val")["idx"].cumsum()
    return list(df["val"].astype(str) + df["sum"].astype(str))


def compute_secondary_structure_graph(
    g: nx.Graph,
    allowable_ss_elements: Optional[List[str]] = None,
    remove_non_ss: bool = True,
    remove_self_loops: bool = False,
    return_weighted_graph: bool = False,
) -> Union[nx.Graph, nx.MultiGraph]:
    """Computes a secondary structure graph from a protein structure graph.

    :param g: A protein structure graph to compute the secondary structure
        graph of.
    :type g: nx.Graph
    :param remove_non_ss: Whether to remove non-secondary structure nodes from
        the graph. These are denoted as ``"-"`` by DSSP. Default is True.
    :type remove_non_ss: bool
    :param remove_self_loops: Whether to remove self-loops from the graph.
        Default is ``False``.
    :type remove_self_loops: bool
    :param return_weighted_graph: Whether to return a weighted graph.
        Default is False.
    :type return_weighted_graph: bool
    :raises ProteinGraphConfigurationError: If the protein structure graph is
        not configured correctly with secondary structure assignments on all
        nodes.
    :return: A secondary structure graph.
    :rtype: Union[nx.Graph, nx.MultiGraph]
    """
    # Initialise list of secondary structure elements we use to build the graph
    ss_list: List[str] = []

    # Check nodes have secondary structure assignment & store them in list
    for _, d in g.nodes(data=True):
        if "ss" not in d.keys():
            raise ProteinGraphConfigurationError(
                "Secondary structure not defined for all nodes."
            )
        ss_list.append(d["ss"])

    # Number SS elements
    ss_list = pd.Series(number_groups_of_runs(ss_list))
    ss_list.index = list(g.nodes())

    # Remove unstructured elements if necessary
    if remove_non_ss:
        ss_list = ss_list[~ss_list.str.contains("-")]
    # Subset to only allowable SS elements if necessary
    if allowable_ss_elements:
        ss_list = ss_list[
            ss_list.str.contains("|".join(allowable_ss_elements))
        ]

    constituent_residues: Dict[str, List[str]] = ss_list.index.groupby(
        ss_list.values
    )
    constituent_residues = {
        k: list(v) for k, v in constituent_residues.items()
    }
    residue_counts: Dict[str, int] = ss_list.groupby(ss_list).count().to_dict()

    # Add Nodes from secondary structure list
    h = nx.MultiGraph()
    h.add_nodes_from(ss_list)
    nx.set_node_attributes(h, residue_counts, "residue_counts")
    nx.set_node_attributes(h, constituent_residues, "constituent_residues")
    # Assign ss
    for n, d in h.nodes(data=True):
        d["ss"] = n[0]

    # Add graph-level metadata
    h.graph = g.graph
    h.graph["node_type"] = "secondary_structure"

    # Iterate over edges in source graph and add SS-SS edges to new graph.
    for u, v, d in g.edges(data=True):
        try:
            h.add_edge(
                ss_list[u], ss_list[v], kind=d["kind"], source=f"{u}_{v}"
            )
        except KeyError as e:
            log.debug(
                f"Edge {u}-{v} not added to secondary structure graph. \
                Reason: {e} not in graph"
            )

    # Remove self-loops if necessary.
    # Checks for equality between nodes in a given edge.
    if remove_self_loops:
        edges_to_remove: List[Tuple[str]] = [
            (u, v) for u, v in h.edges() if u == v
        ]
        h.remove_edges_from(edges_to_remove)

    # Create weighted graph from h
    if return_weighted_graph:
        return compute_weighted_graph_from_multigraph(h)
    return h<|MERGE_RESOLUTION|>--- conflicted
+++ resolved
@@ -96,18 +96,10 @@
     :returns: ``pd.DataFrame`` containing protein structure
     :rtype: pd.DataFrame
     """
-<<<<<<< HEAD
     if pdb_code is None and pdb_path is None and uniprot_id is None:
         raise NameError(
             "One of pdb_code, pdb_path or uniprot_id must be specified!"
         )
-=======
-
-    assert (pdb_code and not pdb_path) or (not pdb_code and pdb_path), (
-        "Either a PDB ID or a path to a local PDB file"
-        " must be specified to read a PDB"
-    )
->>>>>>> 0a2d5e39
 
     if pdb_path is not None:
         atomic_df = PandasPdb().read_pdb(pdb_path)
@@ -603,21 +595,14 @@
 
     :param config: :class:`~graphein.protein.config.ProteinGraphConfig` object. If None, defaults to config in ``graphein.protein.config``.
     :type config: graphein.protein.config.ProteinGraphConfig, optional
-<<<<<<< HEAD
-    :param pdb_path: Path to ``pdb_file`` to build graph from. Default is ``None``.
-    :type pdb_path: str, optional
-    :param pdb_code: 4-character PDB accession pdb_code to build graph from. Default is ``None``.
-    :type pdb_code: str, optional
-    :param uniprot_id: UniProt accession ID to build graph from AlphaFold2DB. Default is ``None``.
-    :type uniprot_id: str, optional
-=======
     :param name: an optional given name for the graph. the PDB ID or PDB file name will be used if not specified.
     :type name: str, optional
     :param pdb_path: Path to ``pdb_file`` when constructing a graph from a local pdb file. Default is ``None``.
     :type pdb_path: Optional[str], defaults to ``None``
     :param pdb_code: A 4-character PDB ID / accession to be used to construct the graph, if available. Default is ``None``.
     :type pdb_code: Optional[str], defaults to ``None``
->>>>>>> 0a2d5e39
+    :param uniprot_id: UniProt accession ID to build graph from AlphaFold2DB. Default is ``None``.
+    :type uniprot_id: str, optional
     :param chain_selection: String of polypeptide chains to include in graph. E.g ``"ABDF"`` or ``"all"``. Default is ``"all"``.
     :type chain_selection: str
     :param model_index: Index of model to use in the case of structural ensembles. Default is ``1``.
@@ -633,7 +618,7 @@
     :param graph_annotation_funcs: List of graph annotation function. Default is ``None``.
     :type graph_annotation_funcs: List[Callable]
     :return: Protein Structure Graph
-    :type: nx.Graph
+    :rtype: nx.Graph
     """
 
     assert (pdb_code and not pdb_path) or (not pdb_code and pdb_path), (
@@ -678,7 +663,6 @@
             else config.edge_metadata_functions
         )
 
-<<<<<<< HEAD
         raw_df = read_pdb_to_dataframe(
             pdb_path,
             pdb_code,
@@ -692,6 +676,7 @@
             raw_df,
             chain_selection=chain_selection,
             granularity=config.granularity,
+            insertions=config.insertions
         )
         progress.advance(task2)
 
@@ -700,7 +685,9 @@
         g = initialise_graph_with_metadata(
             protein_df=protein_df,
             raw_pdb_df=raw_df.df["ATOM"],
-            pdb_id=pdb_code if pdb_code is not None else uniprot_id,
+            name=name,
+            pdb_code=pdb_code,
+            pdb_path=pdb_path,
             granularity=config.granularity,
         )
         # Add nodes to graph
@@ -721,74 +708,7 @@
             get_contacts_config=None,
         )
         progress.advance(task4)
-=======
-    # If config params are provided, overwrite them
-    config.protein_df_processing_functions = (
-        df_processing_funcs
-        if config.protein_df_processing_functions is None
-        else config.protein_df_processing_functions
-    )
-    config.edge_construction_functions = (
-        edge_construction_funcs
-        if config.edge_construction_functions is None
-        else config.edge_construction_functions
-    )
-    config.node_metadata_functions = (
-        node_annotation_funcs
-        if config.node_metadata_functions is None
-        else config.node_metadata_functions
-    )
-    config.graph_metadata_functions = (
-        graph_annotation_funcs
-        if config.graph_metadata_functions is None
-        else config.graph_metadata_functions
-    )
-    config.edge_metadata_functions = (
-        edge_annotation_funcs
-        if config.edge_metadata_functions is None
-        else config.edge_metadata_functions
-    )
-
-    raw_df = read_pdb_to_dataframe(
-        pdb_path,
-        pdb_code,
-        verbose=config.verbose,
-        granularity=config.granularity,
-    )
-    protein_df = process_dataframe(
-        raw_df,
-        chain_selection=chain_selection,
-        granularity=config.granularity,
-        insertions=config.insertions,
-    )
-
-    # Initialise graph with metadata
-    g = initialise_graph_with_metadata(
-        protein_df=protein_df,
-        raw_pdb_df=raw_df.df["ATOM"],
-        name=name,
-        pdb_code=pdb_code,
-        pdb_path=pdb_path,
-        granularity=config.granularity,
-    )
-    # Add nodes to graph
-    g = add_nodes_to_graph(g)
-
-    # Add config to graph
-    g.graph["config"] = config
-
-    # Annotate additional node metadata
-    if config.node_metadata_functions is not None:
-        g = annotate_node_metadata(g, config.node_metadata_functions)
-
-    # Compute graph edges
-    g = compute_edges(
-        g,
-        funcs=config.edge_construction_functions,
-        get_contacts_config=None,
-    )
-
->>>>>>> 0a2d5e39
+        
     # Annotate additional graph metadata
     if config.graph_metadata_functions is not None:
         g = annotate_graph_metadata(g, config.graph_metadata_functions)
