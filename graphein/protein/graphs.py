--- conflicted
+++ resolved
@@ -54,15 +54,9 @@
     Return a subset of atomic DataFrame that contains only certain atom names
     relevant for RNA structures.
 
-<<<<<<< HEAD
-    :param df: Protein Structure DataFrame to subset
-    :type df: pd.DataFrame
-    :returns: Subset protein structure DataFrame
-=======
     :param df: Protein Structure DataFrame to subset.
     :type df: pd.DataFrame
     :returns: Subsetted protein structure DataFrame.
->>>>>>> cfcf220d
     :rtype: pd.DataFrame
     """
     return filter_dataframe(
@@ -79,15 +73,9 @@
     """
     Reads PDB file to ``PandasPDB`` object.
 
-<<<<<<< HEAD
     Returns ``atomic_df``, which is a DataFrame enumerating all atoms and
     their cartesian coordinates in 3D space. Also contains associated metadata
     from the PDB file.
-=======
-    Returns ``atomic_df``, which is a DataFrame enumerating all atoms and their
-    cartesian coordinates in 3D space. Also contains associated metadata from
-    the PDB file.
->>>>>>> cfcf220d
 
     :param pdb_path: path to PDB file. Defaults to ``None``.
     :type pdb_path: str, optional
@@ -99,15 +87,6 @@
     :param model_index: Index of model to read. Only relevant for structures
         containing ensembles. Defaults to ``1``.
     :type model_index: int, optional
-<<<<<<< HEAD
-=======
-    :param verbose: print dataframe?
-    :type verbose: bool
-    :param granularity: Specifies granularity of dataframe. See
-        :class:`~graphein.protein.config.ProteinGraphConfig` for further
-        details.
-    :type granularity: str
->>>>>>> cfcf220d
     :returns: ``pd.DataFrame`` containing protein structure
     :rtype: pd.DataFrame
     """
@@ -228,14 +207,8 @@
 
     :param df: Protein Structure dataframe to remove insertions from.
     :type df: pd.DataFrame
-<<<<<<< HEAD
     :param keep: Specifies which insertion to keep. Options are ``"first"``
         or ``"last"``. Default is ``"first"``.
-=======
-    :param keep: Specifies which insertion to keep. Options are ``"first"`` or
-        ``"last"``.
-        Default is ``"first"``
->>>>>>> cfcf220d
     :type keep: str
     :return: Protein structure dataframe with insertions removed
     :rtype: pd.DataFrame
@@ -286,20 +259,6 @@
     verbose: bool = False,
 ) -> pd.DataFrame:
     """
-<<<<<<< HEAD
-    Process ATOM and HETATM DataFrames to produce singular dataframe used for
-    graph construction.
-
-    :param protein_df: DataFrame to process. Should be the object returned from
-        :func:`~graphein.protein.graphs.read_pdb_to_dataframe`.
-    :type protein_df: pd.DataFrame
-    :param atom_df_processing_funcs: List of functions to process DataFrame.
-        These must take in a dataframe and return a dataframe.
-        Defaults to ``None``.
-    :type atom_df_processing_funcs: List[Callable], optional
-    :param hetatom_df_processing_funcs: List of functions to process the hetatom
-        DataFrame. These must take in a dataframe and return a dataframe
-=======
     Process ATOM and HETATM dataframes to produce singular dataframe used for
     graph construction.
 
@@ -307,50 +266,33 @@
         Should be the object returned from
         :func:`~graphein.protein.graphs.read_pdb_to_dataframe`.
     :type protein_df: pd.DataFrame
-    :param atom_df_processing_funcs: List of functions to process dataframe.
+    :param atom_df_processing_funcs: List of functions to process DataFrame.
         These must take in a DataFrame and return a DataFrame. Defaults to
         ``None``.
     :type atom_df_processing_funcs: List[Callable], optional
     :param hetatom_df_processing_funcs: List of functions to process the hetatom
         dataframe. These must take in a DataFrame and return a DataFrame.
->>>>>>> cfcf220d
     :type hetatom_df_processing_funcs: List[Callable], optional
     :param granularity: The level of granularity for the graph. This determines
         the node definition. Acceptable values include: ``"centroids"``,
         ``"atoms"``, any of the atom_names in the PDB file (e.g. ``"CA"``,
-<<<<<<< HEAD
-        ``"CB"``, ``"OG"``, etc.). See:
-        :const:`~graphein.protein.config.GRAPH_ATOMS` and
-=======
         ``"CB"``, ``"OG"``, etc.).
         See: :const:`~graphein.protein.config.GRAPH_ATOMS` and
->>>>>>> cfcf220d
         :const:`~graphein.protein.config.GRANULARITY_OPTS`.
     :type granularity: str
     :param insertions: Whether or not to keep insertions. Defaults to ``False``.
     :param insertions: bool
-<<<<<<< HEAD
     :param deprotonate: Whether or not to remove hydrogen atoms.
         (i.e. deprotonation). Defaults to ``True``.
-=======
-    :param deprotonate: Whether or not to remove hydrogen atoms (i.e.
-        deprotonation).
->>>>>>> cfcf220d
     :type deprotonate: bool
     :param keep_hets: Hetatoms to keep. Defaults to an empty list (``[]``).
         To keep a hetatom, pass it inside a list of hetatom names to keep.
     :type keep_hets: List[str]
     :param verbose: Verbosity level.
     :type verbose: bool
-<<<<<<< HEAD
-    :param chain_selection: Which protein chain to select. Defaults to ``"all"``
-        . Eg can use ``"ACF"`` to select 3 chains (``A``, ``C`` & ``F``).
-        Defaults to ``"all"``.
-=======
     :param chain_selection: Which protein chain to select. Defaults to
         ``"all"``. Eg can use ``"ACF"`` to select 3 chains (``A``, ``C`` &
         ``F``)
->>>>>>> cfcf220d
     :type chain_selection: str
     :return: A protein dataframe that can be consumed by other graph
         construction functions.
@@ -372,11 +314,7 @@
     )
 
     # This block enables processing via a list of supplied functions operating
-<<<<<<< HEAD
-    # on the atom and hetatom DataFrames. If these are provided, the dataframe
-=======
-    # on the atom and hetatom dataframes If these are provided, the dataframe
->>>>>>> cfcf220d
+    # on the atom and hetatom DataFrames. If these are provided, the DataFrame
     # returned will be computed only from these and the default workflow
     # below this block will not execute.
     if atom_df_processing_funcs is not None:
@@ -475,11 +413,7 @@
     """
     Extracts relevant chains from ``protein_df``.
 
-<<<<<<< HEAD
-    :param protein_df: pandas dataframe of PDB subset to relevant atoms
-=======
     :param protein_df: pandas DataFrame of PDB subsetted to relevant atoms
->>>>>>> cfcf220d
         (``CA``, ``CB``).
     :type protein_df: pd.DataFrame
     :param chain_selection: Specifies chains that should be extracted from
@@ -528,17 +462,10 @@
     :type name: Optional[str], defaults to ``None``
     :param pdb_code: PDB ID / Accession code, if the PDB is available on the
         PDB database.
-<<<<<<< HEAD
     :type pdb_code: Optional[str], defaults to ``None``.
     :param pdb_path: path to local PDB file, if constructing a graph from a
         local file.
     :type pdb_path: Optional[str], defaults to ``None``.
-=======
-    :type pdb_code: Optional[str], defaults to ``None``
-    :param pdb_path: path to local PDB file, if constructing a graph from a
-        local file.
-    :type pdb_path: Optional[str], defaults to ``None``
->>>>>>> cfcf220d
     :return: Returns initial protein structure graph with metadata.
     :rtype: nx.Graph
     """
@@ -590,11 +517,7 @@
     :param G: ``nx.Graph`` with metadata to populate with nodes.
     :type G: nx.Graph
     :param protein_df: DataFrame of protein structure containing nodes & initial
-<<<<<<< HEAD
         node metadata to add to the graph. Defaults to ``None``.
-=======
-        node metadata to add to the graph.
->>>>>>> cfcf220d
     :type protein_df: pd.DataFrame, optional
     :param verbose: Controls verbosity of this step. Defaults to ``False``.
     :type verbose: bool
@@ -871,13 +794,8 @@
     :param use_pdb_code: Whether we are using ``"pdb_code"``s, ``pdb_path``s or
         ``"uniprot_id"``s.
     :type use_pdb_code: bool
-<<<<<<< HEAD
     :param config: Protein structure graph construction config
         (see: :class:`graphein.protein.config.ProteinGraphConfig`).
-=======
-    :param config: Protein structure graph construction config (see:
-        :class:`graphein.protein.config.ProteinGraphConfig`).
->>>>>>> cfcf220d
     :type config: ProteinGraphConfig
     :return: Protein structure graph or ``None`` if an error is encountered.
     :rtype: Union[nx.Graph, None]
@@ -930,11 +848,7 @@
     :param pdb_code_it: List of pdb codes to use for protein graph construction
     :type pdb_code_it: Optional[List[str]], defaults to ``None``
     :param pdb_path_it: List of paths to PDB files to use for protein graph
-<<<<<<< HEAD
-        construction
-=======
         construction.
->>>>>>> cfcf220d
     :type pdb_path_it: Optional[List[str]], defaults to ``None``
     :param chain_selections: List of chains to select from the protein
         structures (e.g. ``["ABC", "A", "L", "CD"...]``).
@@ -945,30 +859,17 @@
     :type model_indices: Optional[List[str]], defaults to ``None``
     :param config: ProteinGraphConfig to use.
     :type config: graphein.protein.config.ProteinGraphConfig, defaults to
-<<<<<<< HEAD
-        default config params
-    :param num_cores: Number of cores to use for multiprocessing. The more the
-        merrier
-    :type num_cores: int, defaults to ``16``
-    :param return_dict: Whether or not to return a dictionary (indexed by pdb
-        codes/paths) or a list of graphs.
-=======
         default config params.
     :param num_cores: Number of cores to use for multiprocessing. The more the
         merrier.
     :type num_cores: int, defaults to ``16``
     :param return_dict: Whether or not to return a dictionary
         (indexed by pdb codes/paths) or a list of graphs.
->>>>>>> cfcf220d
     :type return_dict: bool, default to ``True``
     :param out_path: Path to save the graphs to. If ``None``, graphs are not
         saved to disk.
     :type out_path: Optional[str], defaults to ``None``
-<<<<<<< HEAD
     :return: Iterable of protein graphs. ``None`` values indicate there was a
-=======
-    :return: Iterable of protein graphs. None values indicate there was a
->>>>>>> cfcf220d
         problem in constructing the graph for this particular pdb.
     :rtype: Union[List[nx.Graph], Dict[str, nx.Graph]]
     """
