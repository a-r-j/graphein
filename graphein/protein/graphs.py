--- conflicted
+++ resolved
@@ -395,16 +395,6 @@
     funcs: List[Callable],
     get_contacts_config: Optional[GetContactsConfig] = None,
 ) -> nx.Graph:
-<<<<<<< HEAD
-=======
-    """Compute edges."""
-    # TODO: move to edge computation
-    if get_contacts_config is not None:
-        G.graph["contacts_df"] = get_contacts_df(
-            get_contacts_config, G.graph["pdb_id"]
-        )
->>>>>>> 44f4eaf6
-
     # This control flow prevents unnecessary computation of the distance matrices
     if G.graph["config"].granularity == "atom":
         G.graph["atomic_dist_mat"] = compute_distmat(G.graph["raw_pdb_df"])
