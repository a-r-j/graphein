--- conflicted
+++ resolved
@@ -273,16 +273,9 @@
 
     :param df: Protein Structure dataframe to remove insertions from.
     :type df: pd.DataFrame
-<<<<<<< HEAD
-    :param keep: Specifies which insertion to keep. Options are ``"first"``
-        or ``"last"``. Default is ``"first"``.
-    :type keep: str
-=======
     :param keep: Specifies which insertion to keep. Options are ``"first"`` or
-        ``"last"``.
-        Default is ``"first"``
+        ``"last"``. Default is ``"first"``.
     :type keep: Literal["first", "last"]
->>>>>>> ea79ad1d
     :return: Protein structure dataframe with insertions removed
     :rtype: pd.DataFrame
     """
@@ -352,15 +345,10 @@
     :type granularity: str
     :param insertions: Whether or not to keep insertions. Defaults to ``False``.
     :param insertions: bool
-<<<<<<< HEAD
-    :param deprotonate: Whether or not to remove hydrogen atoms.
-        (i.e. deprotonation). Defaults to ``True``.
-=======
     :param alt_locs: Whether or not to keep alternatively located atoms.
     :param alt_locs: bool
     :param deprotonate: Whether or not to remove hydrogen atoms (i.e.
         deprotonation).
->>>>>>> ea79ad1d
     :type deprotonate: bool
     :param keep_hets: Hetatoms to keep. Defaults to an empty list (``[]``).
         To keep a hetatom, pass it inside a list of hetatom names to keep.
