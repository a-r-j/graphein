--- conflicted
+++ resolved
@@ -8,14 +8,10 @@
 from __future__ import annotations
 
 import logging
-<<<<<<< HEAD
 import multiprocessing
 import traceback
 from functools import partial
-from typing import Callable, Dict, List, Optional, Tuple, Union
-=======
 from typing import Any, Callable, Dict, List, Optional, Tuple, Union
->>>>>>> 087296d4
 
 import networkx as nx
 import numpy as np
@@ -624,7 +620,6 @@
     return g
 
 
-<<<<<<< HEAD
 def _mp_graph_constructor(
     args: Tuple[str, str], use_pdb_code: bool, config: ProteinGraphConfig
 ) -> nx.Graph:
@@ -717,10 +712,6 @@
 
     return graphs
 
-
-if __name__ == "__main__":
-    from functools import partial
-=======
 def compute_chain_graph(
     g: nx.Graph,
     chain_list: Optional[List[str]] = None,
@@ -784,54 +775,10 @@
             (u, v) for u, v in h.edges() if u == v
         ]
         h.remove_edges_from(edges_to_remove)
->>>>>>> 087296d4
 
     # Compute a weighted graph if required.
     if return_weighted_graph:
         return compute_weighted_graph_from_multigraph(h)
-
-<<<<<<< HEAD
-    configs = {
-        "granularity": "CA",
-        "keep_hets": False,
-        "insertions": False,
-        "verbose": False,
-        "get_contacts_config": GetContactsConfig(),
-        "dssp_config": DSSPConfig(),
-        "graph_metadata_functions": [molecular_weight],
-    }
-    config = ProteinGraphConfig(**configs)
-    config.edge_construction_functions = [
-        partial(add_k_nn_edges, k=3, long_interaction_threshold=0)
-    ]
-    # Test High-level API
-    # g = construct_graph(
-    #    config=config,
-    #    pdb_path="../examples/pdbs/3eiy.pdb",
-    # )
-
-    # Test multiprocessing
-    graph_list = [
-        "2olg",
-        "1bjq",
-        "1omr",
-        "1a4g",
-        "2je9",
-        "3vm5",
-        "1el1",
-        "3fzo",
-        "1mn1",
-        "1ff5",
-        "1fic",
-        "3a47",
-        "1bir",
-    ] * 5
-    g = construct_graphs_mp(
-        pdb_code_it=graph_list, config=ProteinGraphConfig(), return_dict=True
-    )
-=======
-    return h
->>>>>>> 087296d4
 
 
 def compute_weighted_graph_from_multigraph(g: nx.MultiGraph) -> nx.Graph:
