--- conflicted
+++ resolved
@@ -687,11 +687,6 @@
     # If no config is provided, use default
     if config is None:
         config = ProteinGraphConfig()
-<<<<<<< HEAD
-    with Progress(transient=True) as progress:
-        task1 = progress.add_task("Reading PDB file...", total=1)
-        progress.advance(task1)
-=======
 
     # Use progress tracking context if in verbose mode
     context = Progress(transient=True) if verbose else nullcontext
@@ -703,7 +698,6 @@
             #    pdb_code = get_protein_name_from_filename(pdb_path)
             #    pdb_code = pdb_code if len(pdb_code) == 4 else None
             progress.advance(task1)
->>>>>>> 47c4d0ec
 
         # If config params are provided, overwrite them
         config.protein_df_processing_functions = (
@@ -738,14 +732,9 @@
             uniprot_id,
             model_index=model_index,
         )
-<<<<<<< HEAD
-        task2 = progress.add_task("Processing PDB dataframe...", total=1)
-
-=======
 
         if verbose:
             task2 = progress.add_task("Processing PDB dataframe...", total=1)
->>>>>>> 47c4d0ec
         raw_df = sort_dataframe(raw_df)
         protein_df = process_dataframe(
             raw_df,
