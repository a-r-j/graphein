"""Functions for plotting protein graphs and meshes."""
# Graphein
# Author: Arian Jamasb <arian@jamasb.io>
# License: MIT
# Project Website: https://github.com/a-r-j/graphein
# Code Repository: https://github.com/a-r-j/graphein
from __future__ import annotations

import re
from itertools import count
from typing import Callable, Dict, List, Optional, Tuple, Union

import matplotlib
import matplotlib.pyplot as plt
import networkx as nx
import numpy as np
import plotly.colors as co
import plotly.express as px
import plotly.graph_objects as go
import seaborn as sns
from loguru import logger as log
from mpl_toolkits.mplot3d import Axes3D

from graphein.protein.subgraphs import extract_k_hop_subgraph
from graphein.utils.utils import import_message
from graphein.protein.resi_atoms import HYDROPHOBICITY_SCALES

try:
    from pytorch3d.ops import sample_points_from_meshes
except ImportError:
    message = import_message(
        submodule="graphein.protein.visualisation",
        package="pytorch3d",
        conda_channel="pytorch3d",
    )
    log.warning(message)

try:
    from mpl_chord_diagram import chord_diagram
except ImportError:
    import_message(
        submodule="graphein.protein.visualisation",
        package="mpl_chord_diagram",
        pip_install=True,
    )


"""
TODO: Functino that gets ``min`` and ``max`` values in a graph for a given feature so that we can scale / offset to > 0
TODO: should feature `distance` actually contain the site itself i.e. in the string?
"""
def _node_feature_func(
    g: nx.Graph, 
    feature: str, 
    focal_node: Optional[str] = None,
    focal_point: Optional[tuple] = None,
    no_negatives: bool = False,
) -> Callable:
    """
    Maps a feature as described by a string to a function that can be applied on nodes from a graph. 

    :param g: Protein graph.
    :type g: nx.Graph
    :param feature: Name of feature to extract.
    :type feature: str
    :param focal_node: A specific node within ``g`` to use in feature calculation; e.g. when calculating ``distance`` to a given site. 
    :type focal_node: Optional[str]
    :param focal_point: Use specific coordinates instead of a node within the graph. 
    :type focal_point: tuple
    :param no_negatives: Take the max of ``0`` and the feature's value. Defaults to ``False``.
    :type no_negatives: bool
    :return: Function that returns a value for a given node ID.
    :rtype: Callable

    TODO is there a way to wrap a lambda with another function i.e. max(0, f) for `no_negatives` ?
    """
    if feature == "degree": 
        return lambda k: g.degree[k]
    elif feature in ["seq-position", "seq_position"]:
        return lambda k: g.nodes(data=True)[k]["residue_number"]
    elif feature == "rsa":
        return lambda k: g.nodes(data=True)[k]["rsa"]
    elif feature in ["bfac", "bfactor", "b_factor", "b-factor"]:
        return lambda k: g.nodes(data=True)[k]["b_factor"]
    elif feature == "distance": # Euclidean distance to a specific node / coordinate 
        def get_coords(g: nx.Graph, node: str) -> np.ndarray:
                return np.array(g.nodes()[node]["coords"])
        if focal_node:
            assert focal_node in g.nodes()
            return lambda k: np.linalg.norm(get_coords(g, k) - get_coords(g, focal_node))
        elif focal_point:
            assert len(focal_point) == 3
            return lambda k: np.linalg.norm(get_coords(g, k) - np.array(focal_point))
        else: 
            raise ValueError(f"Node feature 'distance' requires one of `focal_node` or `focal_point`.")

    # Meiler embedding dimension
    p = re.compile("meiler-?([0-9])")
    match = p.search(feature)
    if match:
        dim = match.group(1)
        if int(dim) in range(1,8):
            if no_negatives:    return lambda k: max(0, g.nodes(data=True)[k]["meiler"][f"dim_{dim}"])
            else:               return lambda k:        g.nodes(data=True)[k]["meiler"][f"dim_{dim}"]
        else:
            raise ValueError(f"Meiler embeddings have dimensions 1-7, received {dim}.")
    
    # Hydrophobicity
    p = re.compile("([a-z]{2})?-?(hydrophobicity)")   # e.g.  "kd-hydrophobicity", "tthydrophobicity", "hydrophobicity"
    match = p.search(feature)
    if match and match.group(2):
        # TODO: check if nodes actually have 'hydrophobicity' already; if they do, then use this.  if not, then map to kd.
        scale: str = match.group(1) if match.group(1) else "kd" # use 'kdhydrophobicity' as default if no scale specified
        try: hydrophob: Dict[str, float] = HYDROPHOBICITY_SCALES[scale]
        except: raise KeyError(f"'{scale}' not a valid hydrophobicity scale.")
        return lambda k: hydrophob[k.split(':')[1]]
    else:
        raise NotImplementedError(f"Feature '{feature}' not implemented.")


def _node_size_func(
    g: nx.Graph, 
    feature: str, 
    min: float, 
    multiplier: float
) -> Callable:
    """
    Returns a function that can be use to generate node sizes for plotting.

    :param g: Protein graph 
    :type g: nx.Graph
    :param feature: Name of feature to scale node sizes by. 
    :type feature: str
    :param min: Number to offset size with. 
    :type min: float
    :param multiplier: Number to scale feature values by.
    :type multiplier: float
    """
    get_feature = _node_feature_func(g=g, feature=feature, no_negatives=True)
    return lambda k: min + multiplier * get_feature(k)
   

def plot_pointcloud(mesh: Meshes, title: str = "") -> Axes3D:
    """
    Plots pytorch3d Meshes object as pointcloud.

    :param mesh: Meshes object to plot.
    :type mesh: pytorch3d.structures.meshes.Meshes
    :param title: Title of plot.
    :type title: str
    :return: returns Axes3D containing plot
    :rtype: Axes3D
    """
    # Sample points uniformly from the surface of the mesh.
    points = sample_points_from_meshes(mesh, 5000)
    x, y, z = points.clone().detach().cpu().squeeze().unbind(1)
    fig = plt.figure(figsize=(5, 5))
    ax = Axes3D(fig)
    ax.scatter3D(x, z, -y)
    ax.set_xlabel("x")
    ax.set_ylabel("z")
    ax.set_zlabel("y")
    ax.set_title(title)
    ax.view_init(190, 30)
    return ax


def colour_nodes(
    G: nx.Graph,
    colour_by: str,
    colour_map: matplotlib.colors.ListedColormap = plt.cm.plasma,
) -> List[Tuple[float, float, float, float]]:
    """
    Computes node colours based on ``"degree"``, ``"seq_position"`` or node
    attributes.

    :param G: Graph to compute node colours for
    :type G: nx.Graph
    :param colour_map:  Colourmap to use.
    :type colour_map: matplotlib.colors.ListedColormap
    :param colour_by: Manner in which to colour nodes. If not ``"degree"`` or
        ``"seq_position"``, this must correspond to a node feature.
    :type colour_by: str
    :return: List of node colours
    :rtype: List[Tuple[float, float, float, float]]
    """
    # get number of nodes
    n = G.number_of_nodes()

    # Define color range proportional to number of edges adjacent to a single
    # node
    if colour_by == "degree":
        # Get max number of edges connected to a single node
        edge_max = max(G.degree[i] for i in G.nodes())
        colors = [colour_map(G.degree[i] / (edge_max + 1)) for i in G.nodes()]
    elif colour_by == "seq_position":
        colors = [colour_map(i / n) for i in range(n)]
    elif colour_by == "chain":
        chains = G.graph["chain_ids"]
        chain_colours = dict(
            zip(chains, list(colour_map(1 / len(chains), 1, len(chains))))
        )
        colors = [chain_colours[d["chain_id"]] for _, d in G.nodes(data=True)]
    elif colour_by == "plddt":
        levels: List[str] = ["Very High", "Confident", "Low", "Very Low"]
        mapping = dict(zip(sorted(levels), count()))
        colors = []
        for _, d in G.nodes(data=True):
            if d["b_factor"] > 90:
                colors.append((27 / 256, 86 / 256, 206 / 256, 1))
            elif d["b_factor"] > 70:
                colors.append((126 / 256, 202 / 256, 239 / 256, 1))
            elif d["b_factor"] > 50:
                colors.append((250 / 256, 218 / 256, 77 / 256, 1))
            else:
                colors.append((239 / 256, 131 / 256, 83 / 256, 1))
        # colors = [colour_map(mapping[c] / len(levels)) for c in colors]
    else:
        node_types = set(nx.get_node_attributes(G, colour_by).values())
        mapping = dict(zip(sorted(node_types), count()))
        colors = [
            colour_map(mapping[d[colour_by]] / len(node_types))
            for n, d in G.nodes(data=True)
        ]

    return colors


def colour_edges(
    G: nx.Graph,
    colour_map: matplotlib.colors.ListedColormap,
    colour_by: Optional[str] = "kind",
    set_alpha: float = 1.0,
    return_as_rgba: bool = False,
) -> List[Tuple[float, float, float, float]] or List[str]:
    """
    Computes edge colours based on the kind of bond/interaction.

    :param G: nx.Graph protein structure graph to compute edge colours from.
    :type G: nx.Graph
    :param colour_map: Colourmap to use.
    :type colour_map: matplotlib.colors.ListedColormap
    :param colour_by: Edge attribute to colour by. Currently only ``"kind"`` is
        supported.
    :type colour_by: Optional[str]
    :param set_alpha: Sets a given alpha value between 0.0 and 1.0 for all the
        edge colours.
    :type set_alpha: float
    :param return_as_rgba: Returns a list of rgba strings instead of tuples.
    :type return_as_rgba: bool
    :return: List of edge colours.
    :rtype: List[Tuple[float, float, float, float]] or List[str]
    """
    if colour_by == "kind":
        edge_types = {
            frozenset(a) for a in nx.get_edge_attributes(G, "kind").values()
        }
        mapping = dict(zip(sorted(edge_types), count()))
        colors = [
            colour_map(
                mapping[frozenset(G.edges[i]["kind"])]
                / (len(edge_types) + 1)  # avoid division by zero error
            )
            for i in G.edges()
        ]
    elif colour_by is None:
        colors = [(0.0, 0.0, 0.0, 1.0) for _ in G.edges()]
    else:
        edge_types = set(nx.get_edge_attributes(G, colour_by).values())
        mapping = dict(zip(sorted(edge_types), count()))
        colors = [
            colour_map(mapping[d[colour_by]] / (len(edge_types) + 1))
            for _, _, d in G.edges(data=True)
        ]

    assert (
        0.0 <= set_alpha <= 1.0
    ), f"Alpha value {set_alpha} must be between 0.0 and 1.0"
    colors = [c[:3] + (set_alpha,) for c in colors]
    if return_as_rgba:
        return [
            f"rgba{tuple(list(co.convert_to_RGB_255(c[:3])) + [c[3]])}"
            for c in colors
        ]
    return colors


def plotly_protein_structure_graph(
    G: nx.Graph,
    plot_title: Optional[str] = None,
    figsize: Tuple[int, int] = (620, 650),
    node_alpha: float = 0.7,
    node_size_min: float = 20.0,
    node_size_multiplier: float = 20.0,
    node_size_feature: str = "degree",
    label_node_ids: bool = True,
    node_colour_map=plt.cm.plasma,
    edge_color_map=plt.cm.plasma,
    colour_nodes_by: str = "degree",
    colour_edges_by: Optional[str] = "kind",
) -> go.Figure:
    """
    Plots protein structure graph using plotly.

    :param G:  nx.Graph Protein Structure graph to plot
    :type G: nx.Graph
    :param plot_title: Title of plot, defaults to ``None``.
    :type plot_title: str, optional
    :param figsize: Size of figure, defaults to ``(620, 650)``.
    :type figsize: Tuple[int, int]
    :param node_alpha: Controls node transparency, defaults to ``0.7``.
    :type node_alpha: float
    :param node_size_min: Specifies node minimum size. Defaults to ``20.0``.
    :type node_size_min: float
    :param node_size_multiplier: Scales node size by a constant. Node sizes
        reflect degree. Defaults to ``20.0``.
    :type node_size_multiplier: float
    :param node_size_feature: Which feature to scale the node size by. Defaults
        to ``degree``.
    :type node_size_feature: str
    :param label_node_ids: bool indicating whether or not to plot ``node_id``
        labels. Defaults to ``True``.
    :type label_node_ids: bool
    :param node_colour_map: colour map to use for nodes. Defaults to
        ``plt.cm.plasma``.
    :type node_colour_map: plt.cm
    :param edge_color_map: colour map to use for edges. Defaults to
        ``plt.cm.plasma``.
    :type edge_color_map: plt.cm
    :param colour_nodes_by: Specifies how to colour nodes. ``"degree"``,
        ``"seq_position"`` or a node feature.
    :type colour_nodes_by: str
    :param colour_edges_by: Specifies how to colour edges. Currently only
        ``"kind"`` or ``None`` are supported.
    :type colour_edges_by: Optional[str]
    :returns: Plotly Graph Objects plot
    :rtype: go.Figure
    """

    # Get Node Attributes
    pos = nx.get_node_attributes(G, "coords")

    # Get node colours
    node_colors = colour_nodes(
        G, colour_map=node_colour_map, colour_by=colour_nodes_by
    )
    edge_colors = colour_edges(
        G, colour_map=edge_color_map, colour_by=colour_edges_by
    )

<<<<<<< HEAD
    size_by = _node_size_func(G, node_size_feature, min=node_size_min, multiplier=node_size_multiplier)
=======
    # Get node size
    def node_scale_by(G: nx.Graph, feature: str):
        if feature == "degree":
            return lambda k: node_size_min + node_size_multiplier * G.degree[k]
        elif feature == "rsa":
            return (
                lambda k: node_size_min
                + node_size_multiplier * G.nodes(data=True)[k]["rsa"]
            )

        # Meiler embedding dimension
        p = re.compile("meiler-([1-7])")
        dim = p.search(feature)[1]
        if dim:
            return lambda k: node_size_min + node_size_multiplier * max(
                0, G.nodes(data=True)[k]["meiler"][f"dim_{dim}"]
            )  # Meiler values may be negative
        else:
            raise ValueError(f"Cannot size nodes by feature '{feature}'")

    get_node_size = node_scale_by(G, node_size_feature)
>>>>>>> 87985a15

    # 3D network plot
    x_nodes = []
    y_nodes = []
    z_nodes = []
    node_sizes = []
    node_labels = []

    # Loop on the pos dictionary to extract the x,y,z coordinates of each node
    for i, (key, value) in enumerate(pos.items()):
        x_nodes.append(value[0])
        y_nodes.append(value[1])
        z_nodes.append(value[2])
        node_sizes.append(size_by(key))

        if label_node_ids:
            node_labels.append(list(G.nodes())[i])

    nodes = go.Scatter3d(
        x=x_nodes,
        y=y_nodes,
        z=z_nodes,
        mode="markers",
        marker={
            "symbol": "circle",
            "color": node_colors,
            "size": node_sizes,
            "opacity": node_alpha,
        },
        text=list(G.nodes()),
        hoverinfo="text+x+y+z",
    )

    # Loop on the list of edges to get the x,y,z, coordinates of the connected
    # nodes. Those two points are the extrema of the line to be plotted
    x_edges = []
    y_edges = []
    z_edges = []

    for node_a, node_b in G.edges(data=False):
        x_edges.extend([pos[node_a][0], pos[node_b][0], None])
        y_edges.extend([pos[node_a][1], pos[node_b][1], None])
        z_edges.extend([pos[node_a][2], pos[node_b][2], None])

    axis = dict(
        showbackground=False,
        showline=False,
        zeroline=False,
        showgrid=False,
        showticklabels=False,
        title="",
    )

    repeated_edge_colours = []
    for (
        edge_col
    ) in (
        edge_colors
    ):  # Repeat as each line segment is ({x,y,z}_start, {x,y,z}_end, None)
        repeated_edge_colours.extend((edge_col, edge_col, edge_col))

    edge_colors = repeated_edge_colours

    edge_text = [
        " / ".join(list(edge_type))
        for edge_type in nx.get_edge_attributes(G, "kind").values()
    ]
    edge_text = np.repeat(
        edge_text, 3
    )  # Repeat as each line segment is ({x,y,z}_start, {x,y,z}_end, None)

    edges = go.Scatter3d(
        x=x_edges,
        y=y_edges,
        z=z_edges,
        mode="lines",
        line={"color": edge_colors, "width": 10},
        text=edge_text,
        hoverinfo="text",
    )

    return go.Figure(
        data=[nodes, edges],
        layout=go.Layout(
            title=plot_title,
            width=figsize[0],
            height=figsize[1],
            showlegend=False,
            scene=dict(
                xaxis=dict(axis),
                yaxis=dict(axis),
                zaxis=dict(axis),
            ),
            margin=dict(t=100),
        ),
    )


def plot_protein_structure_graph(
    G: nx.Graph,
    angle: int = 30,
    plot_title: Optional[str] = None,
    figsize: Tuple[int, int] = (10, 7),
    node_alpha: float = 0.7,
    node_size_min: float = 20.0,
    node_size_multiplier: float = 20.0,
    label_node_ids: bool = True,
    node_colour_map=plt.cm.plasma,
    edge_color_map=plt.cm.plasma,
    colour_nodes_by: str = "degree",
    colour_edges_by: str = "kind",
    edge_alpha: float = 0.5,
    plot_style: str = "ggplot",
    out_path: Optional[str] = None,
    out_format: str = ".png",
) -> Axes3D:
    """
    Plots protein structure graph in ``Axes3D``.

    :param G:  nx.Graph Protein Structure graph to plot.
    :type G: nx.Graph
    :param angle:  View angle. Defaults to ``30``.
    :type angle: int
    :param plot_title: Title of plot. Defaults to ``None``.
    :type plot_title: str, optional
    :param figsize: Size of figure, defaults to ``(10, 7)``.
    :type figsize: Tuple[int, int]
    :param node_alpha: Controls node transparency, defaults to ``0.7``.
    :type node_alpha: float
    :param node_size_min: Specifies node minimum size, defaults to ``20``.
    :type node_size_min: float
    :param node_size_multiplier: Scales node size by a constant. Node sizes
        reflect degree. Defaults to ``20``.
    :type node_size_multiplier: float
    :param label_node_ids: bool indicating whether or not to plot ``node_id``
        labels. Defaults to ``True``.
    :type label_node_ids: bool
    :param node_colour_map: colour map to use for nodes. Defaults to
        ``plt.cm.plasma``.
    :type node_colour_map: plt.cm
    :param edge_color_map: colour map to use for edges. Defaults to
        ``plt.cm.plasma``.
    :type edge_color_map: plt.cm
    :param colour_nodes_by: Specifies how to colour nodes. ``"degree"``,
        ``"seq_position"`` or a node feature.
    :type colour_nodes_by: str
    :param colour_edges_by: Specifies how to colour edges. Currently only
        ``"kind"`` is supported.
    :type colour_edges_by: str
    :param edge_alpha: Controls edge transparency. Defaults to ``0.5``.
    :type edge_alpha: float
    :param plot_style: matplotlib style sheet to use. Defaults to ``"ggplot"``.
    :type plot_style: str
    :param out_path: If not none, writes plot to this location. Defaults to
        ``None`` (does not save).
    :type out_path: str, optional
    :param out_format: File format to use for plot
    :type out_format: str
    :return: matplotlib Axes3D object.
    :rtype: Axes3D
    """

    # Get Node Attributes
    pos = nx.get_node_attributes(G, "coords")

    # Get node colours
    node_colors = colour_nodes(
        G, colour_map=node_colour_map, colour_by=colour_nodes_by
    )
    edge_colors = colour_edges(
        G, colour_map=edge_color_map, colour_by=colour_edges_by
    )

    # 3D network plot
    with plt.style.context(plot_style):
        fig = plt.figure(figsize=figsize)
        ax = Axes3D(fig, auto_add_to_figure=True)

        # Loop on the pos dictionary to extract the x,y,z coordinates of each
        # node
        for i, (key, value) in enumerate(pos.items()):
            xi = value[0]
            yi = value[1]
            zi = value[2]

            # Scatter plot
            ax.scatter(
                xi,
                yi,
                zi,
                color=node_colors[i],
                s=node_size_min + node_size_multiplier * G.degree[key],
                edgecolors="k",
                alpha=node_alpha,
            )
            if label_node_ids:
                label = list(G.nodes())[i]
                ax.text(xi, yi, zi, label)

        # Loop on the list of edges to get the x,y,z, coordinates of the
        # connected nodes. Those two points are the extrema of the line to be
        # plotted
        for i, j in enumerate(G.edges()):
            x = np.array((pos[j[0]][0], pos[j[1]][0]))
            y = np.array((pos[j[0]][1], pos[j[1]][1]))
            z = np.array((pos[j[0]][2], pos[j[1]][2]))

            # Plot the connecting lines
            ax.plot(x, y, z, c=edge_colors[i], alpha=edge_alpha)

    # Set title
    ax.set_title(plot_title)
    # Set the initial view
    ax.view_init(30, angle)
    # Hide the axes
    ax.set_axis_off()
    if out_path is not None:
        plt.savefig(out_path + str(angle).zfill(3) + out_format)
        plt.close("all")

    return ax


def add_vector_to_plot(
    g: nx.Graph,
    fig,
    vector: str = "sidechain_vector",
    scale: float = 5,
    colour: str = "red",
    width: int = 10,
) -> go.Figure:
    """Adds representations of vector features to the protein graph.

    Requires all nodes have a vector feature (1 x 3 array).

    :param g: Protein graph containing vector features
    :type g: nx.Graph
    :param fig: 3D plotly figure to add vectors to.
    :type fig: go.Figure
    :param vector: Name of node vector feature to add, defaults to
        ``"sidechain_vector"``.
    :type vector: str, optional
    :param scale: How much to scale the vectors by, defaults to 5
    :type scale: float, optional
    :param colour: Colours for vectors, defaults to ``"red"``.
    :type colour: str, optional
    :return: 3D Plotly plot with vectors added.
    :rtype: go.Figure
    """
    # Compute line segment positions
    x_edges = []
    y_edges = []
    z_edges = []
    edge_text = []
    for _, d in g.nodes(data=True):
        x_edges.extend(
            [d["coords"][0], d["coords"][0] + d[vector][0] * scale, None]
        )
        y_edges.extend(
            [d["coords"][1], d["coords"][1] + d[vector][1] * scale, None]
        )
        z_edges.extend(
            [d["coords"][2], d["coords"][2] + d[vector][2] * scale, None]
        )
        edge_text.extend([None, f"{vector}", None])

    edge_trace = go.Scatter3d(
        x=x_edges,
        y=y_edges,
        z=z_edges,
        mode="lines",
        line={"color": colour, "width": width},
        text=3 * [f"{vector}" for _ in range(len(g))],
        hoverinfo="text",
    )
    # Compute cone positions.
    arrow_tip_ratio = 0.1
    arrow_starting_ratio = 0.98
    x = []
    y = []
    z = []
    u = []
    v = []
    w = []
    for _, d in g.nodes(data=True):
        x.extend(
            [d["coords"][0] + d[vector][0] * scale * arrow_starting_ratio]
        )
        y.extend(
            [d["coords"][1] + d[vector][1] * scale * arrow_starting_ratio]
        )
        z.extend(
            [d["coords"][2] + d[vector][2] * scale * arrow_starting_ratio]
        )
        u.extend([d[vector][0]])  # * arrow_tip_ratio])
        v.extend([d[vector][1]])  # * arrow_tip_ratio])
        w.extend([d[vector][2]])  # * arrow_tip_ratio])

    if colour == "red":
        colour = [[0, "rgb(255,0,0)"], [1, "rgb(255,0,0)"]]
    elif colour == "blue":
        colour = [[0, "rgb(0,0,255)"], [1, "rgb(0,0,255)"]]
    elif colour == "green":
        colour = [[0, "rgb(0,255,0)"], [1, "rgb(0,255,0)"]]

    cone_trace = go.Cone(
        x=x,
        y=y,
        z=z,
        u=u,
        v=v,
        w=w,
        text=[f"{vector}" for _ in range(len(g.nodes()))],
        hoverinfo="u+v+w+text",
        colorscale=colour,
        showlegend=False,
        showscale=False,
        sizemode="absolute",
    )
    fig.add_trace(edge_trace)
    fig.add_trace(cone_trace)
    return fig


def plot_distance_matrix(
    g: Optional[nx.Graph],
    dist_mat: Optional[np.ndarray] = None,
    use_plotly: bool = True,
    title: Optional[str] = None,
    show_residue_labels: bool = True,
) -> go.Figure:
    """Plots a distance matrix of the graph.

    :param g: NetworkX graph containing a distance matrix as a graph attribute
        (``g.graph['dist_mat']``).
    :type g: nx.Graph, optional
    :param dist_mat: Distance matrix to plot. If not provided, the distance
        matrix is taken from the graph. Defaults to ``None``.
    :type dist_mat: np.ndarray, optional
    :param use_plotly: Whether to use ``plotly`` or ``seaborn`` for plotting.
        Defaults to ``True``.
    :type use_plotly: bool
    :param title: Title of the plot.Defaults to ``None``.
    :type title: str, optional
    :show_residue_labels: Whether to show residue labels on the plot. Defaults
        to ``True``.
    :type show_residue_labels: bool
    :raises: ValueError if neither a graph ``g`` or a ``dist_mat`` are provided.
    :return: Plotly figure.
    :rtype: px.Figure
    """
    if g is None and dist_mat is None:
        raise ValueError("Must provide either a graph or a distance matrix.")

    if dist_mat is None:
        dist_mat = g.graph["dist_mat"]
    if g is not None:
        x_range = list(g.nodes)
        y_range = list(g.nodes)
        if not title:
            title = g.graph["name"] + " - Distance Matrix"
    else:
        x_range = list(range(dist_mat.shape[0]))
        y_range = list(range(dist_mat.shape[1]))
        if not title:
            title = "Distance matrix"

    if use_plotly:
        return px.imshow(
            dist_mat,
            x=x_range,
            y=y_range,
            labels=dict(color="Distance"),
            title=title,
        )
    tick_labels = x_range if show_residue_labels else []
    return sns.heatmap(
        dist_mat, xticklabels=tick_labels, yticklabels=tick_labels
    ).set(title=title)


def plot_distance_landscape(
    g: Optional[nx.Graph] = None,
    dist_mat: Optional[np.ndarray] = None,
    add_contour: bool = True,
    title: Optional[str] = None,
    width: int = 500,
    height: int = 500,
    autosize: bool = False,
) -> go.Figure:
    """Plots a distance landscape of the graph.

    :param g: Graph to plot (must contain a distance matrix in
        ``g.graph["dist_mat"]``).
    :type g: nx.Graph
    :param add_contour: Whether or not to show the contour, defaults to
        ``True``.
    :type add_contour: bool, optional
    :param width: Plot width, defaults to ``500``.
    :type width: int, optional
    :param height: Plot height, defaults to ``500``.
    :type height: int, optional
    :param autosize: Whether or not to autosize the plot, defaults to ``False``.
    :type autosize: bool, optional
    :return: Plotly figure of distance landscape.
    :rtype: go.Figure
    """
    if g:
        dist_mat = g.graph["dist_mat"]
        if not title:
            title = g.graph["name"] + " - Distance Landscape"
        tick_labels = list(g.nodes)
    else:
        if not title:
            title = "Distance landscape"
        tick_labels = list(range(dist_mat.shape[0]))

    fig = go.Figure(data=[go.Surface(z=dist_mat)])

    if add_contour:
        fig.update_traces(
            contours_z=dict(
                show=True,
                usecolormap=True,
                highlightcolor="limegreen",
                project_z=True,
            )
        )

    fig.update_layout(
        title=title,
        autosize=autosize,
        width=width,
        height=height,
        scene=dict(
            zaxis_title="Distance",
            xaxis=dict(
                ticktext=tick_labels,
                tickvals=list(range(len(tick_labels))),
                nticks=10,
                showticklabels=False,
            ),
            yaxis=dict(
                ticktext=tick_labels,
                tickvals=list(range(len(tick_labels))),
                nticks=10,
                showticklabels=False,
            ),
        ),
    )

    return fig


def asteroid_plot(
    g: nx.Graph,
    node_id: str,
    k: int = 2,
    colour_nodes_by: str = "shell",  # residue_name
    size_nodes_by: str = "degree",
    colour_edges_by: str = "kind",
    edge_colour_map: plt.cm.Colormap = plt.cm.plasma,
    edge_alpha: float = 1.0,
    show_labels: bool = True,
    title: Optional[str] = None,
    width: int = 600,
    height: int = 500,
    use_plotly: bool = True,
    show_edges: bool = False,
    show_legend: bool = True,
    node_size_min: float = 20,
    node_size_multiplier: float = 10,
) -> Union[plotly.graph_objects.Figure, matplotlib.figure.Figure]:
    # sourcery skip: remove-unnecessary-else, swap-if-else-branches
    """Plots a k-hop subgraph around a node as concentric shells.

    Radius of each point is proportional to the degree of the node
        (modified by node_size_multiplier).

    :param g: NetworkX graph to plot.
    :type g: nx.Graph
    :param node_id: Node to centre the plot around.
    :type node_id: str
    :param k: Number of hops to plot. Defaults to ``2``.
    :type k: int
    :param colour_nodes_by: Colour the nodes by this attribute. Currently only
        ``"shell"`` is supported.
    :type colour_nodes_by: str
    :param size_nodes_by: Size the nodes by an attribute. 
    :type size_nodes_by: str
    :param colour_edges_by: Colour the edges by this attribute. Currently only
        ``"kind"`` is supported.
    :type colour_edges_by: str
    :param edge_colour_map: Colour map for edges. Defaults to ``plt.cm.plasma``.
    :type edge_colour_map: plt.cm.Colormap
    :param edge_alpha: Sets a given alpha value between 0.0 and 1.0 for all the
        edge colours.
    :type edge_alpha: float
    :param title: Title of the plot. Defaults to ``None``.
    :type title: str
    :param width: Width of the plot. Defaults to ``600``.
    :type width: int
    :param height: Height of the plot. Defaults to ``500``.
    :type height: int
    :param use_plotly: Use plotly to render the graph. Defaults to ``True``.
    :type use_plotly: bool
    :param show_edges: Whether to show edges in the plot. Defaults to ``False``.
    :type show_edges: bool
    :param show_legend: Whether to show the legend of the edges. Fefaults to
        `True``.
    :type show_legend: bool
    :param node_size_min: Specifies node minimum size. Defaults to ``20.0``.
    :type node_size_min: float
    :param node_size_multiplier: Multiplier for the size of the nodes. Defaults
        to ``10``.
    :type node_size_multiplier: float.
    :returns: Plotly figure or matplotlib figure.
    :rtpye: Union[plotly.graph_objects.Figure, matplotlib.figure.Figure]
    """
    assert node_id in g.nodes(), f"Node {node_id} not in graph"

    nodes: Dict[int, List[str]] = {0: [node_id]}
    node_list: List[str] = [node_id]
    # Iterate over the number of hops and extract nodes in each shell
    for i in range(1, k):
        subgraph = extract_k_hop_subgraph(g, node_id, k=i)
        candidate_nodes = subgraph.nodes()
        # Check we've not already found nodes in the previous shells
        nodes[i] = [n for n in candidate_nodes if n not in node_list]
        node_list += candidate_nodes
    shells = [nodes[i] for i in range(k)]
    log.debug(f"Plotting shells: {shells}")

    if use_plotly:
        # Get shell layout and set as node attributes.
        pos = nx.shell_layout(subgraph, shells)
        nx.set_node_attributes(subgraph, pos, "pos")

        if show_edges:
            edge_colors = colour_edges(
                subgraph,
                colour_map=edge_colour_map,
                colour_by=colour_edges_by,
                set_alpha=edge_alpha,
                return_as_rgba=True,
            )
            show_legend_bools = [
                x not in edge_colors[:i] for i, x in enumerate(edge_colors)
            ]
            edge_trace = []
            for i, (u, v) in enumerate(subgraph.edges()):
                x0, y0 = subgraph.nodes[u]["pos"]
                x1, y1 = subgraph.nodes[v]["pos"]
                bond_kind = " / ".join(list(subgraph[u][v]["kind"]))
                tr = go.Scatter(
                    x=(x0, x1),
                    y=(y0, y1),
                    mode="lines",
                    line=dict(width=1, color=edge_colors[i]),
                    hoverinfo="text",
                    text=[bond_kind],
                    name=bond_kind,
                    legendgroup=bond_kind,
                    showlegend=show_legend_bools[i],
                )
                edge_trace.append(tr)

        node_x: List[str] = []
        node_y: List[str] = []
        for node in subgraph.nodes():
            x, y = subgraph.nodes[node]["pos"]
            node_x.append(x)
            node_y.append(y)
   
        size_by = _node_size_func(subgraph, size_nodes_by, min=node_size_min, multiplier=node_size_multiplier)
        node_sizes = [size_by(n) for n in subgraph.nodes()]

        colour_nodes_by = colour_nodes_by.lower()
        node_colours = []
        if colour_nodes_by == "shell":
            for n in subgraph.nodes():
                for k, v in nodes.items():
                    if n in v:
                        node_colours.append(k)
        else:
            try: get_feature = _node_feature_func(g=subgraph, feature=colour_nodes_by, no_negatives=False)
            except: raise NotImplementedError(f"Colour by {colour_nodes_by} not implemented.")
            
            for n, d in subgraph.nodes(data=True):
                node_colours.append(get_feature(n))

        node_trace = go.Scatter(
            x=node_x,
            y=node_y,
            text=list(subgraph.nodes()),
            mode="markers+text" if show_labels else "markers",
            hoverinfo="text",
            textposition="bottom center",
            showlegend=False,
            marker=dict(
                colorscale="viridis",
                reversescale=True,
                color=node_colours,
                size=node_sizes,
                colorbar=dict(
                    thickness=15,
                    title=str.capitalize(colour_nodes_by),
                    tickvals=list(range(k)),
                    xanchor="left",
                    titleside="right",
                ),
                line_width=2,
            ),
        )

        data = edge_trace + [node_trace] if show_edges else [node_trace]
        return go.Figure(
            data=data,
            layout=go.Layout(
                title=title or f'Asteroid Plot - {g.graph["name"]}',
                width=width,
                height=height,
                titlefont_size=16,
                legend=dict(yanchor="top", y=1, xanchor="left", x=1.10),
                showlegend=show_legend,
                hovermode="closest",
                margin=dict(b=20, l=5, r=5, t=40),
                xaxis=dict(
                    showgrid=False, zeroline=False, showticklabels=False
                ),
                yaxis=dict(
                    showgrid=False, zeroline=False, showticklabels=False
                ),
            ),
        )
    else:
        nx.draw_shell(subgraph, nlist=shells, with_labels=show_labels)


def plot_chord_diagram(
    g: nx.Graph,
    show_names: bool = True,
    order: Optional[List] = None,
    width: float = 0.1,
    pad: float = 2.0,
    gap: float = 0.03,
    chordwidth: float = 0.7,
    ax=None,
    colors=None,
    cmap=None,
    alpha=0.7,
    use_gradient: bool = False,
    chord_colors=None,
    show: bool = False,
    **kwargs,
):
    """
    Plot a chord diagram.


    Based on Tanguy Fardet's implementation:
    https://github.com/tfardet/mpl_chord_diagram

    :param g: NetworkX graph to plot
        Flux data, mat[i, j] is the flux from i to j (adjacency matrix)
    :type g: nx.Graph
    :param show_names: Whether to show the names of the nodes
    :type show_names: bool
    :param order: list, optional (default: order of the matrix entries)
        Order in which the arcs should be placed around the trigonometric
        circle.
    :param width: float, optional (default: 0.1)
        Width/thickness of the ideogram arc.
    :type width: float
    :param pad: float, optional (default: 2)
        Distance between two neighboring ideogram arcs. Unit: degree.
    :type pad: float
    :param gap: float, optional (default: 0)
        Distance between the arc and the beginning of the cord.
    :type gap: float
    :param chordwidth: float, optional (default: 0.7)
        Position of the control points for the chords, controlling their shape.
    :param ax: matplotlib axis, optional (default: new axis)
        Matplotlib axis where the plot should be drawn.
    :param colors: list, optional (default: from `cmap`)
        List of user defined colors or floats.
    :param cmap: str or colormap object (default: viridis)
        Colormap that will be used to color the arcs and chords by default.
        See `chord_colors` to use different colors for chords.
    :param alpha: float in [0, 1], optional (default: 0.7)
        Opacity of the chord diagram.
    :param use_gradient: bool, optional (default: False)
        Whether a gradient should be use so that chord extremities have the
        same color as the arc they belong to.
    :type use_gradient: bool
    :param chord_colors: str, or list of colors, optional (default: None)
        Specify color(s) to fill the chords differently from the arcs.
        When the keyword is not used, chord colors default to the colomap given
        by `colors`.
        Possible values for `chord_colors` are:

        * a single color (do not use an RGB tuple, use hex format instead),
        e.g. "red" or "#ff0000"; all chords will have this color
        * a list of colors, e.g. ``["red", "green", "blue"]``, one per node
        (in this case, RGB tuples are accepted as entries to the list).
        Each chord will get its color from its associated source node, or
        from both nodes if `use_gradient` is True.
    :param show: bool, optional (default: False)
        Whether the plot should be displayed immediately via an automatic call
        to ``plt.show()``.
    :param kwargs: keyword arguments
        Available kwargs are:

        ================  ==================  ===============================
            Name               Type           Purpose and possible values
        ================  ==================  ===============================
        fontcolor         str or list         Color of the names
        fontsize          int                 Size of the font for names
        rotate_names      (list of) bool(s)   Rotate names by 90°
        sort              str                 Either "size" or "distance"
        zero_entry_size   float               Size of zero-weight reciprocal
        ================  ==================  ===============================
    :type kwargs: Dict[str, Any]
    """
    mat = nx.adjacency_matrix(g).todense()
    names = list(g.nodes)
    if show_names:
        if g.graph["node_type"] == "chain":
            names = [f"Chain {n}" for n in names]
        elif g.graph["node_type"] != "secondary_structure":
            raise ValueError()
    else:
        names = None

    a = chord_diagram(
        mat,
        names=names,
        order=order,
        width=width,
        pad=pad,
        gap=gap,
        chordwidth=chordwidth,
        ax=ax,
        colors=colors,
        cmap=cmap,
        alpha=alpha,
        use_gradient=use_gradient,
        chord_colors=chord_colors,
        show=show,
        **kwargs,
    )<|MERGE_RESOLUTION|>--- conflicted
+++ resolved
@@ -348,31 +348,7 @@
         G, colour_map=edge_color_map, colour_by=colour_edges_by
     )
 
-<<<<<<< HEAD
     size_by = _node_size_func(G, node_size_feature, min=node_size_min, multiplier=node_size_multiplier)
-=======
-    # Get node size
-    def node_scale_by(G: nx.Graph, feature: str):
-        if feature == "degree":
-            return lambda k: node_size_min + node_size_multiplier * G.degree[k]
-        elif feature == "rsa":
-            return (
-                lambda k: node_size_min
-                + node_size_multiplier * G.nodes(data=True)[k]["rsa"]
-            )
-
-        # Meiler embedding dimension
-        p = re.compile("meiler-([1-7])")
-        dim = p.search(feature)[1]
-        if dim:
-            return lambda k: node_size_min + node_size_multiplier * max(
-                0, G.nodes(data=True)[k]["meiler"][f"dim_{dim}"]
-            )  # Meiler values may be negative
-        else:
-            raise ValueError(f"Cannot size nodes by feature '{feature}'")
-
-    get_node_size = node_scale_by(G, node_size_feature)
->>>>>>> 87985a15
 
     # 3D network plot
     x_nodes = []
