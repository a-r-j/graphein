"""Functions for plotting protein graphs and meshes."""
# Graphein
# Author: Arian Jamasb <arian@jamasb.io>
# License: MIT
# Project Website: https://github.com/a-r-j/graphein
# Code Repository: https://github.com/a-r-j/graphein
from __future__ import annotations

<<<<<<< HEAD
import re
import logging
=======
>>>>>>> 97d0c973
import re
from itertools import count
from typing import Callable, Dict, List, Optional, Tuple, Union

import matplotlib
import matplotlib.pyplot as plt
import networkx as nx
import numpy as np
import plotly.colors as co
import plotly.express as px
import plotly.graph_objects as go
import seaborn as sns
from loguru import logger as log
from mpl_toolkits.mplot3d import Axes3D

from graphein.protein.subgraphs import extract_k_hop_subgraph
from graphein.utils.utils import import_message
from graphein.protein.resi_atoms import HYDROPHOBICITY_SCALES

try:
    from pytorch3d.ops import sample_points_from_meshes
except ImportError:
    message = import_message(
        submodule="graphein.protein.visualisation",
        package="pytorch3d",
        conda_channel="pytorch3d",
    )
    log.warning(message)

try:
    from mpl_chord_diagram import chord_diagram
except ImportError:
    import_message(
        submodule="graphein.protein.visualisation",
        package="mpl_chord_diagram",
        pip_install=True,
    )


"""
TODO: Functino that gets ``min`` and ``max`` values in a graph for a given feature so that we can scale / offset to > 0
TODO: should feature `distance` actually contain the site itself i.e. in the string?
"""
def _node_feature_func(
    g: nx.Graph, 
    feature: str, 
    focal_node: Optional[str] = None,
    focal_point: Optional[tuple] = None,
    no_negatives: bool = False,
) -> Callable:
    """
    Maps a feature as described by a string to a function that can be applied on nodes from a graph. 

    :param g: Protein graph.
    :type g: nx.Graph
    :param feature: Name of feature to extract.
    :type feature: str
    :param focal_node: A specific node within ``g`` to use in feature calculation; e.g. when calculating ``distance`` to a given site. 
    :type focal_node: Optional[str]
    :param focal_point: Use specific coordinates instead of a node within the graph. 
    :type focal_point: tuple
    :param no_negatives: Take the max of ``0`` and the feature's value. Defaults to ``False``.
    :type no_negatives: bool
    :return: Function that returns a value for a given node ID.
    :rtype: Callable

    TODO is there a way to wrap a lambda with another function i.e. max(0, f) for `no_negatives` ?
    """
    if feature == "degree": 
        return lambda k: g.degree[k]
    elif feature in ["seq-position", "seq_position"]:
        return lambda k: g.nodes(data=True)[k]["residue_number"]
    elif feature == "rsa":
        return lambda k: g.nodes(data=True)[k]["rsa"]
    elif feature in ["bfac", "bfactor", "b_factor", "b-factor"]:
        return lambda k: g.nodes(data=True)[k]["b_factor"]
    elif feature == "distance": # Euclidean distance to a specific node / coordinate 
        def get_coords(g: nx.Graph, node: str) -> np.ndarray:
                return np.array(g.nodes()[node]["coords"])
        if focal_node:
            assert focal_node in g.nodes()
            return lambda k: np.linalg.norm(get_coords(g, k) - get_coords(g, focal_node))
        elif focal_point:
            assert len(focal_point) == 3
            return lambda k: np.linalg.norm(get_coords(g, k) - np.array(focal_point))
        else: 
            raise ValueError(f"Node feature 'distance' requires one of `focal_node` or `focal_point`.")

    # Meiler embedding dimension
    p = re.compile("meiler-?([0-9])")
    match = p.search(feature)
    if match:
        dim = match.group(1)
        if int(dim) in range(1,8):
            if no_negatives:    return lambda k: max(0, g.nodes(data=True)[k]["meiler"][f"dim_{dim}"])
            else:               return lambda k:        g.nodes(data=True)[k]["meiler"][f"dim_{dim}"]
        else:
            raise ValueError(f"Meiler embeddings have dimensions 1-7, received {dim}.")
    
    # Hydrophobicity
    p = re.compile("([a-z]{2})?-?(hydrophobicity)")   # e.g.  "kd-hydrophobicity", "tthydrophobicity", "hydrophobicity"
    match = p.search(feature)
    if match and match.group(2):
        # TODO: check if nodes actually have 'hydrophobicity' already; if they do, then use this.  if not, then map to kd.
        scale: str = match.group(1) if match.group(1) else "kd" # use 'kdhydrophobicity' as default if no scale specified
        try: hydrophob: Dict[str, float] = HYDROPHOBICITY_SCALES[scale]
        except: raise KeyError(f"'{scale}' not a valid hydrophobicity scale.")
        return lambda k: hydrophob[k.split(':')[1]]
    else:
        raise NotImplementedError(f"Feature '{feature}' not implemented.")


def _node_size_func(
    g: nx.Graph, 
    feature: str, 
    min: float, 
    multiplier: float
) -> Callable:
    """
    Returns a function that can be use to generate node sizes for plotting.

    :param g: Protein graph 
    :type g: nx.Graph
    :param feature: Name of feature to scale node sizes by. 
    :type feature: str
    :param min: Number to offset size with. 
    :type min: float
    :param multiplier: Number to scale feature values by.
    :type multiplier: float
    """
    get_feature = _node_feature_func(g=g, feature=feature, no_negatives=True)
    return lambda k: min + multiplier * get_feature(k)
   

def plot_pointcloud(mesh: Meshes, title: str = "") -> Axes3D:
    """
    Plots pytorch3d Meshes object as pointcloud.

    :param mesh: Meshes object to plot.
    :type mesh: pytorch3d.structures.meshes.Meshes
    :param title: Title of plot.
    :type title: str
    :return: returns Axes3D containing plot
    :rtype: Axes3D
    """
    # Sample points uniformly from the surface of the mesh.
    points = sample_points_from_meshes(mesh, 5000)
    x, y, z = points.clone().detach().cpu().squeeze().unbind(1)
    fig = plt.figure(figsize=(5, 5))
    ax = Axes3D(fig)
    ax.scatter3D(x, z, -y)
    ax.set_xlabel("x")
    ax.set_ylabel("z")
    ax.set_zlabel("y")
    ax.set_title(title)
    ax.view_init(190, 30)
    return ax


def colour_nodes(
    G: nx.Graph,
    colour_by: str,
    colour_map: matplotlib.colors.ListedColormap = plt.cm.plasma,
) -> List[Tuple[float, float, float, float]]:
    """
    Computes node colours based on ``"degree"``, ``"seq_position"`` or node
    attributes.

    :param G: Graph to compute node colours for
    :type G: nx.Graph
    :param colour_map:  Colourmap to use.
    :type colour_map: matplotlib.colors.ListedColormap
    :param colour_by: Manner in which to colour nodes. If not ``"degree"`` or
        ``"seq_position"``, this must correspond to a node feature.
    :type colour_by: str
    :return: List of node colours
    :rtype: List[Tuple[float, float, float, float]]
    """
    # get number of nodes
    n = G.number_of_nodes()

    # Define color range proportional to number of edges adjacent to a single
    # node
    if colour_by == "degree":
        # Get max number of edges connected to a single node
        edge_max = max(G.degree[i] for i in G.nodes())
        colors = [colour_map(G.degree[i] / edge_max) for i in G.nodes()]
    elif colour_by == "seq_position":
        colors = [colour_map(i / n) for i in range(n)]
    elif colour_by == "chain":
        chains = G.graph["chain_ids"]
        chain_colours = dict(
            zip(chains, list(colour_map(1 / len(chains), 1, len(chains))))
        )
        colors = [chain_colours[d["chain_id"]] for n, d in G.nodes(data=True)]
    elif colour_by == "plddt":
        levels: List[str] = ["Very High", "Confident", "Low", "Very Low"]
        mapping = dict(zip(sorted(levels), count()))
        colors = []
        for _, d in G.nodes(data=True):
            if d["b_factor"] > 90:
                colors.append((27 / 256, 86 / 256, 206 / 256, 1))
            elif d["b_factor"] > 70:
                colors.append((126 / 256, 202 / 256, 239 / 256, 1))
            elif d["b_factor"] > 50:
                colors.append((250 / 256, 218 / 256, 77 / 256, 1))
            else:
                colors.append((239 / 256, 131 / 256, 83 / 256, 1))
        # colors = [colour_map(mapping[c] / len(levels)) for c in colors]
    else:
        node_types = set(nx.get_node_attributes(G, colour_by).values())
        mapping = dict(zip(sorted(node_types), count()))
        colors = [
            colour_map(mapping[d[colour_by]] / len(node_types))
            for n, d in G.nodes(data=True)
        ]

    return colors


def colour_edges(
    G: nx.Graph,
    colour_map: matplotlib.colors.ListedColormap,
    colour_by: Optional[str] = "kind",
    set_alpha: float = 1.0,
    return_as_rgba: bool = False,
) -> List[Tuple[float, float, float, float]] or List[str]:
    """
    Computes edge colours based on the kind of bond/interaction.

    :param G: nx.Graph protein structure graph to compute edge colours from.
    :type G: nx.Graph
    :param colour_map: Colourmap to use.
    :type colour_map: matplotlib.colors.ListedColormap
    :param colour_by: Edge attribute to colour by. Currently only ``"kind"`` is
        supported.
    :type colour_by: Optional[str]
    :param set_alpha: Sets a given alpha value between 0.0 and 1.0 for all the
        edge colours.
    :type set_alpha: float
    :param return_as_rgba: Returns a list of rgba strings instead of tuples.
    :type return_as_rgba: bool
    :return: List of edge colours.
    :rtype: List[Tuple[float, float, float, float]] or List[str]
    """
    if colour_by == "kind":
        edge_types = {
            frozenset(a) for a in nx.get_edge_attributes(G, "kind").values()
        }
        mapping = dict(zip(sorted(edge_types), count()))
        colors = [
            colour_map(
                mapping[frozenset(G.edges[i]["kind"])]
                / (len(edge_types) + 1)  # avoid division by zero error
            )
            for i in G.edges()
        ]
    elif colour_by is None:
        colors = [(0.0, 0.0, 0.0, 1.0) for _ in G.edges()]
    else:
        edge_types = set(nx.get_edge_attributes(G, colour_by).values())
        mapping = dict(zip(sorted(edge_types), count()))
        colors = [
            colour_map(mapping[d[colour_by]] / len(edge_types))
            for _, _, d in G.edges(data=True)
        ]

    assert (
        0.0 <= set_alpha <= 1.0
    ), f"Alpha value {set_alpha} must be between 0.0 and 1.0"
    colors = [c[:3] + (set_alpha,) for c in colors]
    if return_as_rgba:
        return [
            f"rgba{tuple(list(co.convert_to_RGB_255(c[:3])) + [c[3]])}"
            for c in colors
        ]
    return colors


def plotly_protein_structure_graph(
    G: nx.Graph,
    plot_title: Optional[str] = None,
    figsize: Tuple[int, int] = (620, 650),
    node_alpha: float = 0.7,
    node_size_min: float = 20.0,
    node_size_multiplier: float = 20.0,
    node_size_feature: str = "degree",
    label_node_ids: bool = True,
    node_colour_map=plt.cm.plasma,
    edge_color_map=plt.cm.plasma,
    colour_nodes_by: str = "degree",
    colour_edges_by: Optional[str] = "kind",
) -> go.Figure:
    """
    Plots protein structure graph using plotly.

    :param G:  nx.Graph Protein Structure graph to plot
    :type G: nx.Graph
    :param plot_title: Title of plot, defaults to ``None``.
    :type plot_title: str, optional
    :param figsize: Size of figure, defaults to ``(620, 650)``.
    :type figsize: Tuple[int, int]
    :param node_alpha: Controls node transparency, defaults to ``0.7``.
    :type node_alpha: float
    :param node_size_min: Specifies node minimum size. Defaults to ``20.0``.
    :type node_size_min: float
    :param node_size_multiplier: Scales node size by a constant. Node sizes
        reflect degree. Defaults to ``20.0``.
    :type node_size_multiplier: float
    :param node_size_feature: Which feature to scale the node size by. Defaults
        to ``degree``.
    :type node_size_feature: str
    :param label_node_ids: bool indicating whether or not to plot ``node_id``
        labels. Defaults to ``True``.
    :type label_node_ids: bool
    :param node_colour_map: colour map to use for nodes. Defaults to
        ``plt.cm.plasma``.
    :type node_colour_map: plt.cm
    :param edge_color_map: colour map to use for edges. Defaults to
        ``plt.cm.plasma``.
    :type edge_color_map: plt.cm
    :param colour_nodes_by: Specifies how to colour nodes. ``"degree"``,
        ``"seq_position"`` or a node feature.
    :type colour_nodes_by: str
    :param colour_edges_by: Specifies how to colour edges. Currently only
        ``"kind"`` or ``None`` are supported.
    :type colour_edges_by: Optional[str]
    :returns: Plotly Graph Objects plot
    :rtype: go.Figure
    """

    # Get Node Attributes
    pos = nx.get_node_attributes(G, "coords")

    # Get node colours
    node_colors = colour_nodes(
        G, colour_map=node_colour_map, colour_by=colour_nodes_by
    )
    edge_colors = colour_edges(
        G, colour_map=edge_color_map, colour_by=colour_edges_by
    )

    size_by = _node_size_func(G, node_size_feature, min=node_size_min, multiplier=node_size_multiplier)

    # 3D network plot
    x_nodes = []
    y_nodes = []
    z_nodes = []
    node_sizes = []
    node_labels = []

    # Loop on the pos dictionary to extract the x,y,z coordinates of each node
    for i, (key, value) in enumerate(pos.items()):
        x_nodes.append(value[0])
        y_nodes.append(value[1])
        z_nodes.append(value[2])
        node_sizes.append(size_by(key))

        if label_node_ids:
            node_labels.append(list(G.nodes())[i])

    nodes = go.Scatter3d(
        x=x_nodes,
        y=y_nodes,
        z=z_nodes,
        mode="markers",
        marker={
            "symbol": "circle",
            "color": node_colors,
            "size": node_sizes,
            "opacity": node_alpha,
        },
        text=list(G.nodes()),
        hoverinfo="text+x+y+z",
    )

    # Loop on the list of edges to get the x,y,z, coordinates of the connected
    # nodes. Those two points are the extrema of the line to be plotted
    x_edges = []
    y_edges = []
    z_edges = []

    for node_a, node_b in G.edges(data=False):
        x_edges.extend([pos[node_a][0], pos[node_b][0], None])
        y_edges.extend([pos[node_a][1], pos[node_b][1], None])
        z_edges.extend([pos[node_a][2], pos[node_b][2], None])

    axis = dict(
        showbackground=False,
        showline=False,
        zeroline=False,
        showgrid=False,
        showticklabels=False,
        title="",
    )

    repeated_edge_colours = []
    for (
        edge_col
    ) in (
        edge_colors
    ):  # Repeat as each line segment is ({x,y,z}_start, {x,y,z}_end, None)
        repeated_edge_colours.extend((edge_col, edge_col, edge_col))

    edge_colors = repeated_edge_colours

    edge_text = [
        " / ".join(list(edge_type))
        for edge_type in nx.get_edge_attributes(G, "kind").values()
    ]
    edge_text = np.repeat(
        edge_text, 3
    )  # Repeat as each line segment is ({x,y,z}_start, {x,y,z}_end, None)

    edges = go.Scatter3d(
        x=x_edges,
        y=y_edges,
        z=z_edges,
        mode="lines",
        line={"color": edge_colors, "width": 10},
        text=edge_text,
        hoverinfo="text",
    )

    return go.Figure(
        data=[nodes, edges],
        layout=go.Layout(
            title=plot_title,
            width=figsize[0],
            height=figsize[1],
            showlegend=False,
            scene=dict(
                xaxis=dict(axis),
                yaxis=dict(axis),
                zaxis=dict(axis),
            ),
            margin=dict(t=100),
        ),
    )


def plot_protein_structure_graph(
    G: nx.Graph,
    angle: int = 30,
    plot_title: Optional[str] = None,
    figsize: Tuple[int, int] = (10, 7),
    node_alpha: float = 0.7,
    node_size_min: float = 20.0,
    node_size_multiplier: float = 20.0,
    label_node_ids: bool = True,
    node_colour_map=plt.cm.plasma,
    edge_color_map=plt.cm.plasma,
    colour_nodes_by: str = "degree",
    colour_edges_by: str = "kind",
    edge_alpha: float = 0.5,
    plot_style: str = "ggplot",
    out_path: Optional[str] = None,
    out_format: str = ".png",
) -> Axes3D:
    """
    Plots protein structure graph in ``Axes3D``.

    :param G:  nx.Graph Protein Structure graph to plot.
    :type G: nx.Graph
    :param angle:  View angle. Defaults to ``30``.
    :type angle: int
    :param plot_title: Title of plot. Defaults to ``None``.
    :type plot_title: str, optional
    :param figsize: Size of figure, defaults to ``(10, 7)``.
    :type figsize: Tuple[int, int]
    :param node_alpha: Controls node transparency, defaults to ``0.7``.
    :type node_alpha: float
    :param node_size_min: Specifies node minimum size, defaults to ``20``.
    :type node_size_min: float
    :param node_size_multiplier: Scales node size by a constant. Node sizes
        reflect degree. Defaults to ``20``.
    :type node_size_multiplier: float
    :param label_node_ids: bool indicating whether or not to plot ``node_id``
        labels. Defaults to ``True``.
    :type label_node_ids: bool
    :param node_colour_map: colour map to use for nodes. Defaults to
        ``plt.cm.plasma``.
    :type node_colour_map: plt.cm
    :param edge_color_map: colour map to use for edges. Defaults to
        ``plt.cm.plasma``.
    :type edge_color_map: plt.cm
    :param colour_nodes_by: Specifies how to colour nodes. ``"degree"``,
        ``"seq_position"`` or a node feature.
    :type colour_nodes_by: str
    :param colour_edges_by: Specifies how to colour edges. Currently only
        ``"kind"`` is supported.
    :type colour_edges_by: str
    :param edge_alpha: Controls edge transparency. Defaults to ``0.5``.
    :type edge_alpha: float
    :param plot_style: matplotlib style sheet to use. Defaults to ``"ggplot"``.
    :type plot_style: str
    :param out_path: If not none, writes plot to this location. Defaults to
        ``None`` (does not save).
    :type out_path: str, optional
    :param out_format: File format to use for plot
    :type out_format: str
    :return: matplotlib Axes3D object.
    :rtype: Axes3D
    """

    # Get Node Attributes
    pos = nx.get_node_attributes(G, "coords")

    # Get node colours
    node_colors = colour_nodes(
        G, colour_map=node_colour_map, colour_by=colour_nodes_by
    )
    edge_colors = colour_edges(
        G, colour_map=edge_color_map, colour_by=colour_edges_by
    )

    # 3D network plot
    with plt.style.context(plot_style):

        fig = plt.figure(figsize=figsize)
        ax = Axes3D(fig, auto_add_to_figure=True)

        # Loop on the pos dictionary to extract the x,y,z coordinates of each
        # node
        for i, (key, value) in enumerate(pos.items()):
            xi = value[0]
            yi = value[1]
            zi = value[2]

            # Scatter plot
            ax.scatter(
                xi,
                yi,
                zi,
                color=node_colors[i],
                s=node_size_min + node_size_multiplier * G.degree[key],
                edgecolors="k",
                alpha=node_alpha,
            )
            if label_node_ids:
                label = list(G.nodes())[i]
                ax.text(xi, yi, zi, label)

        # Loop on the list of edges to get the x,y,z, coordinates of the
        # connected nodes. Those two points are the extrema of the line to be
        # plotted
        for i, j in enumerate(G.edges()):
            x = np.array((pos[j[0]][0], pos[j[1]][0]))
            y = np.array((pos[j[0]][1], pos[j[1]][1]))
            z = np.array((pos[j[0]][2], pos[j[1]][2]))

            # Plot the connecting lines
            ax.plot(x, y, z, c=edge_colors[i], alpha=edge_alpha)

    # Set title
    ax.set_title(plot_title)
    # Set the initial view
    ax.view_init(30, angle)
    # Hide the axes
    ax.set_axis_off()
    if out_path is not None:
        plt.savefig(out_path + str(angle).zfill(3) + out_format)
        plt.close("all")

    return ax


def add_vector_to_plot(
    g: nx.Graph,
    fig,
    vector: str = "sidechain_vector",
    scale: float = 5,
    colour: str = "red",
    width: int = 10,
) -> go.Figure:
    """Adds representations of vector features to the protein graph.

    Requires all nodes have a vector feature (1 x 3 array).

    :param g: Protein graph containing vector features
    :type g: nx.Graph
    :param fig: 3D plotly figure to add vectors to.
    :type fig: go.Figure
    :param vector: Name of node vector feature to add, defaults to
        ``"sidechain_vector"``.
    :type vector: str, optional
    :param scale: How much to scale the vectors by, defaults to 5
    :type scale: float, optional
    :param colour: Colours for vectors, defaults to ``"red"``.
    :type colour: str, optional
    :return: 3D Plotly plot with vectors added.
    :rtype: go.Figure
    """
    # Compute line segment positions
    x_edges = []
    y_edges = []
    z_edges = []
    edge_text = []
    for _, d in g.nodes(data=True):
        x_edges.extend(
            [d["coords"][0], d["coords"][0] + d[vector][0] * scale, None]
        )
        y_edges.extend(
            [d["coords"][1], d["coords"][1] + d[vector][1] * scale, None]
        )
        z_edges.extend(
            [d["coords"][2], d["coords"][2] + d[vector][2] * scale, None]
        )
        edge_text.extend([None, f"{vector}", None])

    edge_trace = go.Scatter3d(
        x=x_edges,
        y=y_edges,
        z=z_edges,
        mode="lines",
        line={"color": colour, "width": width},
        text=3 * [f"{vector}" for _ in range(len(g))],
        hoverinfo="text",
    )
    # Compute cone positions.
    arrow_tip_ratio = 0.1
    arrow_starting_ratio = 0.98
    x = []
    y = []
    z = []
    u = []
    v = []
    w = []
    for _, d in g.nodes(data=True):
        x.extend(
            [d["coords"][0] + d[vector][0] * scale * arrow_starting_ratio]
        )
        y.extend(
            [d["coords"][1] + d[vector][1] * scale * arrow_starting_ratio]
        )
        z.extend(
            [d["coords"][2] + d[vector][2] * scale * arrow_starting_ratio]
        )
        u.extend([d[vector][0]])  # * arrow_tip_ratio])
        v.extend([d[vector][1]])  # * arrow_tip_ratio])
        w.extend([d[vector][2]])  # * arrow_tip_ratio])

    if colour == "red":
        colour = [[0, "rgb(255,0,0)"], [1, "rgb(255,0,0)"]]
    elif colour == "blue":
        colour = [[0, "rgb(0,0,255)"], [1, "rgb(0,0,255)"]]
    elif colour == "green":
        colour = [[0, "rgb(0,255,0)"], [1, "rgb(0,255,0)"]]

    cone_trace = go.Cone(
        x=x,
        y=y,
        z=z,
        u=u,
        v=v,
        w=w,
        text=[f"{vector}" for _ in range(len(g.nodes()))],
        hoverinfo="u+v+w+text",
        colorscale=colour,
        showlegend=False,
        showscale=False,
        sizemode="absolute",
    )
    fig.add_trace(edge_trace)
    fig.add_trace(cone_trace)
    return fig


def plot_distance_matrix(
    g: Optional[nx.Graph],
    dist_mat: Optional[np.ndarray] = None,
    use_plotly: bool = True,
    title: Optional[str] = None,
    show_residue_labels: bool = True,
) -> go.Figure:
    """Plots a distance matrix of the graph.

    :param g: NetworkX graph containing a distance matrix as a graph attribute
        (``g.graph['dist_mat']``).
    :type g: nx.Graph, optional
    :param dist_mat: Distance matrix to plot. If not provided, the distance
        matrix is taken from the graph. Defaults to ``None``.
    :type dist_mat: np.ndarray, optional
    :param use_plotly: Whether to use ``plotly`` or ``seaborn`` for plotting.
        Defaults to ``True``.
    :type use_plotly: bool
    :param title: Title of the plot.Defaults to ``None``.
    :type title: str, optional
    :show_residue_labels: Whether to show residue labels on the plot. Defaults
        to ``True``.
    :type show_residue_labels: bool
    :raises: ValueError if neither a graph ``g`` or a ``dist_mat`` are provided.
    :return: Plotly figure.
    :rtype: px.Figure
    """
    if g is None and dist_mat is None:
        raise ValueError("Must provide either a graph or a distance matrix.")

    if dist_mat is None:
        dist_mat = g.graph["dist_mat"]
    if g is not None:
        x_range = list(g.nodes)
        y_range = list(g.nodes)
        if not title:
            title = g.graph["name"] + " - Distance Matrix"
    else:
        x_range = list(range(dist_mat.shape[0]))
        y_range = list(range(dist_mat.shape[1]))
        if not title:
            title = "Distance matrix"

    if use_plotly:
        fig = px.imshow(
            dist_mat,
            x=x_range,
            y=y_range,
            labels=dict(color="Distance"),
            title=title,
        )
    else:
        if show_residue_labels:
            tick_labels = x_range
        else:
            tick_labels = []
        fig = sns.heatmap(
            dist_mat, xticklabels=tick_labels, yticklabels=tick_labels
        ).set(title=title)

    return fig


def plot_distance_landscape(
    g: Optional[nx.Graph] = None,
    dist_mat: Optional[np.ndarray] = None,
    add_contour: bool = True,
    title: Optional[str] = None,
    width: int = 500,
    height: int = 500,
    autosize: bool = False,
) -> go.Figure:
    """Plots a distance landscape of the graph.

    :param g: Graph to plot (must contain a distance matrix in
        ``g.graph["dist_mat"]``).
    :type g: nx.Graph
    :param add_contour: Whether or not to show the contour, defaults to
        ``True``.
    :type add_contour: bool, optional
    :param width: Plot width, defaults to ``500``.
    :type width: int, optional
    :param height: Plot height, defaults to ``500``.
    :type height: int, optional
    :param autosize: Whether or not to autosize the plot, defaults to ``False``.
    :type autosize: bool, optional
    :return: Plotly figure of distance landscape.
    :rtype: go.Figure
    """
    if g:
        dist_mat = g.graph["dist_mat"]
        if not title:
            title = g.graph["name"] + " - Distance Landscape"
        tick_labels = list(g.nodes)
    else:
        if not title:
            title = "Distance landscape"
        tick_labels = list(range(dist_mat.shape[0]))

    fig = go.Figure(data=[go.Surface(z=dist_mat)])

    if add_contour:
        fig.update_traces(
            contours_z=dict(
                show=True,
                usecolormap=True,
                highlightcolor="limegreen",
                project_z=True,
            )
        )

    fig.update_layout(
        title=title,
        autosize=autosize,
        width=width,
        height=height,
        scene=dict(
            zaxis_title="Distance",
            xaxis=dict(
                ticktext=tick_labels,
                tickvals=list(range(len(tick_labels))),
                nticks=10,
                showticklabels=False,
            ),
            yaxis=dict(
                ticktext=tick_labels,
                tickvals=list(range(len(tick_labels))),
                nticks=10,
                showticklabels=False,
            ),
        ),
    )

    return fig


def asteroid_plot(
    g: nx.Graph,
    node_id: str,
    k: int = 2,
    colour_nodes_by: str = "shell",  # residue_name
    size_nodes_by: str = "degree",
    colour_edges_by: str = "kind",
    edge_colour_map: plt.cm.Colormap = plt.cm.plasma,
    edge_alpha: float = 1.0,
    show_labels: bool = True,
    title: Optional[str] = None,
    width: int = 600,
    height: int = 500,
    use_plotly: bool = True,
    show_edges: bool = False,
    show_legend: bool = True,
    node_size_min: float = 20,
    node_size_multiplier: float = 10,
) -> Union[plotly.graph_objects.Figure, matplotlib.figure.Figure]:
    """Plots a k-hop subgraph around a node as concentric shells.

    Radius of each point is proportional to the degree of the node
        (modified by node_size_multiplier).

    :param g: NetworkX graph to plot.
    :type g: nx.Graph
    :param node_id: Node to centre the plot around.
    :type node_id: str
    :param k: Number of hops to plot. Defaults to ``2``.
    :type k: int
    :param colour_nodes_by: Colour the nodes by this attribute. Currently only
        ``"shell"`` is supported.
    :type colour_nodes_by: str
<<<<<<< HEAD
    :param size_nodes_by: Size the nodes by an attribute. 
    :type size_nodes_by: str
    :param colour_edges_by: Colour the edges by this attribute. Currently only ``"kind"`` is supported.
=======
    :param colour_edges_by: Colour the edges by this attribute. Currently only
        ``"kind"`` is supported.
>>>>>>> 97d0c973
    :type colour_edges_by: str
    :param edge_colour_map: Colour map for edges. Defaults to ``plt.cm.plasma``.
    :type edge_colour_map: plt.cm.Colormap
    :param edge_alpha: Sets a given alpha value between 0.0 and 1.0 for all the
        edge colours.
    :type edge_alpha: float
    :param title: Title of the plot. Defaults to ``None``.
    :type title: str
    :param width: Width of the plot. Defaults to ``600``.
    :type width: int
    :param height: Height of the plot. Defaults to ``500``.
    :type height: int
    :param use_plotly: Use plotly to render the graph. Defaults to ``True``.
    :type use_plotly: bool
    :param show_edges: Whether to show edges in the plot. Defaults to ``False``.
    :type show_edges: bool
    :param show_legend: Whether to show the legend of the edges. Fefaults to
        `True``.
    :type show_legend: bool
<<<<<<< HEAD
    :param node_size_min: Specifies node minimum size. Defaults to ``20.0``.
    :type node_size_min: float
    :param node_size_multiplier: Multiplier for the size of the nodes. Defaults to ``10``.
    :type node_size_multiplier: float
=======
    :param node_size_multiplier: Multiplier for the size of the nodes. Defaults
        to ``10``.
    :type node_size_multiplier: float.
>>>>>>> 97d0c973
    :returns: Plotly figure or matplotlib figure.
    :rtpye: Union[plotly.graph_objects.Figure, matplotlib.figure.Figure]
    """
    assert node_id in g.nodes(), f"Node {node_id} not in graph"

    nodes: Dict[int, List[str]] = {0: [node_id]}
    node_list: List[str] = [node_id]
    # Iterate over the number of hops and extract nodes in each shell
    for i in range(1, k):
        subgraph = extract_k_hop_subgraph(g, node_id, k=i)
        candidate_nodes = subgraph.nodes()
        # Check we've not already found nodes in the previous shells
        nodes[i] = [n for n in candidate_nodes if n not in node_list]
        node_list += candidate_nodes
    shells = [nodes[i] for i in range(k)]
    log.debug(f"Plotting shells: {shells}")

    if use_plotly:
        # Get shell layout and set as node attributes.
        pos = nx.shell_layout(subgraph, shells)
        nx.set_node_attributes(subgraph, pos, "pos")

        if show_edges:
            edge_colors = colour_edges(
                subgraph,
                colour_map=edge_colour_map,
                colour_by=colour_edges_by,
                set_alpha=edge_alpha,
                return_as_rgba=True,
            )
            show_legend_bools = [
                (True if x not in edge_colors[:i] else False)
                for i, x in enumerate(edge_colors)
            ]
            edge_trace = []
            for i, (u, v) in enumerate(subgraph.edges()):
                x0, y0 = subgraph.nodes[u]["pos"]
                x1, y1 = subgraph.nodes[v]["pos"]
                bond_kind = " / ".join(list(subgraph[u][v]["kind"]))
                tr = go.Scatter(
                    x=(x0, x1),
                    y=(y0, y1),
                    mode="lines",
                    line=dict(width=1, color=edge_colors[i]),
                    hoverinfo="text",
                    text=[bond_kind],
                    name=bond_kind,
                    legendgroup=bond_kind,
                    showlegend=show_legend_bools[i],
                )
                edge_trace.append(tr)

        node_x: List[str] = []
        node_y: List[str] = []
        for node in subgraph.nodes():
            x, y = subgraph.nodes[node]["pos"]
            node_x.append(x)
            node_y.append(y)
   
        size_by = _node_size_func(subgraph, size_nodes_by, min=node_size_min, multiplier=node_size_multiplier)
        node_sizes = [size_by(n) for n in subgraph.nodes()]

        colour_nodes_by = colour_nodes_by.lower()
        node_colours = []
        if colour_nodes_by == "shell":
            for n in subgraph.nodes():
                for k, v in nodes.items():
                    if n in v:
                        node_colours.append(k)
        else:
            try: get_feature = _node_feature_func(g=subgraph, feature=colour_nodes_by, no_negatives=False)
            except: raise NotImplementedError(f"Colour by {colour_nodes_by} not implemented.")
            
            for n, d in subgraph.nodes(data=True):
                node_colours.append(get_feature(n))

        node_trace = go.Scatter(
            x=node_x,
            y=node_y,
            text=list(subgraph.nodes()),
            mode="markers+text" if show_labels else "markers",
            hoverinfo="text",
            textposition="bottom center",
            showlegend=False,
            marker=dict(
                colorscale="viridis",
                reversescale=True,
                color=node_colours,
                size=node_sizes,
                colorbar=dict(
                    thickness=15,
                    title=str.capitalize(colour_nodes_by),
                    tickvals=list(range(k)),
                    xanchor="left",
                    titleside="right",
                ),
                line_width=2,
            ),
        )

        data = edge_trace + [node_trace] if show_edges else [node_trace]
        fig = go.Figure(
            data=data,
            layout=go.Layout(
                title=title if title else f'Asteroid Plot - {g.graph["name"]}',
                width=width,
                height=height,
                titlefont_size=16,
                legend=dict(yanchor="top", y=1, xanchor="left", x=1.10),
                showlegend=True if show_legend else False,
                hovermode="closest",
                margin=dict(b=20, l=5, r=5, t=40),
                xaxis=dict(
                    showgrid=False, zeroline=False, showticklabels=False
                ),
                yaxis=dict(
                    showgrid=False, zeroline=False, showticklabels=False
                ),
            ),
        )
        return fig
    else:
        nx.draw_shell(subgraph, nlist=shells, with_labels=show_labels)


def plot_chord_diagram(
    g: nx.Graph,
    show_names: bool = True,
    order: Optional[List] = None,
    width: float = 0.1,
    pad: float = 2.0,
    gap: float = 0.03,
    chordwidth: float = 0.7,
    ax=None,
    colors=None,
    cmap=None,
    alpha=0.7,
    use_gradient: bool = False,
    chord_colors=None,
    show: bool = False,
    **kwargs,
):
    """
    Plot a chord diagram.


    Based on Tanguy Fardet's implementation:
    https://github.com/tfardet/mpl_chord_diagram

    :param g: NetworkX graph to plot
        Flux data, mat[i, j] is the flux from i to j (adjacency matrix)
    :type g: nx.Graph
    :param show_names: Whether to show the names of the nodes
    :type show_names: bool
    :param order: list, optional (default: order of the matrix entries)
        Order in which the arcs should be placed around the trigonometric
        circle.
    :param width: float, optional (default: 0.1)
        Width/thickness of the ideogram arc.
    :type width: float
    :param pad: float, optional (default: 2)
        Distance between two neighboring ideogram arcs. Unit: degree.
    :type pad: float
    :param gap: float, optional (default: 0)
        Distance between the arc and the beginning of the cord.
    :type gap: float
    :param chordwidth: float, optional (default: 0.7)
        Position of the control points for the chords, controlling their shape.
    :param ax: matplotlib axis, optional (default: new axis)
        Matplotlib axis where the plot should be drawn.
    :param colors: list, optional (default: from `cmap`)
        List of user defined colors or floats.
    :param cmap: str or colormap object (default: viridis)
        Colormap that will be used to color the arcs and chords by default.
        See `chord_colors` to use different colors for chords.
    :param alpha: float in [0, 1], optional (default: 0.7)
        Opacity of the chord diagram.
    :param use_gradient: bool, optional (default: False)
        Whether a gradient should be use so that chord extremities have the
        same color as the arc they belong to.
    :type use_gradient: bool
    :param chord_colors: str, or list of colors, optional (default: None)
        Specify color(s) to fill the chords differently from the arcs.
        When the keyword is not used, chord colors default to the colomap given
        by `colors`.
        Possible values for `chord_colors` are:

        * a single color (do not use an RGB tuple, use hex format instead),
        e.g. "red" or "#ff0000"; all chords will have this color
        * a list of colors, e.g. ``["red", "green", "blue"]``, one per node
        (in this case, RGB tuples are accepted as entries to the list).
        Each chord will get its color from its associated source node, or
        from both nodes if `use_gradient` is True.
    :param show: bool, optional (default: False)
        Whether the plot should be displayed immediately via an automatic call
        to ``plt.show()``.
    :param kwargs: keyword arguments
        Available kwargs are:

        ================  ==================  ===============================
            Name               Type           Purpose and possible values
        ================  ==================  ===============================
        fontcolor         str or list         Color of the names
        fontsize          int                 Size of the font for names
        rotate_names      (list of) bool(s)   Rotate names by 90°
        sort              str                 Either "size" or "distance"
        zero_entry_size   float               Size of zero-weight reciprocal
        ================  ==================  ===============================
    :type kwargs: Dict[str, Any]
    """
    mat = nx.adjacency_matrix(g)
    names = list(g.nodes)
    if show_names:
        if g.graph["node_type"] == "chain":
            names = [f"Chain {n}" for n in names]
        elif g.graph["node_type"] != "secondary_structure":
            raise ValueError()
    else:
        names = None

    a = chord_diagram(
        mat,
        names=names,
        order=order,
        width=width,
        pad=pad,
        gap=gap,
        chordwidth=chordwidth,
        ax=ax,
        colors=colors,
        cmap=cmap,
        alpha=alpha,
        use_gradient=use_gradient,
        chord_colors=chord_colors,
        show=show,
        **kwargs,
    )<|MERGE_RESOLUTION|>--- conflicted
+++ resolved
@@ -6,11 +6,6 @@
 # Code Repository: https://github.com/a-r-j/graphein
 from __future__ import annotations
 
-<<<<<<< HEAD
-import re
-import logging
-=======
->>>>>>> 97d0c973
 import re
 from itertools import count
 from typing import Callable, Dict, List, Optional, Tuple, Union
@@ -848,14 +843,10 @@
     :param colour_nodes_by: Colour the nodes by this attribute. Currently only
         ``"shell"`` is supported.
     :type colour_nodes_by: str
-<<<<<<< HEAD
     :param size_nodes_by: Size the nodes by an attribute. 
     :type size_nodes_by: str
-    :param colour_edges_by: Colour the edges by this attribute. Currently only ``"kind"`` is supported.
-=======
     :param colour_edges_by: Colour the edges by this attribute. Currently only
         ``"kind"`` is supported.
->>>>>>> 97d0c973
     :type colour_edges_by: str
     :param edge_colour_map: Colour map for edges. Defaults to ``plt.cm.plasma``.
     :type edge_colour_map: plt.cm.Colormap
@@ -875,16 +866,11 @@
     :param show_legend: Whether to show the legend of the edges. Fefaults to
         `True``.
     :type show_legend: bool
-<<<<<<< HEAD
     :param node_size_min: Specifies node minimum size. Defaults to ``20.0``.
     :type node_size_min: float
-    :param node_size_multiplier: Multiplier for the size of the nodes. Defaults to ``10``.
-    :type node_size_multiplier: float
-=======
     :param node_size_multiplier: Multiplier for the size of the nodes. Defaults
         to ``10``.
     :type node_size_multiplier: float.
->>>>>>> 97d0c973
     :returns: Plotly figure or matplotlib figure.
     :rtpye: Union[plotly.graph_objects.Figure, matplotlib.figure.Figure]
     """
