--- conflicted
+++ resolved
@@ -848,12 +848,9 @@
     use_plotly: bool = True,
     show_edges: bool = False,
     show_legend: bool = True,
-<<<<<<< HEAD
     node_size_min: float = 20,
     node_size_multiplier: float = 10,
-=======
     node_size_multiplier: float = 10.0,
->>>>>>> 2d4d4d6b
 ) -> Union[plotly.graph_objects.Figure, matplotlib.figure.Figure]:
     # sourcery skip: remove-unnecessary-else, swap-if-else-branches
     """Plots a k-hop subgraph around a node as concentric shells.
