--- conflicted
+++ resolved
@@ -577,48 +577,7 @@
     aromatic_df = (
         pd.concat(dfs).sort_values(by="node_id").reset_index(drop=True)
     )
-<<<<<<< HEAD
-    distmat = compute_distmat(aromatic_df)
-    distmat.set_index(aromatic_df["node_id"], inplace=True)
-    distmat.columns = aromatic_df["node_id"]
-    distmat = distmat[distmat <= centroid_distance].fillna(0)
-    indices = np.where(distmat > 0)
-
-    interacting_resis = [
-        (distmat.index[r], distmat.index[c])
-        for r, c in zip(indices[0], indices[1])
-    ]
-    for n1, n2 in interacting_resis:
-        assert G.nodes[n1]["residue_name"] in PI_RESIS
-        assert G.nodes[n2]["residue_name"] in PI_RESIS
-
-        n1_centroid = aromatic_df.loc[aromatic_df["node_id"] == n1][
-            ["x_coord", "y_coord", "z_coord"]
-        ].values[0]
-        n2_centroid = aromatic_df.loc[aromatic_df["node_id"] == n2][
-            ["x_coord", "y_coord", "z_coord"]
-        ].values[0]
-
-        n1_normal = aromatic_df.loc[aromatic_df["node_id"] == n1][0].values[0]
-        n2_normal = aromatic_df.loc[aromatic_df["node_id"] == n2][0].values[0]
-
-        centroid_vector = n2_centroid - n1_centroid
-
-        norm_angle = compute_angle(n1_normal, n2_normal)
-        n1_centroid_angle = compute_angle(n1_normal, centroid_vector)
-        n2_centroid_angle = compute_angle(n2_normal, centroid_vector)
-
-        if (
-            norm_angle >= 30
-            or n1_centroid_angle >= 45
-            or n2_centroid_angle >= 45
-        ):
-            continue
-        if G.has_edge(n1, n2):
-            G.edges[n1, n2]["kind"].add("pi_stacking")
-        else:
-            G.add_edge(n1, n2, kind={"pi_stacking"})
-=======
+
     if aromatic_df.shape[0] > 0:
         distmat = compute_distmat(aromatic_df)
         distmat.set_index(aromatic_df["node_id"], inplace=True)
@@ -661,7 +620,6 @@
                 G.edges[n1, n2]["kind"].add("pi_stacking")
             else:
                 G.add_edge(n1, n2, kind={"pi_stacking"})
->>>>>>> 71d86575
 
 
 def add_t_stacking(G: nx.Graph, pdb_df: Optional[pd.DataFrame] = None):
@@ -683,49 +641,7 @@
     aromatic_df = (
         pd.concat(dfs).sort_values(by="node_id").reset_index(drop=True)
     )
-<<<<<<< HEAD
-    distmat = compute_distmat(aromatic_df)
-    distmat.set_index(aromatic_df["node_id"], inplace=True)
-    distmat.columns = aromatic_df["node_id"]
-    distmat = distmat[distmat <= 7].fillna(0)
-    indices = np.where(distmat > 0)
-
-    interacting_resis = [
-        (distmat.index[r], distmat.index[c])
-        for r, c in zip(indices[0], indices[1])
-    ]
-    for n1, n2 in interacting_resis:
-        assert G.nodes[n1]["residue_name"] in PI_RESIS
-        assert G.nodes[n2]["residue_name"] in PI_RESIS
-
-        n1_centroid = aromatic_df.loc[aromatic_df["node_id"] == n1][
-            ["x_coord", "y_coord", "z_coord"]
-        ].values[0]
-        n2_centroid = aromatic_df.loc[aromatic_df["node_id"] == n2][
-            ["x_coord", "y_coord", "z_coord"]
-        ].values[0]
-
-        n1_normal = aromatic_df.loc[aromatic_df["node_id"] == n1][0].values[0]
-        n2_normal = aromatic_df.loc[aromatic_df["node_id"] == n2][0].values[0]
-
-        centroid_vector = n2_centroid - n1_centroid
-
-        norm_angle = compute_angle(n1_normal, n2_normal)
-        n1_centroid_angle = compute_angle(n1_normal, centroid_vector)
-        n2_centroid_angle = compute_angle(n2_normal, centroid_vector)
-
-        if (
-            norm_angle >= 90
-            or norm_angle <= 60
-            or n1_centroid_angle >= 45
-            or n2_centroid_angle >= 45
-        ):
-            continue
-        if G.has_edge(n1, n2):
-            G.edges[n1, n2]["kind"].add("t_stacking")
-        else:
-            G.add_edge(n1, n2, kind={"t_stacking"})
-=======
+
     if aromatic_df.shape[0] > 0:
         distmat = compute_distmat(aromatic_df)
         distmat.set_index(aromatic_df["node_id"], inplace=True)
@@ -769,7 +685,6 @@
                 G.edges[n1, n2]["kind"].add("t_stacking")
             else:
                 G.add_edge(n1, n2, kind={"t_stacking"})
->>>>>>> 71d86575
 
 
 def add_backbone_carbonyl_carbonyl_interactions(
