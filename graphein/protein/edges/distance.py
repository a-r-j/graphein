"""Functions for computing biochemical edges of graphs."""
# Graphein
# Author: Eric Ma, Arian Jamasb <arian@jamasb.io>
# License: MIT
# Project Website: https://github.com/a-r-j/graphein
# Code Repository: https://github.com/a-r-j/graphein
from __future__ import annotations

import itertools
from itertools import combinations
from typing import Dict, List, Optional, Tuple, Union

import networkx as nx
import numpy as np
import pandas as pd
from loguru import logger as log
from scipy.spatial import Delaunay
from scipy.spatial.distance import pdist, squareform
from sklearn.neighbors import kneighbors_graph

from graphein.protein.resi_atoms import (
    AA_RING_ATOMS,
    AROMATIC_RESIS,
    BACKBONE_ATOMS,
    BOND_TYPES,
    CATION_PI_RESIS,
    CATION_RESIS,
    DISULFIDE_ATOMS,
    DISULFIDE_RESIS,
    HYDROPHOBIC_RESIS,
    IONIC_RESIS,
    NEG_AA,
    PI_RESIS,
    POS_AA,
    RING_NORMAL_ATOMS,
    SALT_BRIDGE_ANIONS,
    SALT_BRIDGE_ATOMS,
    SALT_BRIDGE_CATIONS,
    SALT_BRIDGE_RESIDUES,
    SULPHUR_RESIS,
    VDW_RADII,
)
from graphein.protein.utils import filter_dataframe


def compute_distmat(pdb_df: pd.DataFrame) -> pd.DataFrame:
    """
    Compute pairwise Euclidean distances between every atom.

    Design choice: passed in a ``pd.DataFrame`` to enable easier testing on
    dummy data.

    :param pdb_df: Dataframe containing protein structure. Must contain columns
        ``["x_coord", "y_coord", "z_coord"]``.
    :type pdb_df: pd.DataFrames
    :raises: ValueError if ``pdb_df`` does not contain the required columns.
    :return: pd.Dataframe of Euclidean distance matrix.
    :rtype: pd.DataFrame
    """
    if (
        not pd.Series(["x_coord", "y_coord", "z_coord"])
        .isin(pdb_df.columns)
        .all()
    ):
        raise ValueError(
            "Dataframe must contain columns ['x_coord', 'y_coord', 'z_coord']"
        )
    eucl_dists = pdist(
        pdb_df[["x_coord", "y_coord", "z_coord"]], metric="euclidean"
    )
    eucl_dists = pd.DataFrame(squareform(eucl_dists))
    eucl_dists.index = pdb_df.index
    eucl_dists.columns = pdb_df.index

    return eucl_dists


def add_distance_to_edges(G: nx.Graph) -> nx.Graph:
    """Adds Euclidean distance between nodes in an edge as an edge attribute.

    :param G: Graph to add distances to.
    :type G: nx.Graph
    :return: Graph with added distances.
    :rtype: nx.Graph
    """
    if "atomic_dist_mat" in G.graph.keys():
        dist_mat = G.graph["atomic_dist_mat"]
    elif "dist_mat" in G.graph.keys():
        dist_mat = G.graph["dist_mat"]
    else:
        dist_mat = compute_distmat(G.graph["pdb_df"])
        G.graph["dist_mat"] = dist_mat

    mat = np.where(nx.to_numpy_matrix(G), dist_mat, 0)
    node_map = {n: i for i, n in enumerate(G.nodes)}
    for u, v, d in G.edges(data=True):
        d["distance"] = mat[node_map[u], node_map[v]]
    return G


def add_sequence_distance_edges(
    G: nx.Graph, d: int, name: str = "sequence_edge"
) -> nx.Graph:
    """
    Adds edges based on sequence distance to residues in each chain.

    Eg. if ``d=6`` then we join: nodes ``(1,7), (2,8), (3,9)..``
    based on their sequence number.

    :param G: Networkx protein graph.
    :type G: nx.Graph
    :param d: Sequence separation to add edges on.
    :param name: Name of the edge type. Defaults to ``"sequence_edge"``.
    :type name: str
    :return G: Networkx protein graph with added peptide bonds.
    :rtype: nx.Graph
    """
    # Iterate over every chain
    for chain_id in G.graph["chain_ids"]:

        # Find chain residues
        chain_residues = [
            (n, v) for n, v in G.nodes(data=True) if v["chain_id"] == chain_id
        ]

        # Iterate over every residue in chain
        for i, residue in enumerate(chain_residues):
            try:
                # Checks not at chain terminus - is this versatile enough?
                if i == len(chain_residues) - d:
                    continue
                # Asserts residues are on the same chain
                cond_1 = (
                    residue[1]["chain_id"]
                    == chain_residues[i + d][1]["chain_id"]
                )
                # Asserts residue numbers are adjacent
                cond_2 = (
                    abs(
                        residue[1]["residue_number"]
                        - chain_residues[i + d][1]["residue_number"]
                    )
                    == d
                )

                # If this checks out, we add a peptide bond
                if (cond_1) and (cond_2):
                    # Adds "peptide bond" between current residue and the next
                    if G.has_edge(i, i + d):
                        G.edges[i, i + d]["kind"].add(name)
                    else:
                        G.add_edge(
                            residue[0],
                            chain_residues[i + d][0],
                            kind={name},
                        )
            except IndexError:
                continue
    return G


def add_peptide_bonds(G: nx.Graph) -> nx.Graph:
    """
    Adds peptide backbone as edges to residues in each chain.

    :param G: Networkx protein graph.
    :type G: nx.Graph
    :return G: Networkx protein graph with added peptide bonds.
    :rtype: nx.Graph
    """
    return add_sequence_distance_edges(G, d=1, name="peptide_bond")


def add_hydrophobic_interactions(
    G: nx.Graph, rgroup_df: Optional[pd.DataFrame] = None
):
    """
    Find all hydrophobic interactions.

    Performs searches between the following residues:
    ``[ALA, VAL, LEU, ILE, MET, PHE, TRP, PRO, TYR]``
    (:const:`~graphein.protein.resi_atoms.HYDROPHOBIC_RESIS`).

    Criteria: R-group residues are within 5A distance.

    :param G: nx.Graph to add hydrophobic interactions to.
    :type G: nx.Graph
    :param rgroup_df: Optional dataframe of R-group atoms.
    :type rgroup_df: pd.DataFrame, optional
    """
    if rgroup_df is None:
        rgroup_df = G.graph["rgroup_df"]
    hydrophobics_df = filter_dataframe(
        rgroup_df, "residue_name", HYDROPHOBIC_RESIS, True
    )
    hydrophobics_df = filter_dataframe(
        hydrophobics_df, "node_id", list(G.nodes()), True
    )
    if hydrophobics_df.shape[0] > 0:
        distmat = compute_distmat(hydrophobics_df)
        interacting_atoms = get_interacting_atoms(5, distmat)
        add_interacting_resis(
            G, interacting_atoms, hydrophobics_df, ["hydrophobic"]
        )


def add_disulfide_interactions(
    G: nx.Graph, rgroup_df: Optional[pd.DataFrame] = None
):
    """
    Find all disulfide interactions between CYS residues
    (:const:`~graphein.protein.resi_atoms.DISULFIDE_RESIS`,
    :const:`~graphein.protein.resi_atoms.DISULFIDE_ATOMS`).

    Criteria: sulfur atom pairs are within 2.2A of each other.

    :param G: networkx protein graph
    :type G: nx.Graph
    :param rgroup_df: pd.DataFrame containing rgroup data, defaults to ``None``,
        which retrieves the df from the provided nx graph.
    :type rgroup_df: pd.DataFrame, optional
    """
    # Check for existence of at least two Cysteine residues
    residues = [d["residue_name"] for _, d in G.nodes(data=True)]
    if residues.count("CYS") < 2:
        log.debug(
            f"{residues.count('CYS')} CYS residues found. Cannot add disulfide \
                interactions with fewer than two CYS residues."
        )
        return

    if rgroup_df is None:
        rgroup_df = G.graph["rgroup_df"]
    disulfide_df = filter_dataframe(
        rgroup_df, "residue_name", DISULFIDE_RESIS, True
    )
    disulfide_df = filter_dataframe(
        disulfide_df, "atom_name", DISULFIDE_ATOMS, True
    )
    # Ensure only residues in the graph are kept
    disulfide_df = filter_dataframe(
        disulfide_df, "node_id", list(G.nodes), True
    )
    if disulfide_df.shape[0] > 0:
        distmat = compute_distmat(disulfide_df)
        interacting_atoms = get_interacting_atoms(2.2, distmat)
<<<<<<< HEAD
        add_interacting_resis(G, interacting_atoms, disulfide_df, ["disulfide"])
=======
        add_interacting_resis(
            G, interacting_atoms, disulfide_df, ["disulfide"]
        )
>>>>>>> 97d0c973


def add_hydrogen_bond_interactions(
    G: nx.Graph, rgroup_df: Optional[pd.DataFrame] = None
):
    """Add all hydrogen-bond interactions."""
    # For these atoms, find those that are within 3.5A of one another.
    if rgroup_df is None:
        rgroup_df = G.graph["rgroup_df"]
    rgroup_df = filter_dataframe(rgroup_df, "node_id", list(G.nodes()), True)
    HBOND_ATOMS = [
        "ND",  # histidine and asparagine
        "NE",  # glutamate, tryptophan, arginine, histidine
        "NH",  # arginine
        "NZ",  # lysine
        "OD1",
        "OD2",
        "OE",
        "OG",
        "OH",
        "SD",  # cysteine
        "SG",  # methionine
        "N",
        "O",
    ]
    hbond_df = filter_dataframe(rgroup_df, "atom_name", HBOND_ATOMS, True)
    if len(hbond_df.index) > 0:
        distmat = compute_distmat(hbond_df)
        interacting_atoms = get_interacting_atoms(3.5, distmat)
        add_interacting_resis(G, interacting_atoms, hbond_df, ["hbond"])

    # For these atoms, find those that are within 4.0A of one another.
    HBOND_ATOMS_SULPHUR = ["SD", "SG"]
    hbond_df = filter_dataframe(
        rgroup_df, "atom_name", HBOND_ATOMS_SULPHUR, True
    )
    if len(hbond_df.index) > 0:
        distmat = compute_distmat(hbond_df)
        interacting_atoms = get_interacting_atoms(4.0, distmat)
        add_interacting_resis(G, interacting_atoms, hbond_df, ["hbond"])


def add_ionic_interactions(
    G: nx.Graph, rgroup_df: Optional[pd.DataFrame] = None
):
    """
    Find all ionic interactions.

    Criteria: ``[ARG, LYS, HIS, ASP, and GLU]``
    (:const:`~graphein.protein.resi_atoms.IONIC_RESIS`) residues are within 6A.

    We also check for opposing charges
    (:const:`~graphein.protein.resi_atoms.POS_AA`,
    :const:`~graphein.protein.resi_atoms.NEG_AA`).

    :param G: nx.Graph to add ionic interactions to.
    :type G: nx.Graph
    :param rgroup_df: Optional dataframe of R-group atoms. Default is ``None``.
    :type rgroup_df: Optional[pd.DataFrame]
    """
    if rgroup_df is None:
        rgroup_df = G.graph["rgroup_df"]
    ionic_df = filter_dataframe(rgroup_df, "residue_name", IONIC_RESIS, True)
    ionic_df = filter_dataframe(rgroup_df, "node_id", list(G.nodes()), True)
    if ionic_df.shape[0] > 0:
        distmat = compute_distmat(ionic_df)
        interacting_atoms = get_interacting_atoms(6, distmat)
        add_interacting_resis(G, interacting_atoms, ionic_df, ["ionic"])
        # Check that the interacting residues are of opposite charges
        for r1, r2 in get_edges_by_bond_type(G, "ionic"):
            condition1 = (
                G.nodes[r1]["residue_name"] in POS_AA
                and G.nodes[r2]["residue_name"] in NEG_AA
            )
<<<<<<< HEAD
            
=======

>>>>>>> 97d0c973
            condition2 = (
                G.nodes[r2]["residue_name"] in POS_AA
                and G.nodes[r1]["residue_name"] in NEG_AA
            )
<<<<<<< HEAD
            
=======

>>>>>>> 97d0c973
            is_ionic = condition1 or condition2
            if not is_ionic:
                G.edges[r1, r2]["kind"].remove("ionic")
                if len(G.edges[r1, r2]["kind"]) == 0:
                    G.remove_edge(r1, r2)


def add_aromatic_interactions(
    G: nx.Graph, pdb_df: Optional[pd.DataFrame] = None
):
    """
    Find all aromatic-aromatic interaction.

    Criteria: phenyl ring centroids separated between 4.5A to 7A.
    Phenyl rings are present on ``PHE, TRP, HIS, TYR``
    (:const:`~graphein.protein.resi_atoms.AROMATIC_RESIS`).
    Phenyl ring atoms on these amino acids are defined by the following
    atoms:
    - PHE: CG, CD, CE, CZ
    - TRP: CD, CE, CH, CZ
    - HIS: CG, CD, ND, NE, CE
    - TYR: CG, CD, CE, CZ
    Centroids of these atoms are taken by taking:
        (mean x), (mean y), (mean z)
    for each of the ring atoms.
    Notes for future self/developers:
    - Because of the requirement to pre-compute ring centroids, we do not
        use the functions written above (filter_dataframe, compute_distmat,
        get_interacting_atoms), as they do not return centroid atom
        euclidean coordinates.
    """
    if pdb_df is None:
        pdb_df = G.graph["raw_pdb_df"]
    dfs = []
    for resi in AROMATIC_RESIS:
        resi_rings_df = get_ring_atoms(pdb_df, resi)
        resi_rings_df = filter_dataframe(
            resi_rings_df, "node_id", list(G.nodes()), True
        )
        resi_centroid_df = get_ring_centroids(resi_rings_df)
        dfs.append(resi_centroid_df)
    aromatic_df = (
        pd.concat(dfs).sort_values(by="node_id").reset_index(drop=True)
    )
    if aromatic_df.shape[0] > 0:
        distmat = compute_distmat(aromatic_df)
        distmat.set_index(aromatic_df["node_id"], inplace=True)
        distmat.columns = aromatic_df["node_id"]
        distmat = distmat[(distmat >= 4.5) & (distmat <= 7)].fillna(0)
        indices = np.where(distmat > 0)

        interacting_resis = [
            (distmat.index[r], distmat.index[c])
            for r, c in zip(indices[0], indices[1])
        ]
<<<<<<< HEAD
        log.info(f"Found: {len(interacting_resis)} aromatic-aromatic interactions")
=======
        log.info(
            f"Found: {len(interacting_resis)} aromatic-aromatic interactions"
        )
>>>>>>> 97d0c973
        for n1, n2 in interacting_resis:
            assert G.nodes[n1]["residue_name"] in AROMATIC_RESIS
            assert G.nodes[n2]["residue_name"] in AROMATIC_RESIS
            if G.has_edge(n1, n2):
                G.edges[n1, n2]["kind"].add("aromatic")
            else:
                G.add_edge(n1, n2, kind={"aromatic"})


def add_aromatic_sulphur_interactions(
    G: nx.Graph, rgroup_df: Optional[pd.DataFrame] = None
):
    """Find all aromatic-sulphur interactions.

    Criteria: Sulphur containing residue () within 5.3 Angstroms of an aromatic
    residue ().

    :param G: The graph to add the aromatic-sulphur interactions to.
    :type G: nx.Graph
    :param rgroup_df: The rgroup dataframe. If ``None`` (default), the graph's
        rgroup dataframe is used.
    :type rgroup_df: Optional[pd.DataFrame].
    """
    if rgroup_df is None:
        rgroup_df = G.graph["rgroup_df"]
    RESIDUES = SULPHUR_RESIS + PI_RESIS

    aromatic_sulphur_df = filter_dataframe(
        rgroup_df, "residue_name", RESIDUES, True
    )
    aromatic_sulphur_df = filter_dataframe(
        aromatic_sulphur_df, "node_id", list(G.nodes()), True
    )
<<<<<<< HEAD
=======

    if aromatic_sulphur_df.shape[0] > 0:
        distmat = compute_distmat(aromatic_sulphur_df)
        interacting_atoms = get_interacting_atoms(5.3, distmat)
        interacting_atoms = list(
            zip(interacting_atoms[0], interacting_atoms[1])
        )

        for (a1, a2) in interacting_atoms:
            resi1 = aromatic_sulphur_df.loc[a1, "node_id"]
            resi2 = aromatic_sulphur_df.loc[a2, "node_id"]

            condition1 = resi1 in SULPHUR_RESIS and resi2 in PI_RESIS
            condition2 = resi1 in PI_RESIS and resi2 in SULPHUR_RESIS

            if (condition1 or condition2) and resi1 != resi2:
                if G.has_edge(resi1, resi2):
                    G.edges[resi1, resi2]["kind"].add("aromatic_sulphur")
                else:
                    G.add_edge(resi1, resi2, kind={"aromatic_sulphur"})
>>>>>>> 97d0c973

    if aromatic_sulphur_df.shape[0] > 0:
        distmat = compute_distmat(aromatic_sulphur_df)
        interacting_atoms = get_interacting_atoms(5.3, distmat)
        interacting_atoms = list(zip(interacting_atoms[0], interacting_atoms[1]))

        for (a1, a2) in interacting_atoms:
            resi1 = aromatic_sulphur_df.loc[a1, "node_id"]
            resi2 = aromatic_sulphur_df.loc[a2, "node_id"]
            
            condition1 = resi1 in SULPHUR_RESIS and resi2 in PI_RESIS
            condition2 = resi1 in PI_RESIS and resi2 in SULPHUR_RESIS

            if (condition1 or condition2) and resi1 != resi2:
                if G.has_edge(resi1, resi2):
                    G.edges[resi1, resi2]["kind"].add("aromatic_sulphur")
                else:
                    G.add_edge(resi1, resi2, kind={"aromatic_sulphur"})
                    

def add_cation_pi_interactions(
    G: nx.Graph, rgroup_df: Optional[pd.DataFrame] = None
):
    """Add cation-pi interactions.

    Criteria:
        # Todo

    :param G: Graph to add cation-pi interactions to.
    :type G: nx.Graph
    :param rgroup_df: Dataframe containing rgroup information. Defaults to
        ``None``.
    :type rgroup_df: Optional[pd.DataFrame].
    """
    if rgroup_df is None:
        rgroup_df = G.graph["rgroup_df"]
    cation_pi_df = filter_dataframe(
        rgroup_df, "residue_name", CATION_PI_RESIS, True
    )
    cation_pi_df = filter_dataframe(
        cation_pi_df, "node_id", list(G.nodes()), True
    )
<<<<<<< HEAD

    if cation_pi_df.shape[0] > 0:
        distmat = compute_distmat(cation_pi_df)
        interacting_atoms = get_interacting_atoms(6, distmat)
        interacting_atoms = list(zip(interacting_atoms[0], interacting_atoms[1]))
        
        for (a1, a2) in interacting_atoms:
            resi1 = cation_pi_df.loc[a1, "node_id"]
            resi2 = cation_pi_df.loc[a2, "node_id"]
            
            condition1 = resi1 in CATION_RESIS and resi2 in PI_RESIS
            condition2 = resi1 in PI_RESIS and resi2 in CATION_RESIS
            
=======

    if cation_pi_df.shape[0] > 0:
        distmat = compute_distmat(cation_pi_df)
        interacting_atoms = get_interacting_atoms(6, distmat)
        interacting_atoms = list(
            zip(interacting_atoms[0], interacting_atoms[1])
        )

        for (a1, a2) in interacting_atoms:
            resi1 = cation_pi_df.loc[a1, "node_id"]
            resi2 = cation_pi_df.loc[a2, "node_id"]

            condition1 = resi1 in CATION_RESIS and resi2 in PI_RESIS
            condition2 = resi1 in PI_RESIS and resi2 in CATION_RESIS

>>>>>>> 97d0c973
            if (condition1 or condition2) and resi1 != resi2:
                if G.has_edge(resi1, resi2):
                    G.edges[resi1, resi2]["kind"].add("cation_pi")
                else:
                    G.add_edge(resi1, resi2, kind={"cation_pi"})


def add_vdw_interactions(
    g: nx.Graph,
    threshold: float = 0.5,
    remove_intraresidue: bool = False,
    name: str = "vdw",
):
    """Criterion: Any non-H atoms within the sum of
    their VdW Radii (:const:`~graphein.protein.resi_atoms.VDW_RADII`) +
    threshold (default: ``0.5``) Angstroms of each other.

    :param g: Graph to add van der Waals interactions to.
    :type g: nx.Graph
    :param threshold: Threshold distance for van der Waals interactions.
        Default: ``0.5`` Angstroms.
    :type threshold: float
    :param remove_intraresidue: Whether to remove intra-residue interactions.
    :type remove_intraresidue: bool
    """
    df = g.graph["raw_pdb_df"]
    df = filter_dataframe(df, "atom_name", ["H"], boolean=False)
    df = filter_dataframe(df, "node_id", list(g.nodes()), boolean=True)
    dist_mat = compute_distmat(df)

    radii = df["element_symbol"].map(VDW_RADII).values
    radii = np.expand_dims(radii, axis=1)
    radii = radii + radii.T

    dist_mat = dist_mat - radii
    interacting_atoms = get_interacting_atoms(threshold, dist_mat)
    add_interacting_resis(g, interacting_atoms, df, [name])

    if remove_intraresidue:
        for u, v in get_edges_by_bond_type(g, name):
            u_id = "".join(u.split(":")[:-1])
            v_id = "".join(v.split(":")[:-1])
            if u_id == v_id:
                g.edges[u, v]["kind"].remove(name)
                if len(g.edges[u, v]["kind"]) == 0:
                    g.remove_edge(u, v)


def add_vdw_clashes(
    g: nx.Graph, threshold: float = 0.0, remove_intraresidue: bool = False
):
    """Adds van der Waals clashes to graph.

    These are atoms that are within the sum of their VdW Radii
    (:const:`~graphein.protein.resi_atoms.VDW_RADII`).

    :param g: Graph to add van der Waals clashes to.
    :type g: nx.Graph
    :param threshold: Threshold, defaults to ``0.0``.
    :type threshold: float
    :param remove_intraresidue: Whether to remove clashes within a residue,
        defaults to ``False``.
    :type remove_intraresidue: bool
    """
    add_vdw_interactions(
        g,
        threshold=threshold,
        remove_intraresidue=remove_intraresidue,
        name="vdw_clash",
    )


def add_pi_stacking_interactions(
    G: nx.Graph,
    pdb_df: Optional[pd.DataFrame] = None,
    centroid_distance: float = 7.0,
):
    """Adds Pi-stacking interactions to graph.

    Criteria:
        - aromatic ring centroids within 7.0 (default) Angstroms. (|A1A2| < 7.0)
        - Angle between ring normal vectors < 30° (∠(n1, n2) < 30°)
        - Angle between ring normal vectors and centroid vector < 45°
            (∠(n1, A1A2) < 45°), (∠(n2, A1A2) < 45°)

    :param G: _description_
    :type G: nx.Graph
    :param pdb_df: _description_, defaults to None
    :type pdb_df: Optional[pd.DataFrame], optional
    """
    if pdb_df is None:
        pdb_df = G.graph["raw_pdb_df"]
    dfs = []
    # Compute centroids and normal for each ring
    for resi in PI_RESIS:
        resi_rings_df = get_ring_atoms(pdb_df, resi)
        resi_rings_df = filter_dataframe(
            resi_rings_df, "node_id", list(G.nodes()), True
        )
        resi_centroid_df = get_ring_centroids(resi_rings_df)
        resi_normals = get_ring_normals(resi_rings_df)
        resi_centroid_df = pd.merge(
            resi_centroid_df, resi_normals, on="node_id"
        )
        dfs.append(resi_centroid_df)
    aromatic_df = (
        pd.concat(dfs).sort_values(by="node_id").reset_index(drop=True)
    )
<<<<<<< HEAD
=======

>>>>>>> 97d0c973
    if aromatic_df.shape[0] > 0:
        distmat = compute_distmat(aromatic_df)
        distmat.set_index(aromatic_df["node_id"], inplace=True)
        distmat.columns = aromatic_df["node_id"]
        distmat = distmat[distmat <= centroid_distance].fillna(0)
        indices = np.where(distmat > 0)
<<<<<<< HEAD
        
=======

>>>>>>> 97d0c973
        interacting_resis = [
            (distmat.index[r], distmat.index[c])
            for r, c in zip(indices[0], indices[1])
        ]
        # log.info(f"Found: {len(interacting_resis)} aromatic-aromatic interactions")
        for n1, n2 in interacting_resis:
            assert G.nodes[n1]["residue_name"] in PI_RESIS
            assert G.nodes[n2]["residue_name"] in PI_RESIS
<<<<<<< HEAD
            
=======

>>>>>>> 97d0c973
            n1_centroid = aromatic_df.loc[aromatic_df["node_id"] == n1][
                ["x_coord", "y_coord", "z_coord"]
            ].values[0]
            n2_centroid = aromatic_df.loc[aromatic_df["node_id"] == n2][
                ["x_coord", "y_coord", "z_coord"]
            ].values[0]
<<<<<<< HEAD
            
            n1_normal = aromatic_df.loc[aromatic_df["node_id"] == n1][0].values[0]
            n2_normal = aromatic_df.loc[aromatic_df["node_id"] == n2][0].values[0]
            
            centroid_vector = n2_centroid - n1_centroid
            
            norm_angle = compute_angle(n1_normal, n2_normal)
            n1_centroid_angle = compute_angle(n1_normal, centroid_vector)
            n2_centroid_angle = compute_angle(n2_normal, centroid_vector)
            
            if (
                    norm_angle >= 30
                    or n1_centroid_angle >= 45
                    or n2_centroid_angle >= 45
=======

            n1_normal = aromatic_df.loc[aromatic_df["node_id"] == n1][
                0
            ].values[0]
            n2_normal = aromatic_df.loc[aromatic_df["node_id"] == n2][
                0
            ].values[0]

            centroid_vector = n2_centroid - n1_centroid

            norm_angle = compute_angle(n1_normal, n2_normal)
            n1_centroid_angle = compute_angle(n1_normal, centroid_vector)
            n2_centroid_angle = compute_angle(n2_normal, centroid_vector)

            if (
                norm_angle >= 30
                or n1_centroid_angle >= 45
                or n2_centroid_angle >= 45
>>>>>>> 97d0c973
            ):
                continue
            if G.has_edge(n1, n2):
                G.edges[n1, n2]["kind"].add("pi_stacking")
            else:
                G.add_edge(n1, n2, kind={"pi_stacking"})


def add_t_stacking(G: nx.Graph, pdb_df: Optional[pd.DataFrame] = None):
    if pdb_df is None:
        pdb_df = G.graph["raw_pdb_df"]
    dfs = []
    # Compute centroids and normal for each ring
    for resi in PI_RESIS:
        resi_rings_df = get_ring_atoms(pdb_df, resi)
        resi_rings_df = filter_dataframe(
            resi_rings_df, "node_id", list(G.nodes()), True
        )
        resi_centroid_df = get_ring_centroids(resi_rings_df)
        resi_normals = get_ring_normals(resi_rings_df)
        resi_centroid_df = pd.merge(
            resi_centroid_df, resi_normals, on="node_id"
        )
        dfs.append(resi_centroid_df)
    aromatic_df = (
        pd.concat(dfs).sort_values(by="node_id").reset_index(drop=True)
    )
<<<<<<< HEAD
=======

>>>>>>> 97d0c973
    if aromatic_df.shape[0] > 0:
        distmat = compute_distmat(aromatic_df)
        distmat.set_index(aromatic_df["node_id"], inplace=True)
        distmat.columns = aromatic_df["node_id"]
        distmat = distmat[distmat <= 7].fillna(0)
        indices = np.where(distmat > 0)
<<<<<<< HEAD
        
=======

>>>>>>> 97d0c973
        interacting_resis = [
            (distmat.index[r], distmat.index[c])
            for r, c in zip(indices[0], indices[1])
        ]
        # log.info(f"Found: {len(interacting_resis)} aromatic-aromatic interactions")
        for n1, n2 in interacting_resis:
            assert G.nodes[n1]["residue_name"] in PI_RESIS
            assert G.nodes[n2]["residue_name"] in PI_RESIS
<<<<<<< HEAD
            
=======

>>>>>>> 97d0c973
            n1_centroid = aromatic_df.loc[aromatic_df["node_id"] == n1][
                ["x_coord", "y_coord", "z_coord"]
            ].values[0]
            n2_centroid = aromatic_df.loc[aromatic_df["node_id"] == n2][
                ["x_coord", "y_coord", "z_coord"]
            ].values[0]
<<<<<<< HEAD
            
            n1_normal = aromatic_df.loc[aromatic_df["node_id"] == n1][0].values[0]
            n2_normal = aromatic_df.loc[aromatic_df["node_id"] == n2][0].values[0]
            
            centroid_vector = n2_centroid - n1_centroid
            
            norm_angle = compute_angle(n1_normal, n2_normal)
            n1_centroid_angle = compute_angle(n1_normal, centroid_vector)
            n2_centroid_angle = compute_angle(n2_normal, centroid_vector)
            
            if (
                    norm_angle >= 90
                    or norm_angle <= 60
                    or n1_centroid_angle >= 45
                    or n2_centroid_angle >= 45
=======

            n1_normal = aromatic_df.loc[aromatic_df["node_id"] == n1][
                0
            ].values[0]
            n2_normal = aromatic_df.loc[aromatic_df["node_id"] == n2][
                0
            ].values[0]

            centroid_vector = n2_centroid - n1_centroid

            norm_angle = compute_angle(n1_normal, n2_normal)
            n1_centroid_angle = compute_angle(n1_normal, centroid_vector)
            n2_centroid_angle = compute_angle(n2_normal, centroid_vector)

            if (
                norm_angle >= 90
                or norm_angle <= 60
                or n1_centroid_angle >= 45
                or n2_centroid_angle >= 45
>>>>>>> 97d0c973
            ):
                continue
            if G.has_edge(n1, n2):
                G.edges[n1, n2]["kind"].add("t_stacking")
            else:
                G.add_edge(n1, n2, kind={"t_stacking"})


def add_backbone_carbonyl_carbonyl_interactions(
    G: nx.Graph, threshold: float = 3.2
):
    """Adds backbone-carbonyl-carbonyl interactions.

    Default is to consider C═O···C═O interactions below 3.2 Angstroms
    (sum of O+C vdw radii).

    Source:
    > Rahim, A., Saha, P., Jha, K.K. et al. Reciprocal carbonyl–carbonyl
    > interactions in small molecules and proteins. Nat Commun 8, 78 (2017).
    > https://doi.org/10.1038/s41467-017-00081-x

    :param G: Protein graph to add edges to.
    :type G: nx.Graph
    :param threshold: Threshold below which to consider an interaction,
        defaults to 3.2 Angstroms.
    :type threshold: float, optional
    """
    df = G.graph["raw_pdb_df"]
    df = filter_dataframe(df, "node_id", list(G.nodes()), boolean=True)
    df = filter_dataframe(df, "atom_name", ["C", "O"], boolean=True)
    distmat = compute_distmat(df)
    interacting_atoms = get_interacting_atoms(threshold, distmat)

    # Filter out O-O and C-C edges
    atom_1 = df.iloc[interacting_atoms[0]]["atom_name"]
    atom_2 = df.iloc[interacting_atoms[1]]["atom_name"]
    diff_atoms = atom_1.values != atom_2.values
    interacting_atoms = (
        interacting_atoms[0][diff_atoms],
        interacting_atoms[1][diff_atoms],
    )

    # Filter out O-C edges on the same residue
    atom_1 = df.iloc[interacting_atoms[0]]["residue_id"]
    atom_2 = df.iloc[interacting_atoms[1]]["residue_id"]
    diff_atoms = atom_1.values != atom_2.values
    interacting_atoms = (
        interacting_atoms[0][diff_atoms],
        interacting_atoms[1][diff_atoms],
    )

    add_interacting_resis(G, interacting_atoms, df, ["bb_carbonyl_carbonyl"])


def add_salt_bridges(
    G: nx.Graph,
    rgroup_df: Optional[pd.DataFrame] = None,
    threshold: float = 4.0,
):
    """Compute salt bridge interactions.

    Criterion: Anion-Cation residue atom pairs within threshold (``4.0``)
    Angstroms of each other.

    Anions: ASP/OD1+OD2, GLU/OE1+OE2
    Cations: LYS/NZ, ARG/NH1+NH2

    :param G: Graph to add salt bridge interactions to.
    :type G: nx.Graph
    :param rgroup_df: R group dataframe, defaults to ``None``.
    :type rgroup_df: Optional[pd.DataFrame]
    :param threshold: Distance threshold, defaults to ``4.0`` Angstroms.
    :type threshold: float, optional
    """
    if rgroup_df is None:
        rgroup_df = G.graph["rgroup_df"]
    salt_bridge_df = filter_dataframe(
        rgroup_df, "residue_name", SALT_BRIDGE_RESIDUES, boolean=True
    )
    salt_bridge_df = filter_dataframe(
        salt_bridge_df, "atom_name", SALT_BRIDGE_ATOMS, boolean=True
    )
    if salt_bridge_df.shape[0] > 0:
        distmat = compute_distmat(salt_bridge_df)
        interacting_atoms = get_interacting_atoms(threshold, distmat)
        add_interacting_resis(
            G, interacting_atoms, salt_bridge_df, ["salt_bridge"]
        )
<<<<<<< HEAD
        
=======

>>>>>>> 97d0c973
        for r1, r2 in get_edges_by_bond_type(G, "salt_bridge"):
            condition1 = (
                G.nodes[r1]["residue_name"] in SALT_BRIDGE_ANIONS
                and G.nodes[r2]["residue_name"] in SALT_BRIDGE_CATIONS
            )
<<<<<<< HEAD
            
=======

>>>>>>> 97d0c973
            condition2 = (
                G.nodes[r2]["residue_name"] in SALT_BRIDGE_ANIONS
                and G.nodes[r1]["residue_name"] in SALT_BRIDGE_CATIONS
            )
<<<<<<< HEAD
            
=======

>>>>>>> 97d0c973
            is_ionic = condition1 or condition2
            if not is_ionic:
                G.edges[r1, r2]["kind"].remove("salt_bridge")
                if len(G.edges[r1, r2]["kind"]) == 0:
                    G.remove_edge(r1, r2)


def get_interacting_atoms(
    angstroms: float, distmat: pd.DataFrame
) -> np.ndarray:
    """Find the atoms that are within a particular radius of one another.

    :param angstroms: The radius in angstroms.
    :type angstroms: float
    :param distmat: The distance matrix.
    :type distmat: pd.DataFrame
    """
    return np.where(distmat <= angstroms)


def add_delaunay_triangulation(
    G: nx.Graph, allowable_nodes: Optional[List[str]] = None
):
    """
    Compute the Delaunay triangulation of the protein structure.

    This has been used in prior work. References:

        Harrison, R. W., Yu, X. & Weber, I. T. Using triangulation to include
        target structure improves drug resistance prediction accuracy. in 1–1
        (IEEE, 2013). doi:10.1109/ICCABS.2013.6629236

        Yu, X., Weber, I. T. & Harrison, R. W. Prediction of HIV drug
        resistance from genotype with encoded three-dimensional protein
        structure. BMC Genomics 15 Suppl 5, S1 (2014).

    Notes:
    1. We do not use the add_interacting_resis function, because this
        interaction is computed on the ``CA`` atoms. Therefore, there is code
        duplication. For now, I have chosen to leave this code duplication
        in.

    :param G: The networkx graph to add the triangulation to.
    :type G: nx.Graph
    :param allowable_nodes: The nodes to include in the triangulation.
        If ``None`` (default), no filtering is done. This parameter is used to
        filter out nodes that are not desired in the triangulation. Eg if you
        wanted to construct a delaunay triangulation of the CA atoms of an
        atomic graph.
    :type allowable_nodes: List[str], optional
    """
    if allowable_nodes is None:
        coords = np.array([d["coords"] for _, d in G.nodes(data=True)])
        node_map: Dict[int, str] = dict(enumerate(G.nodes()))
    else:
        coords = np.array(
            [
                d["coords"]
                for _, d in G.nodes(data=True)
                if d["atom_type"] in allowable_nodes
            ]
        )
        node_map: Dict[int, str] = {
            i: n
            for i, (n, d) in enumerate(G.nodes(data=True))
            if d["atom_type"] in allowable_nodes
        }
        node_map: Dict[int, str] = dict(enumerate(node_map.values()))

    tri = Delaunay(coords)  # this is the triangulation
    log.debug(
        f"Detected {len(tri.simplices)} simplices in the Delaunay Triangulation."
    )
    for simplex in tri.simplices:
        nodes = [node_map[s] for s in simplex]
        for n1, n2 in combinations(nodes, 2):
            if n1 not in G.nodes or n2 not in G.nodes:
                continue
            if G.has_edge(n1, n2):
                G.edges[n1, n2]["kind"].add("delaunay")
            else:
                G.add_edge(n1, n2, kind={"delaunay"})


def add_distance_threshold(
    G: nx.Graph, long_interaction_threshold: int, threshold: float = 5.0
):
    """
    Adds edges to any nodes within a given distance of each other.
    Long interaction threshold is used to specify minimum separation in sequence
    to add an edge between networkx nodes within the distance threshold

    :param G: Protein Structure graph to add distance edges to
    :type G: nx.Graph
    :param long_interaction_threshold: minimum distance in sequence for two
        nodes to be connected
    :type long_interaction_threshold: int
    :param threshold: Distance in angstroms, below which two nodes are connected
    :type threshold: float
    :return: Graph with distance-based edges added
    """
    pdb_df = filter_dataframe(
        G.graph["pdb_df"], "node_id", list(G.nodes()), True
    )
    dist_mat = compute_distmat(pdb_df)
    interacting_nodes = get_interacting_atoms(threshold, distmat=dist_mat)
    interacting_nodes = list(zip(interacting_nodes[0], interacting_nodes[1]))

    log.info(f"Found: {len(interacting_nodes)} distance edges")
    count = 0
    for a1, a2 in interacting_nodes:
        n1 = G.graph["pdb_df"].loc[a1, "node_id"]
        n2 = G.graph["pdb_df"].loc[a2, "node_id"]
        n1_chain = G.graph["pdb_df"].loc[a1, "chain_id"]
        n2_chain = G.graph["pdb_df"].loc[a2, "chain_id"]
        n1_position = G.graph["pdb_df"].loc[a1, "residue_number"]
        n2_position = G.graph["pdb_df"].loc[a2, "residue_number"]

        condition_1 = n1_chain == n2_chain
        condition_2 = (
            abs(n1_position - n2_position) < long_interaction_threshold
        )

        if not (condition_1 and condition_2):
            count += 1
            if G.has_edge(n1, n2):
                G.edges[n1, n2]["kind"].add("distance_threshold")
            else:
                G.add_edge(n1, n2, kind={"distance_threshold"})
    log.info(
        f"Added {count} distance edges. ({len(list(interacting_nodes)) - count}\
            removed by LIN)"
    )


def add_distance_window(
    G: nx.Graph, min: float, max: float, long_interaction_threshold: int = -1
):
    """
    Adds edges to any nodes within a given window of distances of each other.
    Long interaction threshold is used
    to specify minimum separation in sequence to add an edge between networkx
    nodes within the distance threshold

    :param G: Protein Structure graph to add distance edges to
    :type G: nx.Graph
    :param min: Minimum distance in angstroms required for an edge.
    :type min: float
    :param max: Maximum distance in angstroms allowed for an edge.
    :param long_interaction_threshold: minimum distance in sequence for two
        nodes to be connected
    :type long_interaction_threshold: int
    :return: Graph with distance-based edges added
    """
    pdb_df = filter_dataframe(
        G.graph["pdb_df"], "node_id", list(G.nodes()), True
    )
    dist_mat = compute_distmat(pdb_df)
    # Nodes less than the minimum distance
    less_than_min = get_interacting_atoms(min, distmat=dist_mat)
    less_than_min = list(zip(less_than_min[0], less_than_min[1]))

    interacting_nodes = get_interacting_atoms(max, distmat=dist_mat)
    interacting_nodes = list(zip(interacting_nodes[0], interacting_nodes[1]))
    interacting_nodes = [
        i for i in interacting_nodes if i not in less_than_min
    ]

    log.info(f"Found: {len(interacting_nodes)} distance edges")
    count = 0
    for a1, a2 in interacting_nodes:
        n1 = G.graph["pdb_df"].loc[a1, "node_id"]
        n2 = G.graph["pdb_df"].loc[a2, "node_id"]
        n1_chain = G.graph["pdb_df"].loc[a1, "chain_id"]
        n2_chain = G.graph["pdb_df"].loc[a2, "chain_id"]
        n1_position = G.graph["pdb_df"].loc[a1, "residue_number"]
        n2_position = G.graph["pdb_df"].loc[a2, "residue_number"]

        condition_1 = n1_chain == n2_chain
        condition_2 = (
            abs(n1_position - n2_position) < long_interaction_threshold
        )

        if not (condition_1 and condition_2):
            count += 1
            if G.has_edge(n1, n2):
                G.edges[n1, n2]["kind"].add(f"distance_window_{min}_{max}")
            else:
                G.add_edge(n1, n2, kind={f"distance_window_{min}_{max}"})
    log.info(
        f"Added {count} distance edges. ({len(list(interacting_nodes)) - count}\
            removed by LIN)"
    )


def add_fully_connected_edges(G: nx.Graph):
    """
    Adds fully connected edges to nodes.

    :param G: Protein structure graph to add fully connected edges to.
    :type G: nx.Graph
    """
    for n1, n2 in itertools.product(G.nodes(), G.nodes()):
        if G.has_edge(n1, n2):
            G.edges[n1, n2]["kind"].add("fully_connected")
        else:
            G.add_edge(n1, n2, kind={"fully_connected"})


def add_k_nn_edges(
    G: nx.Graph,
    long_interaction_threshold: int,
    k: int = 5,
    mode: str = "connectivity",
    metric: str = "minkowski",
    p: int = 2,
    include_self: Union[bool, str] = False,
):
    """
    Adds edges to nodes based on K nearest neighbours. Long interaction
    threshold is used to specify minimum separation in sequence to add an edge
    between networkx nodes within the distance threshold

    :param G: Protein Structure graph to add distance edges to
    :type G: nx.Graph
    :param long_interaction_threshold: minimum distance in sequence for two
        nodes to be connected
    :type long_interaction_threshold: int
    :param k: Number of neighbors for each sample.
    :type k: int
    :param mode: Type of returned matrix: ``"connectivity"`` will return the
        connectivity matrix with ones and zeros, and ``"distance"`` will return
        the distances between neighbors according to the given metric.
    :type mode: str
    :param metric: The distance metric used to calculate the k-Neighbors for
        each sample point. The ``DistanceMetric`` class gives a list of
        available metrics. The default distance is ``"euclidean"``
        (``"minkowski"`` metric with the ``p`` param equal to ``2``).
    :type metric: str
    :param p: Power parameter for the Minkowski metric. When ``p = 1``, this is
        equivalent to using ``manhattan_distance`` (l1), and
        ``euclidean_distance`` (l2) for ``p = 2``. For arbitrary ``p``,
        ``minkowski_distance`` (l_p) is used. Default is ``2`` (euclidean).
    :type p: int
    :param include_self: Whether or not to mark each sample as the first nearest
        neighbor to itself. If ``"auto"``, then ``True`` is used for
        ``mode="connectivity"`` and ``False`` for ``mode="distance"``.
        Default is ``False``.
    :type include_self: Union[bool, str]
    :return: Graph with knn-based edges added
    :rtype: nx.Graph
    """
    pdb_df = filter_dataframe(
        G.graph["pdb_df"], "node_id", list(G.nodes()), True
    )
    dist_mat = compute_distmat(pdb_df)

    nn = kneighbors_graph(
        X=dist_mat,
        n_neighbors=k,
        mode=mode,
        metric=metric,
        p=p,
        include_self=include_self,
    )

    # Create iterable of node indices
    outgoing = np.repeat(np.array(range(len(G.graph["pdb_df"]))), k)
    incoming = nn.indices
    interacting_nodes = list(zip(outgoing, incoming))
    log.info(f"Found: {len(interacting_nodes)} KNN edges")
    for a1, a2 in interacting_nodes:
        # Get nodes IDs from indices
        n1 = G.graph["pdb_df"].loc[a1, "node_id"]
        n2 = G.graph["pdb_df"].loc[a2, "node_id"]

        # Get chains
        n1_chain = G.graph["pdb_df"].loc[a1, "chain_id"]
        n2_chain = G.graph["pdb_df"].loc[a2, "chain_id"]

        # Get sequence position
        n1_position = G.graph["pdb_df"].loc[a1, "residue_number"]
        n2_position = G.graph["pdb_df"].loc[a2, "residue_number"]

        # Check residues are not on same chain
        condition_1 = n1_chain != n2_chain
        # Check residues are separated by long_interaction_threshold
        condition_2 = (
            abs(n1_position - n2_position) > long_interaction_threshold
        )

        # If not on same chain add edge or
        # If on same chain and separation is sufficient add edge
        if condition_1 or condition_2:
            if G.has_edge(n1, n2):
                G.edges[n1, n2]["kind"].add("k_nn")
            else:
                G.add_edge(n1, n2, kind={"k_nn"})


def get_ring_atoms(dataframe: pd.DataFrame, aa: str) -> pd.DataFrame:
    """
    Return ring atoms from a dataframe.

    A helper function for add_aromatic_interactions.

    Gets the ring atoms from the particular aromatic amino acid.

    Parameters:
    ===========
    - dataframe: the dataframe containing the atom records.
    - aa: the amino acid of interest, passed in as 3-letter string.

    Returns:
    ========
    - dataframe: a filtered dataframe containing just those atoms from the
                    particular amino acid selected. e.g. equivalent to
                    selecting just the ring atoms from a particular amino
                    acid.
    """
    ring_atom_df = filter_dataframe(dataframe, "residue_name", [aa], True)

    ring_atom_df = filter_dataframe(
        ring_atom_df, "atom_name", AA_RING_ATOMS[aa], True
    )
    return ring_atom_df


def get_ring_centroids(ring_atom_df: pd.DataFrame) -> pd.DataFrame:
    """
    Return aromatic ring centroids.

    A helper function for add_aromatic_interactions.

    Computes the ring centroids for each a particular amino acid's ring
    atoms.

    Ring centroids are computed by taking the mean of the x, y, and z
    coordinates.

    Parameters:
    ===========
    - ring_atom_df: a dataframe computed using get_ring_atoms.
    - aa: the amino acid under study
    Returns:
    ========
    - centroid_df: a dataframe containing just the centroid coordinates of
                    the ring atoms of each residue.
    """
    return (
        ring_atom_df.groupby("node_id")
        .mean()[["x_coord", "y_coord", "z_coord"]]
        .reset_index()
    )


def compute_ring_normal(ring_df: pd.DataFrame) -> np.ndarray:
    """Compute the normal vector of a ring.

    :param ring_df: Dataframe of atoms in the ring.
    :type ring_df: pd.DataFrame
    :return: Normal vector of the ring.
    :rtype: np.ndarray
    """
    res_name = ring_df["residue_name"].iloc[0]
    atoms = RING_NORMAL_ATOMS[res_name]
    coords = ring_df.loc[ring_df["atom_name"].isin(atoms)][
        ["x_coord", "y_coord", "z_coord"]
    ].values
    pos1, pos2, pos3 = coords[0], coords[1], coords[2]
    return np.cross(pos2 - pos1, pos3 - pos1)


def get_ring_normals(ring_df: pd.DataFrame) -> pd.DataFrame:
    """Compute the normal vector of each ring.

    :param ring_df: Dataframe of atoms in the rings.
    :type ring_df: pd.DataFrame
    :return: Normal vector of the rings.
    :rtype: pd.DataFrame
    """
    return ring_df.groupby("node_id").apply(compute_ring_normal).reset_index()


def compute_angle(
    v1: np.ndarray, v2: np.ndarray, return_degrees: bool = True
) -> float:
    """Computes angle between two vectors.

    :param v1: First vector
    :type v1: np.ndarray
    :param v2: Second vector
    :type v2: np.ndarray
    :param return_degrees: Whether to return angle in degrees or radians
    :type return_degrees: bool
    """
    angle = np.arccos(
        np.dot(v1, v2) / (np.linalg.norm(v1) * np.linalg.norm(v2))
    )
    return 180 * angle / np.pi if return_degrees else angle


def get_edges_by_bond_type(
    G: nx.Graph, bond_type: str
) -> List[Tuple[str, str]]:
    """
    Return edges of a particular bond type.

    Parameters:
    ===========
    - bond_type: (str) one of the elements in the variable BOND_TYPES

    Returns:
    ========
    - resis: (list) a list of tuples, where each tuple is an edge.
    """
    return [
        (n1, n2) for n1, n2, d in G.edges(data=True) if bond_type in d["kind"]
    ]


def node_coords(G: nx.Graph, n: str) -> Tuple[float, float, float]:
    """
    Return the ``x, y, z`` coordinates of a node.
    This is a helper function. Simplifies the code.

    :param G: nx.Graph protein structure graph to extract coordinates from
    :type G: nx.Graph
    :param n: str node ID in graph to extract coordinates from
    :type n: str
    :return: Tuple of coordinates ``(x, y, z)``
    :rtype: Tuple[float, float, float]
    """
    x, y, z = tuple(G.nodes[n]["coords"])
    return x, y, z


def add_interacting_resis(
    G: nx.Graph,
    interacting_atoms: np.ndarray,
    dataframe: pd.DataFrame,
    kind: List[str],
):
    """
    Add interacting residues to graph.

    Returns a list of 2-tuples indicating the interacting residues based
    on the interacting atoms. This is most typically called after the
    get_interacting_atoms function above.

    Also filters out the list such that the residues have to be at least
    two apart.

    ### Parameters

    - interacting_atoms:    (numpy array) result from ``get_interacting_atoms``.
    - dataframe:            (pandas dataframe) a pandas dataframe that
                            houses the euclidean locations of each atom.
    - kind:                 (list) the kind of interaction. Contains one
                            of :
                            - hydrophobic
                            - disulfide
                            - hbond
                            - ionic
                            - aromatic
                            - aromatic_sulphur
                            - cation_pi
                            - delaunay

    Returns:
    ========
    - filtered_interacting_resis: (set of tuples) the residues that are in
        an interaction, with the interaction kind specified
    """
    # This assertion/check is present for defensive programming!
    for k in kind:
        assert k in BOND_TYPES

    resi1 = dataframe.loc[interacting_atoms[0]]["node_id"].values
    resi2 = dataframe.loc[interacting_atoms[1]]["node_id"].values

    interacting_resis = set(list(zip(resi1, resi2)))
    log.info(f"Found {len(interacting_resis)} {k} interactions.")
    for i1, i2 in interacting_resis:
        if i1 != i2:
            if G.has_edge(i1, i2):
                for k in kind:
                    G.edges[i1, i2]["kind"].add(k)
            else:
                G.add_edge(i1, i2, kind=set(kind))<|MERGE_RESOLUTION|>--- conflicted
+++ resolved
@@ -244,13 +244,10 @@
     if disulfide_df.shape[0] > 0:
         distmat = compute_distmat(disulfide_df)
         interacting_atoms = get_interacting_atoms(2.2, distmat)
-<<<<<<< HEAD
-        add_interacting_resis(G, interacting_atoms, disulfide_df, ["disulfide"])
-=======
         add_interacting_resis(
             G, interacting_atoms, disulfide_df, ["disulfide"]
         )
->>>>>>> 97d0c973
+
 
 
 def add_hydrogen_bond_interactions(
@@ -325,20 +322,10 @@
                 G.nodes[r1]["residue_name"] in POS_AA
                 and G.nodes[r2]["residue_name"] in NEG_AA
             )
-<<<<<<< HEAD
-            
-=======
-
->>>>>>> 97d0c973
             condition2 = (
                 G.nodes[r2]["residue_name"] in POS_AA
                 and G.nodes[r1]["residue_name"] in NEG_AA
             )
-<<<<<<< HEAD
-            
-=======
-
->>>>>>> 97d0c973
             is_ionic = condition1 or condition2
             if not is_ionic:
                 G.edges[r1, r2]["kind"].remove("ionic")
@@ -394,13 +381,9 @@
             (distmat.index[r], distmat.index[c])
             for r, c in zip(indices[0], indices[1])
         ]
-<<<<<<< HEAD
-        log.info(f"Found: {len(interacting_resis)} aromatic-aromatic interactions")
-=======
         log.info(
             f"Found: {len(interacting_resis)} aromatic-aromatic interactions"
         )
->>>>>>> 97d0c973
         for n1, n2 in interacting_resis:
             assert G.nodes[n1]["residue_name"] in AROMATIC_RESIS
             assert G.nodes[n2]["residue_name"] in AROMATIC_RESIS
@@ -434,8 +417,6 @@
     aromatic_sulphur_df = filter_dataframe(
         aromatic_sulphur_df, "node_id", list(G.nodes()), True
     )
-<<<<<<< HEAD
-=======
 
     if aromatic_sulphur_df.shape[0] > 0:
         distmat = compute_distmat(aromatic_sulphur_df)
@@ -448,25 +429,6 @@
             resi1 = aromatic_sulphur_df.loc[a1, "node_id"]
             resi2 = aromatic_sulphur_df.loc[a2, "node_id"]
 
-            condition1 = resi1 in SULPHUR_RESIS and resi2 in PI_RESIS
-            condition2 = resi1 in PI_RESIS and resi2 in SULPHUR_RESIS
-
-            if (condition1 or condition2) and resi1 != resi2:
-                if G.has_edge(resi1, resi2):
-                    G.edges[resi1, resi2]["kind"].add("aromatic_sulphur")
-                else:
-                    G.add_edge(resi1, resi2, kind={"aromatic_sulphur"})
->>>>>>> 97d0c973
-
-    if aromatic_sulphur_df.shape[0] > 0:
-        distmat = compute_distmat(aromatic_sulphur_df)
-        interacting_atoms = get_interacting_atoms(5.3, distmat)
-        interacting_atoms = list(zip(interacting_atoms[0], interacting_atoms[1]))
-
-        for (a1, a2) in interacting_atoms:
-            resi1 = aromatic_sulphur_df.loc[a1, "node_id"]
-            resi2 = aromatic_sulphur_df.loc[a2, "node_id"]
-            
             condition1 = resi1 in SULPHUR_RESIS and resi2 in PI_RESIS
             condition2 = resi1 in PI_RESIS and resi2 in SULPHUR_RESIS
 
@@ -499,21 +461,6 @@
     cation_pi_df = filter_dataframe(
         cation_pi_df, "node_id", list(G.nodes()), True
     )
-<<<<<<< HEAD
-
-    if cation_pi_df.shape[0] > 0:
-        distmat = compute_distmat(cation_pi_df)
-        interacting_atoms = get_interacting_atoms(6, distmat)
-        interacting_atoms = list(zip(interacting_atoms[0], interacting_atoms[1]))
-        
-        for (a1, a2) in interacting_atoms:
-            resi1 = cation_pi_df.loc[a1, "node_id"]
-            resi2 = cation_pi_df.loc[a2, "node_id"]
-            
-            condition1 = resi1 in CATION_RESIS and resi2 in PI_RESIS
-            condition2 = resi1 in PI_RESIS and resi2 in CATION_RESIS
-            
-=======
 
     if cation_pi_df.shape[0] > 0:
         distmat = compute_distmat(cation_pi_df)
@@ -529,7 +476,6 @@
             condition1 = resi1 in CATION_RESIS and resi2 in PI_RESIS
             condition2 = resi1 in PI_RESIS and resi2 in CATION_RESIS
 
->>>>>>> 97d0c973
             if (condition1 or condition2) and resi1 != resi2:
                 if G.has_edge(resi1, resi2):
                     G.edges[resi1, resi2]["kind"].add("cation_pi")
@@ -638,21 +584,13 @@
     aromatic_df = (
         pd.concat(dfs).sort_values(by="node_id").reset_index(drop=True)
     )
-<<<<<<< HEAD
-=======
-
->>>>>>> 97d0c973
+
     if aromatic_df.shape[0] > 0:
         distmat = compute_distmat(aromatic_df)
         distmat.set_index(aromatic_df["node_id"], inplace=True)
         distmat.columns = aromatic_df["node_id"]
         distmat = distmat[distmat <= centroid_distance].fillna(0)
         indices = np.where(distmat > 0)
-<<<<<<< HEAD
-        
-=======
-
->>>>>>> 97d0c973
         interacting_resis = [
             (distmat.index[r], distmat.index[c])
             for r, c in zip(indices[0], indices[1])
@@ -661,33 +599,12 @@
         for n1, n2 in interacting_resis:
             assert G.nodes[n1]["residue_name"] in PI_RESIS
             assert G.nodes[n2]["residue_name"] in PI_RESIS
-<<<<<<< HEAD
-            
-=======
-
->>>>>>> 97d0c973
             n1_centroid = aromatic_df.loc[aromatic_df["node_id"] == n1][
                 ["x_coord", "y_coord", "z_coord"]
             ].values[0]
             n2_centroid = aromatic_df.loc[aromatic_df["node_id"] == n2][
                 ["x_coord", "y_coord", "z_coord"]
             ].values[0]
-<<<<<<< HEAD
-            
-            n1_normal = aromatic_df.loc[aromatic_df["node_id"] == n1][0].values[0]
-            n2_normal = aromatic_df.loc[aromatic_df["node_id"] == n2][0].values[0]
-            
-            centroid_vector = n2_centroid - n1_centroid
-            
-            norm_angle = compute_angle(n1_normal, n2_normal)
-            n1_centroid_angle = compute_angle(n1_normal, centroid_vector)
-            n2_centroid_angle = compute_angle(n2_normal, centroid_vector)
-            
-            if (
-                    norm_angle >= 30
-                    or n1_centroid_angle >= 45
-                    or n2_centroid_angle >= 45
-=======
 
             n1_normal = aromatic_df.loc[aromatic_df["node_id"] == n1][
                 0
@@ -706,7 +623,6 @@
                 norm_angle >= 30
                 or n1_centroid_angle >= 45
                 or n2_centroid_angle >= 45
->>>>>>> 97d0c973
             ):
                 continue
             if G.has_edge(n1, n2):
@@ -734,21 +650,13 @@
     aromatic_df = (
         pd.concat(dfs).sort_values(by="node_id").reset_index(drop=True)
     )
-<<<<<<< HEAD
-=======
-
->>>>>>> 97d0c973
+
     if aromatic_df.shape[0] > 0:
         distmat = compute_distmat(aromatic_df)
         distmat.set_index(aromatic_df["node_id"], inplace=True)
         distmat.columns = aromatic_df["node_id"]
         distmat = distmat[distmat <= 7].fillna(0)
         indices = np.where(distmat > 0)
-<<<<<<< HEAD
-        
-=======
-
->>>>>>> 97d0c973
         interacting_resis = [
             (distmat.index[r], distmat.index[c])
             for r, c in zip(indices[0], indices[1])
@@ -757,34 +665,12 @@
         for n1, n2 in interacting_resis:
             assert G.nodes[n1]["residue_name"] in PI_RESIS
             assert G.nodes[n2]["residue_name"] in PI_RESIS
-<<<<<<< HEAD
-            
-=======
-
->>>>>>> 97d0c973
             n1_centroid = aromatic_df.loc[aromatic_df["node_id"] == n1][
                 ["x_coord", "y_coord", "z_coord"]
             ].values[0]
             n2_centroid = aromatic_df.loc[aromatic_df["node_id"] == n2][
                 ["x_coord", "y_coord", "z_coord"]
             ].values[0]
-<<<<<<< HEAD
-            
-            n1_normal = aromatic_df.loc[aromatic_df["node_id"] == n1][0].values[0]
-            n2_normal = aromatic_df.loc[aromatic_df["node_id"] == n2][0].values[0]
-            
-            centroid_vector = n2_centroid - n1_centroid
-            
-            norm_angle = compute_angle(n1_normal, n2_normal)
-            n1_centroid_angle = compute_angle(n1_normal, centroid_vector)
-            n2_centroid_angle = compute_angle(n2_normal, centroid_vector)
-            
-            if (
-                    norm_angle >= 90
-                    or norm_angle <= 60
-                    or n1_centroid_angle >= 45
-                    or n2_centroid_angle >= 45
-=======
 
             n1_normal = aromatic_df.loc[aromatic_df["node_id"] == n1][
                 0
@@ -804,7 +690,6 @@
                 or norm_angle <= 60
                 or n1_centroid_angle >= 45
                 or n2_centroid_angle >= 45
->>>>>>> 97d0c973
             ):
                 continue
             if G.has_edge(n1, n2):
@@ -893,30 +778,16 @@
         add_interacting_resis(
             G, interacting_atoms, salt_bridge_df, ["salt_bridge"]
         )
-<<<<<<< HEAD
-        
-=======
-
->>>>>>> 97d0c973
+
         for r1, r2 in get_edges_by_bond_type(G, "salt_bridge"):
             condition1 = (
                 G.nodes[r1]["residue_name"] in SALT_BRIDGE_ANIONS
                 and G.nodes[r2]["residue_name"] in SALT_BRIDGE_CATIONS
             )
-<<<<<<< HEAD
-            
-=======
-
->>>>>>> 97d0c973
             condition2 = (
                 G.nodes[r2]["residue_name"] in SALT_BRIDGE_ANIONS
                 and G.nodes[r1]["residue_name"] in SALT_BRIDGE_CATIONS
             )
-<<<<<<< HEAD
-            
-=======
-
->>>>>>> 97d0c973
             is_ionic = condition1 or condition2
             if not is_ionic:
                 G.edges[r1, r2]["kind"].remove("salt_bridge")
