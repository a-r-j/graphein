"""Functions for computing biochemical edges of graphs."""
# Graphein
# Author: Eric Ma, Arian Jamasb <arian@jamasb.io>
# License: MIT
# Project Website: https://github.com/a-r-j/graphein
# Code Repository: https://github.com/a-r-j/graphein
from __future__ import annotations

import itertools
from itertools import combinations, product
from typing import Dict, List, Optional, Tuple, Union, Iterable

import networkx as nx
import numpy as np
import pandas as pd
from loguru import logger as log
from scipy.spatial import Delaunay
from scipy.spatial.distance import pdist, squareform
from sklearn.neighbors import kneighbors_graph, NearestNeighbors

from graphein.protein.resi_atoms import (
    AA_RING_ATOMS,
    AROMATIC_RESIS,
    BACKBONE_ATOMS,
    BOND_TYPES,
    CATION_PI_RESIS,
    CATION_RESIS,
    DISULFIDE_ATOMS,
    DISULFIDE_RESIS,
    HYDROPHOBIC_RESIS,
    IONIC_RESIS,
    NEG_AA,
    PI_RESIS,
    POS_AA,
    RING_NORMAL_ATOMS,
    SALT_BRIDGE_ANIONS,
    SALT_BRIDGE_ATOMS,
    SALT_BRIDGE_CATIONS,
    SALT_BRIDGE_RESIDUES,
    SULPHUR_RESIS,
    VDW_RADII,
)
from graphein.protein.utils import filter_dataframe


INFINITE_DIST = 10_000.  # np.inf leads to errors in some cases


def compute_distmat(pdb_df: pd.DataFrame) -> pd.DataFrame:
    """
    Compute pairwise Euclidean distances between every atom.

    Design choice: passed in a ``pd.DataFrame`` to enable easier testing on
    dummy data.

    :param pdb_df: Dataframe containing protein structure. Must contain columns
        ``["x_coord", "y_coord", "z_coord"]``.
    :type pdb_df: pd.DataFrames
    :raises: ValueError if ``pdb_df`` does not contain the required columns.
    :return: pd.Dataframe of Euclidean distance matrix.
    :rtype: pd.DataFrame
    """
    if (
        not pd.Series(["x_coord", "y_coord", "z_coord"])
        .isin(pdb_df.columns)
        .all()
    ):
        raise ValueError(
            "Dataframe must contain columns ['x_coord', 'y_coord', 'z_coord']"
        )
    eucl_dists = pdist(
        pdb_df[["x_coord", "y_coord", "z_coord"]], metric="euclidean"
    )
    eucl_dists = pd.DataFrame(squareform(eucl_dists))
    eucl_dists.index = pdb_df.index
    eucl_dists.columns = pdb_df.index

    return eucl_dists


def filter_distmat(
    pdb_df: pd.DataFrame,
    distmat: pd.DataFrame,
    exclude_edges: Iterable[str],
    inplace: bool = True
) -> pd.DataFrame:
    """
    Filter distance matrix in place based on edge types to exclude.

    :param pdb_df: Data frame representing a PDB graph.
    :type pdb_df: pd.DataFrame
    :param distmat: Pairwise-distance matrix between all nodes
    :type pdb_df: pd.DataFrame
    :param exclude_edges: Supported values: `inter`, `intra`
        - `inter` removes inter-connections between nodes of the same chain.
        - `intra` removes intra-connections between nodes of different chains.
    :type exclude_edges: Iterable[str]
    :param inplace: False to create a deep copy.
    :type inplace: bool
    :return: Modified pairwise-distance matrix between all nodes.
    :rtype: pd.DataFrame
    """
    # Process input argument values
    supported_exclude_edges_vals = ['inter', 'intra']
    for val in exclude_edges:
        if val not in supported_exclude_edges_vals:
            raise ValueError(f'Unknown `exclude_edges` value \'{val}\'.')
    if not inplace:
        distmat = distmat.copy(deep=True)

    # Prepare
    chain_to_nodes = pdb_df.groupby('chain_id')['node_id'].apply(list).to_dict()
    node_id_to_int = dict(zip(pdb_df['node_id'], pdb_df.index))
    chain_to_nodes = {
        ch: [node_id_to_int[n] for n in nodes]
        for ch, nodes in chain_to_nodes.items()
    }

    # Construct indices of edges to exclude
    edges_to_excl = []
    if 'intra' in exclude_edges:
        for nodes in chain_to_nodes.values():
            edges_to_excl.extend(list(combinations(nodes, 2)))
    if 'inter' in exclude_edges:
        for nodes0, nodes1 in combinations(chain_to_nodes.values(), 2):
            edges_to_excl.extend(list(product(nodes0, nodes1)))

    # Filter distance matrix based on indices of edges to exclude
    if len(exclude_edges):
        row_idx_to_excl, col_idx_to_excl = zip(*edges_to_excl)
        distmat.iloc[row_idx_to_excl, col_idx_to_excl] = INFINITE_DIST
        distmat.iloc[col_idx_to_excl, row_idx_to_excl] = INFINITE_DIST

    return distmat


def add_edge(G, n1, n2, kind_name):
    if G.has_edge(n1, n2):
        G.edges[n1, n2]['kind'].add(kind_name)
    else:
        G.add_edge(n1, n2, kind={kind_name})


def add_distance_to_edges(G: nx.Graph) -> nx.Graph:
    """Adds Euclidean distance between nodes in an edge as an edge attribute.

    :param G: Graph to add distances to.
    :type G: nx.Graph
    :return: Graph with added distances.
    :rtype: nx.Graph
    """
    if "atomic_dist_mat" in G.graph.keys():
        dist_mat = G.graph["atomic_dist_mat"]
    elif "dist_mat" in G.graph.keys():
        dist_mat = G.graph["dist_mat"]
    else:
        dist_mat = compute_distmat(G.graph["pdb_df"])
        G.graph["dist_mat"] = dist_mat

    mat = np.where(nx.to_numpy_matrix(G), dist_mat, 0)
    node_map = {n: i for i, n in enumerate(G.nodes)}
    for u, v, d in G.edges(data=True):
        d["distance"] = mat[node_map[u], node_map[v]]
    return G


def add_sequence_distance_edges(
    G: nx.Graph, d: int, name: str = "sequence_edge"
) -> nx.Graph:
    """
    Adds edges based on sequence distance to residues in each chain.

    Eg. if ``d=6`` then we join: nodes ``(1,7), (2,8), (3,9)..``
    based on their sequence number.

    :param G: Networkx protein graph.
    :type G: nx.Graph
    :param d: Sequence separation to add edges on.
    :param name: Name of the edge type. Defaults to ``"sequence_edge"``.
    :type name: str
    :return G: Networkx protein graph with added peptide bonds.
    :rtype: nx.Graph
    """
    # Iterate over every chain
    for chain_id in G.graph["chain_ids"]:

        # Find chain residues
        chain_residues = [
            (n, v) for n, v in G.nodes(data=True) if v["chain_id"] == chain_id
        ]

        # Iterate over every residue in chain
        for i, residue in enumerate(chain_residues):
            try:
                # Checks not at chain terminus - is this versatile enough?
                if i == len(chain_residues) - d:
                    continue
                # Asserts residues are on the same chain
                cond_1 = (
                    residue[1]["chain_id"]
                    == chain_residues[i + d][1]["chain_id"]
                )
                # Asserts residue numbers are adjacent
                cond_2 = (
                    abs(
                        residue[1]["residue_number"]
                        - chain_residues[i + d][1]["residue_number"]
                    )
                    == d
                )

                # If this checks out, we add a peptide bond
                if (cond_1) and (cond_2):
                    # Adds "peptide bond" between current residue and the next
                    if G.has_edge(i, i + d):
                        G.edges[i, i + d]["kind"].add(name)
                    else:
                        G.add_edge(
                            residue[0],
                            chain_residues[i + d][0],
                            kind={name},
                        )
            except IndexError:
                continue
    return G


def add_peptide_bonds(G: nx.Graph) -> nx.Graph:
    """
    Adds peptide backbone as edges to residues in each chain.

    :param G: Networkx protein graph.
    :type G: nx.Graph
    :return G: Networkx protein graph with added peptide bonds.
    :rtype: nx.Graph
    """
    return add_sequence_distance_edges(G, d=1, name="peptide_bond")


def add_hydrophobic_interactions(
    G: nx.Graph, rgroup_df: Optional[pd.DataFrame] = None
):
    """
    Find all hydrophobic interactions.

    Performs searches between the following residues:
    ``[ALA, VAL, LEU, ILE, MET, PHE, TRP, PRO, TYR]``
    (:const:`~graphein.protein.resi_atoms.HYDROPHOBIC_RESIS`).

    Criteria: R-group residues are within 5A distance.

    :param G: nx.Graph to add hydrophobic interactions to.
    :type G: nx.Graph
    :param rgroup_df: Optional dataframe of R-group atoms.
    :type rgroup_df: pd.DataFrame, optional
    """
    if rgroup_df is None:
        rgroup_df = G.graph["rgroup_df"]
    hydrophobics_df = filter_dataframe(
        rgroup_df, "residue_name", HYDROPHOBIC_RESIS, True
    )
    hydrophobics_df = filter_dataframe(
        hydrophobics_df, "node_id", list(G.nodes()), True
    )
    if hydrophobics_df.shape[0] > 0:
        distmat = compute_distmat(hydrophobics_df)
        interacting_atoms = get_interacting_atoms(5, distmat)
        add_interacting_resis(
            G, interacting_atoms, hydrophobics_df, ["hydrophobic"]
        )


def add_disulfide_interactions(
    G: nx.Graph, rgroup_df: Optional[pd.DataFrame] = None
):
    """
    Find all disulfide interactions between CYS residues
    (:const:`~graphein.protein.resi_atoms.DISULFIDE_RESIS`,
    :const:`~graphein.protein.resi_atoms.DISULFIDE_ATOMS`).

    Criteria: sulfur atom pairs are within 2.2A of each other.

    :param G: networkx protein graph
    :type G: nx.Graph
    :param rgroup_df: pd.DataFrame containing rgroup data, defaults to ``None``,
        which retrieves the df from the provided nx graph.
    :type rgroup_df: pd.DataFrame, optional
    """
    # Check for existence of at least two Cysteine residues
    residues = [d["residue_name"] for _, d in G.nodes(data=True)]
    if residues.count("CYS") < 2:
        log.debug(
            f"{residues.count('CYS')} CYS residues found. Cannot add disulfide \
                interactions with fewer than two CYS residues."
        )
        return

    if rgroup_df is None:
        rgroup_df = G.graph["rgroup_df"]
    disulfide_df = filter_dataframe(
        rgroup_df, "residue_name", DISULFIDE_RESIS, True
    )
    disulfide_df = filter_dataframe(
        disulfide_df, "atom_name", DISULFIDE_ATOMS, True
    )
    # Ensure only residues in the graph are kept
    disulfide_df = filter_dataframe(
        disulfide_df, "node_id", list(G.nodes), True
    )
    if disulfide_df.shape[0] > 0:
        distmat = compute_distmat(disulfide_df)
        interacting_atoms = get_interacting_atoms(2.2, distmat)
        add_interacting_resis(
            G, interacting_atoms, disulfide_df, ["disulfide"]
        )



def add_hydrogen_bond_interactions(
    G: nx.Graph, rgroup_df: Optional[pd.DataFrame] = None
):
    """Add all hydrogen-bond interactions."""
    # For these atoms, find those that are within 3.5A of one another.
    if rgroup_df is None:
        rgroup_df = G.graph["rgroup_df"]
    rgroup_df = filter_dataframe(rgroup_df, "node_id", list(G.nodes()), True)
    HBOND_ATOMS = [
        "ND",  # histidine and asparagine
        "NE",  # glutamate, tryptophan, arginine, histidine
        "NH",  # arginine
        "NZ",  # lysine
        "OD1",
        "OD2",
        "OE",
        "OG",
        "OH",
        "SD",  # cysteine
        "SG",  # methionine
        "N",
        "O",
    ]
    hbond_df = filter_dataframe(rgroup_df, "atom_name", HBOND_ATOMS, True)
    if len(hbond_df.index) > 0:
        distmat = compute_distmat(hbond_df)
        interacting_atoms = get_interacting_atoms(3.5, distmat)
        add_interacting_resis(G, interacting_atoms, hbond_df, ["hbond"])

    # For these atoms, find those that are within 4.0A of one another.
    HBOND_ATOMS_SULPHUR = ["SD", "SG"]
    hbond_df = filter_dataframe(
        rgroup_df, "atom_name", HBOND_ATOMS_SULPHUR, True
    )
    if len(hbond_df.index) > 0:
        distmat = compute_distmat(hbond_df)
        interacting_atoms = get_interacting_atoms(4.0, distmat)
        add_interacting_resis(G, interacting_atoms, hbond_df, ["hbond"])


def add_ionic_interactions(
    G: nx.Graph, rgroup_df: Optional[pd.DataFrame] = None
):
    """
    Find all ionic interactions.

    Criteria: ``[ARG, LYS, HIS, ASP, and GLU]``
    (:const:`~graphein.protein.resi_atoms.IONIC_RESIS`) residues are within 6A.

    We also check for opposing charges
    (:const:`~graphein.protein.resi_atoms.POS_AA`,
    :const:`~graphein.protein.resi_atoms.NEG_AA`).

    :param G: nx.Graph to add ionic interactions to.
    :type G: nx.Graph
    :param rgroup_df: Optional dataframe of R-group atoms. Default is ``None``.
    :type rgroup_df: Optional[pd.DataFrame]
    """
    if rgroup_df is None:
        rgroup_df = G.graph["rgroup_df"]
    ionic_df = filter_dataframe(rgroup_df, "residue_name", IONIC_RESIS, True)
    ionic_df = filter_dataframe(rgroup_df, "node_id", list(G.nodes()), True)
    if ionic_df.shape[0] > 0:
        distmat = compute_distmat(ionic_df)
        interacting_atoms = get_interacting_atoms(6, distmat)
        add_interacting_resis(G, interacting_atoms, ionic_df, ["ionic"])
        # Check that the interacting residues are of opposite charges
        for r1, r2 in get_edges_by_bond_type(G, "ionic"):
            condition1 = (
                G.nodes[r1]["residue_name"] in POS_AA
                and G.nodes[r2]["residue_name"] in NEG_AA
            )
            condition2 = (
                G.nodes[r2]["residue_name"] in POS_AA
                and G.nodes[r1]["residue_name"] in NEG_AA
            )
            is_ionic = condition1 or condition2
            if not is_ionic:
                G.edges[r1, r2]["kind"].remove("ionic")
                if len(G.edges[r1, r2]["kind"]) == 0:
                    G.remove_edge(r1, r2)


def add_aromatic_interactions(
    G: nx.Graph, pdb_df: Optional[pd.DataFrame] = None
):
    """
    Find all aromatic-aromatic interaction.

    Criteria: phenyl ring centroids separated between 4.5A to 7A.
    Phenyl rings are present on ``PHE, TRP, HIS, TYR``
    (:const:`~graphein.protein.resi_atoms.AROMATIC_RESIS`).
    Phenyl ring atoms on these amino acids are defined by the following
    atoms:
    - PHE: CG, CD, CE, CZ
    - TRP: CD, CE, CH, CZ
    - HIS: CG, CD, ND, NE, CE
    - TYR: CG, CD, CE, CZ
    Centroids of these atoms are taken by taking:
        (mean x), (mean y), (mean z)
    for each of the ring atoms.
    Notes for future self/developers:
    - Because of the requirement to pre-compute ring centroids, we do not
        use the functions written above (filter_dataframe, compute_distmat,
        get_interacting_atoms), as they do not return centroid atom
        euclidean coordinates.
    """
    if pdb_df is None:
        pdb_df = G.graph["raw_pdb_df"]
    dfs = []
    for resi in AROMATIC_RESIS:
        resi_rings_df = get_ring_atoms(pdb_df, resi)
        resi_rings_df = filter_dataframe(
            resi_rings_df, "node_id", list(G.nodes()), True
        )
        resi_centroid_df = get_ring_centroids(resi_rings_df)
        dfs.append(resi_centroid_df)
    aromatic_df = (
        pd.concat(dfs).sort_values(by="node_id").reset_index(drop=True)
    )
    if aromatic_df.shape[0] > 0:
        distmat = compute_distmat(aromatic_df)
        distmat.set_index(aromatic_df["node_id"], inplace=True)
        distmat.columns = aromatic_df["node_id"]
        distmat = distmat[(distmat >= 4.5) & (distmat <= 7)].fillna(0)
        indices = np.where(distmat > 0)

        interacting_resis = [
            (distmat.index[r], distmat.index[c])
            for r, c in zip(indices[0], indices[1])
        ]
        log.info(
            f"Found: {len(interacting_resis)} aromatic-aromatic interactions"
        )
        for n1, n2 in interacting_resis:
            assert G.nodes[n1]["residue_name"] in AROMATIC_RESIS
            assert G.nodes[n2]["residue_name"] in AROMATIC_RESIS
            add_edge(G, n1, n2, "aromatic")


def add_aromatic_sulphur_interactions(
    G: nx.Graph, rgroup_df: Optional[pd.DataFrame] = None
):
    """Find all aromatic-sulphur interactions.

    Criteria: Sulphur containing residue () within 5.3 Angstroms of an aromatic
    residue ().

    :param G: The graph to add the aromatic-sulphur interactions to.
    :type G: nx.Graph
    :param rgroup_df: The rgroup dataframe. If ``None`` (default), the graph's
        rgroup dataframe is used.
    :type rgroup_df: Optional[pd.DataFrame].
    """
    if rgroup_df is None:
        rgroup_df = G.graph["rgroup_df"]
    RESIDUES = SULPHUR_RESIS + PI_RESIS

    aromatic_sulphur_df = filter_dataframe(
        rgroup_df, "residue_name", RESIDUES, True
    )
    aromatic_sulphur_df = filter_dataframe(
        aromatic_sulphur_df, "node_id", list(G.nodes()), True
    )

    if aromatic_sulphur_df.shape[0] > 0:
        distmat = compute_distmat(aromatic_sulphur_df)
        interacting_atoms = get_interacting_atoms(5.3, distmat)
        interacting_atoms = list(
            zip(interacting_atoms[0], interacting_atoms[1])
        )

        for (a1, a2) in interacting_atoms:
            resi1 = aromatic_sulphur_df.loc[a1, "node_id"]
            resi2 = aromatic_sulphur_df.loc[a2, "node_id"]

            condition1 = resi1 in SULPHUR_RESIS and resi2 in PI_RESIS
            condition2 = resi1 in PI_RESIS and resi2 in SULPHUR_RESIS

            if (condition1 or condition2) and resi1 != resi2:
<<<<<<< HEAD
                if G.has_edge(resi1, resi2):
                    G.edges[resi1, resi2]["kind"].add("aromatic_sulphur")
                else:
                    G.add_edge(resi1, resi2, kind={"aromatic_sulphur"})
                    
=======
                add_edge(G, resi1, resi2, "aromatic_sulphur")

>>>>>>> ff0427e2

def add_cation_pi_interactions(
    G: nx.Graph, rgroup_df: Optional[pd.DataFrame] = None
):
    """Add cation-pi interactions.

    Criteria:
        # Todo

    :param G: Graph to add cation-pi interactions to.
    :type G: nx.Graph
    :param rgroup_df: Dataframe containing rgroup information. Defaults to
        ``None``.
    :type rgroup_df: Optional[pd.DataFrame].
    """
    if rgroup_df is None:
        rgroup_df = G.graph["rgroup_df"]
    cation_pi_df = filter_dataframe(
        rgroup_df, "residue_name", CATION_PI_RESIS, True
    )
    cation_pi_df = filter_dataframe(
        cation_pi_df, "node_id", list(G.nodes()), True
    )

    if cation_pi_df.shape[0] > 0:
        distmat = compute_distmat(cation_pi_df)
        interacting_atoms = get_interacting_atoms(6, distmat)
        interacting_atoms = list(
            zip(interacting_atoms[0], interacting_atoms[1])
        )

        for (a1, a2) in interacting_atoms:
            resi1 = cation_pi_df.loc[a1, "node_id"]
            resi2 = cation_pi_df.loc[a2, "node_id"]

            condition1 = resi1 in CATION_RESIS and resi2 in PI_RESIS
            condition2 = resi1 in PI_RESIS and resi2 in CATION_RESIS

            if (condition1 or condition2) and resi1 != resi2:
                add_edge(G, resi1, resi2, "cation_pi")


def add_vdw_interactions(
    g: nx.Graph,
    threshold: float = 0.5,
    remove_intraresidue: bool = False,
    name: str = "vdw",
):
    """Criterion: Any non-H atoms within the sum of
    their VdW Radii (:const:`~graphein.protein.resi_atoms.VDW_RADII`) +
    threshold (default: ``0.5``) Angstroms of each other.

    :param g: Graph to add van der Waals interactions to.
    :type g: nx.Graph
    :param threshold: Threshold distance for van der Waals interactions.
        Default: ``0.5`` Angstroms.
    :type threshold: float
    :param remove_intraresidue: Whether to remove intra-residue interactions.
    :type remove_intraresidue: bool
    """
    df = g.graph["raw_pdb_df"]
    df = filter_dataframe(df, "atom_name", ["H"], boolean=False)
    df = filter_dataframe(df, "node_id", list(g.nodes()), boolean=True)
    dist_mat = compute_distmat(df)

    radii = df["element_symbol"].map(VDW_RADII).values
    radii = np.expand_dims(radii, axis=1)
    radii = radii + radii.T

    dist_mat = dist_mat - radii
    interacting_atoms = get_interacting_atoms(threshold, dist_mat)
    add_interacting_resis(g, interacting_atoms, df, [name])

    if remove_intraresidue:
        for u, v in get_edges_by_bond_type(g, name):
            u_id = "".join(u.split(":")[:-1])
            v_id = "".join(v.split(":")[:-1])
            if u_id == v_id:
                g.edges[u, v]["kind"].remove(name)
                if len(g.edges[u, v]["kind"]) == 0:
                    g.remove_edge(u, v)


def add_vdw_clashes(
    g: nx.Graph, threshold: float = 0.0, remove_intraresidue: bool = False
):
    """Adds van der Waals clashes to graph.

    These are atoms that are within the sum of their VdW Radii
    (:const:`~graphein.protein.resi_atoms.VDW_RADII`).

    :param g: Graph to add van der Waals clashes to.
    :type g: nx.Graph
    :param threshold: Threshold, defaults to ``0.0``.
    :type threshold: float
    :param remove_intraresidue: Whether to remove clashes within a residue,
        defaults to ``False``.
    :type remove_intraresidue: bool
    """
    add_vdw_interactions(
        g,
        threshold=threshold,
        remove_intraresidue=remove_intraresidue,
        name="vdw_clash",
    )


def add_pi_stacking_interactions(
    G: nx.Graph,
    pdb_df: Optional[pd.DataFrame] = None,
    centroid_distance: float = 7.0,
):
    """Adds Pi-stacking interactions to graph.

    Criteria:
        - aromatic ring centroids within 7.0 (default) Angstroms. (|A1A2| < 7.0)
        - Angle between ring normal vectors < 30° (∠(n1, n2) < 30°)
        - Angle between ring normal vectors and centroid vector < 45°
            (∠(n1, A1A2) < 45°), (∠(n2, A1A2) < 45°)

    :param G: _description_
    :type G: nx.Graph
    :param pdb_df: _description_, defaults to None
    :type pdb_df: Optional[pd.DataFrame], optional
    """
    if pdb_df is None:
        pdb_df = G.graph["raw_pdb_df"]
    dfs = []
    # Compute centroids and normal for each ring
    for resi in PI_RESIS:
        resi_rings_df = get_ring_atoms(pdb_df, resi)
        resi_rings_df = filter_dataframe(
            resi_rings_df, "node_id", list(G.nodes()), True
        )
        resi_centroid_df = get_ring_centroids(resi_rings_df)
        resi_normals = get_ring_normals(resi_rings_df)
        resi_centroid_df = pd.merge(
            resi_centroid_df, resi_normals, on="node_id"
        )
        dfs.append(resi_centroid_df)
    aromatic_df = (
        pd.concat(dfs).sort_values(by="node_id").reset_index(drop=True)
    )

    if aromatic_df.shape[0] > 0:
        distmat = compute_distmat(aromatic_df)
        distmat.set_index(aromatic_df["node_id"], inplace=True)
        distmat.columns = aromatic_df["node_id"]
        distmat = distmat[distmat <= centroid_distance].fillna(0)
        indices = np.where(distmat > 0)
        interacting_resis = [
            (distmat.index[r], distmat.index[c])
            for r, c in zip(indices[0], indices[1])
        ]
        # log.info(f"Found: {len(interacting_resis)} aromatic-aromatic interactions")
        for n1, n2 in interacting_resis:
            assert G.nodes[n1]["residue_name"] in PI_RESIS
            assert G.nodes[n2]["residue_name"] in PI_RESIS
            n1_centroid = aromatic_df.loc[aromatic_df["node_id"] == n1][
                ["x_coord", "y_coord", "z_coord"]
            ].values[0]
            n2_centroid = aromatic_df.loc[aromatic_df["node_id"] == n2][
                ["x_coord", "y_coord", "z_coord"]
            ].values[0]

            n1_normal = aromatic_df.loc[aromatic_df["node_id"] == n1][
                0
            ].values[0]
            n2_normal = aromatic_df.loc[aromatic_df["node_id"] == n2][
                0
            ].values[0]

            centroid_vector = n2_centroid - n1_centroid

            norm_angle = compute_angle(n1_normal, n2_normal)
            n1_centroid_angle = compute_angle(n1_normal, centroid_vector)
            n2_centroid_angle = compute_angle(n2_normal, centroid_vector)

            if (
                norm_angle >= 30
                or n1_centroid_angle >= 45
                or n2_centroid_angle >= 45
            ):
                continue
            add_edge(G, n1, n2, "pi_stacking")


def add_t_stacking(G: nx.Graph, pdb_df: Optional[pd.DataFrame] = None):
    if pdb_df is None:
        pdb_df = G.graph["raw_pdb_df"]
    dfs = []
    # Compute centroids and normal for each ring
    for resi in PI_RESIS:
        resi_rings_df = get_ring_atoms(pdb_df, resi)
        resi_rings_df = filter_dataframe(
            resi_rings_df, "node_id", list(G.nodes()), True
        )
        resi_centroid_df = get_ring_centroids(resi_rings_df)
        resi_normals = get_ring_normals(resi_rings_df)
        resi_centroid_df = pd.merge(
            resi_centroid_df, resi_normals, on="node_id"
        )
        dfs.append(resi_centroid_df)
    aromatic_df = (
        pd.concat(dfs).sort_values(by="node_id").reset_index(drop=True)
    )

    if aromatic_df.shape[0] > 0:
        distmat = compute_distmat(aromatic_df)
        distmat.set_index(aromatic_df["node_id"], inplace=True)
        distmat.columns = aromatic_df["node_id"]
        distmat = distmat[distmat <= 7].fillna(0)
        indices = np.where(distmat > 0)
        interacting_resis = [
            (distmat.index[r], distmat.index[c])
            for r, c in zip(indices[0], indices[1])
        ]
        # log.info(f"Found: {len(interacting_resis)} aromatic-aromatic interactions")
        for n1, n2 in interacting_resis:
            assert G.nodes[n1]["residue_name"] in PI_RESIS
            assert G.nodes[n2]["residue_name"] in PI_RESIS
            n1_centroid = aromatic_df.loc[aromatic_df["node_id"] == n1][
                ["x_coord", "y_coord", "z_coord"]
            ].values[0]
            n2_centroid = aromatic_df.loc[aromatic_df["node_id"] == n2][
                ["x_coord", "y_coord", "z_coord"]
            ].values[0]

            n1_normal = aromatic_df.loc[aromatic_df["node_id"] == n1][
                0
            ].values[0]
            n2_normal = aromatic_df.loc[aromatic_df["node_id"] == n2][
                0
            ].values[0]

            centroid_vector = n2_centroid - n1_centroid

            norm_angle = compute_angle(n1_normal, n2_normal)
            n1_centroid_angle = compute_angle(n1_normal, centroid_vector)
            n2_centroid_angle = compute_angle(n2_normal, centroid_vector)

            if (
                norm_angle >= 90
                or norm_angle <= 60
                or n1_centroid_angle >= 45
                or n2_centroid_angle >= 45
            ):
                continue
            add_edge(G, n1, n2, "t_stacking")


def add_backbone_carbonyl_carbonyl_interactions(
    G: nx.Graph, threshold: float = 3.2
):
    """Adds backbone-carbonyl-carbonyl interactions.

    Default is to consider C═O···C═O interactions below 3.2 Angstroms
    (sum of O+C vdw radii).

    Source:
    > Rahim, A., Saha, P., Jha, K.K. et al. Reciprocal carbonyl–carbonyl
    > interactions in small molecules and proteins. Nat Commun 8, 78 (2017).
    > https://doi.org/10.1038/s41467-017-00081-x

    :param G: Protein graph to add edges to.
    :type G: nx.Graph
    :param threshold: Threshold below which to consider an interaction,
        defaults to 3.2 Angstroms.
    :type threshold: float, optional
    """
    df = G.graph["raw_pdb_df"]
    df = filter_dataframe(df, "node_id", list(G.nodes()), boolean=True)
    df = filter_dataframe(df, "atom_name", ["C", "O"], boolean=True)
    distmat = compute_distmat(df)
    interacting_atoms = get_interacting_atoms(threshold, distmat)

    # Filter out O-O and C-C edges
    atom_1 = df.iloc[interacting_atoms[0]]["atom_name"]
    atom_2 = df.iloc[interacting_atoms[1]]["atom_name"]
    diff_atoms = atom_1.values != atom_2.values
    interacting_atoms = (
        interacting_atoms[0][diff_atoms],
        interacting_atoms[1][diff_atoms],
    )

    # Filter out O-C edges on the same residue
    atom_1 = df.iloc[interacting_atoms[0]]["residue_id"]
    atom_2 = df.iloc[interacting_atoms[1]]["residue_id"]
    diff_atoms = atom_1.values != atom_2.values
    interacting_atoms = (
        interacting_atoms[0][diff_atoms],
        interacting_atoms[1][diff_atoms],
    )

    add_interacting_resis(G, interacting_atoms, df, ["bb_carbonyl_carbonyl"])


def add_salt_bridges(
    G: nx.Graph,
    rgroup_df: Optional[pd.DataFrame] = None,
    threshold: float = 4.0,
):
    """Compute salt bridge interactions.

    Criterion: Anion-Cation residue atom pairs within threshold (``4.0``)
    Angstroms of each other.

    Anions: ASP/OD1+OD2, GLU/OE1+OE2
    Cations: LYS/NZ, ARG/NH1+NH2

    :param G: Graph to add salt bridge interactions to.
    :type G: nx.Graph
    :param rgroup_df: R group dataframe, defaults to ``None``.
    :type rgroup_df: Optional[pd.DataFrame]
    :param threshold: Distance threshold, defaults to ``4.0`` Angstroms.
    :type threshold: float, optional
    """
    if rgroup_df is None:
        rgroup_df = G.graph["rgroup_df"]
    salt_bridge_df = filter_dataframe(
        rgroup_df, "residue_name", SALT_BRIDGE_RESIDUES, boolean=True
    )
    salt_bridge_df = filter_dataframe(
        salt_bridge_df, "atom_name", SALT_BRIDGE_ATOMS, boolean=True
    )
    if salt_bridge_df.shape[0] > 0:
        distmat = compute_distmat(salt_bridge_df)
        interacting_atoms = get_interacting_atoms(threshold, distmat)
        add_interacting_resis(
            G, interacting_atoms, salt_bridge_df, ["salt_bridge"]
        )

        for r1, r2 in get_edges_by_bond_type(G, "salt_bridge"):
            condition1 = (
                G.nodes[r1]["residue_name"] in SALT_BRIDGE_ANIONS
                and G.nodes[r2]["residue_name"] in SALT_BRIDGE_CATIONS
            )
            condition2 = (
                G.nodes[r2]["residue_name"] in SALT_BRIDGE_ANIONS
                and G.nodes[r1]["residue_name"] in SALT_BRIDGE_CATIONS
            )
            is_ionic = condition1 or condition2
            if not is_ionic:
                G.edges[r1, r2]["kind"].remove("salt_bridge")
                if len(G.edges[r1, r2]["kind"]) == 0:
                    G.remove_edge(r1, r2)


def get_interacting_atoms(
    angstroms: float, distmat: pd.DataFrame
) -> np.ndarray:
    """Find the atoms that are within a particular radius of one another.

    :param angstroms: The radius in angstroms.
    :type angstroms: float
    :param distmat: The distance matrix.
    :type distmat: pd.DataFrame
    """
    return np.where(distmat <= angstroms)


def add_delaunay_triangulation(
    G: nx.Graph, allowable_nodes: Optional[List[str]] = None
):
    """
    Compute the Delaunay triangulation of the protein structure.

    This has been used in prior work. References:

        Harrison, R. W., Yu, X. & Weber, I. T. Using triangulation to include
        target structure improves drug resistance prediction accuracy. in 1–1
        (IEEE, 2013). doi:10.1109/ICCABS.2013.6629236

        Yu, X., Weber, I. T. & Harrison, R. W. Prediction of HIV drug
        resistance from genotype with encoded three-dimensional protein
        structure. BMC Genomics 15 Suppl 5, S1 (2014).

    Notes:
    1. We do not use the add_interacting_resis function, because this
        interaction is computed on the ``CA`` atoms. Therefore, there is code
        duplication. For now, I have chosen to leave this code duplication
        in.

    :param G: The networkx graph to add the triangulation to.
    :type G: nx.Graph
    :param allowable_nodes: The nodes to include in the triangulation.
        If ``None`` (default), no filtering is done. This parameter is used to
        filter out nodes that are not desired in the triangulation. Eg if you
        wanted to construct a delaunay triangulation of the CA atoms of an
        atomic graph.
    :type allowable_nodes: List[str], optional
    """
    if allowable_nodes is None:
        coords = np.array([d["coords"] for _, d in G.nodes(data=True)])
        node_map: Dict[int, str] = dict(enumerate(G.nodes()))
    else:
        coords = np.array(
            [
                d["coords"]
                for _, d in G.nodes(data=True)
                if d["atom_type"] in allowable_nodes
            ]
        )
        node_map: Dict[int, str] = {
            i: n
            for i, (n, d) in enumerate(G.nodes(data=True))
            if d["atom_type"] in allowable_nodes
        }
        node_map: Dict[int, str] = dict(enumerate(node_map.values()))

    tri = Delaunay(coords)  # this is the triangulation
    log.debug(
        f"Detected {len(tri.simplices)} simplices in the Delaunay Triangulation."
    )
    for simplex in tri.simplices:
        nodes = [node_map[s] for s in simplex]
        for n1, n2 in combinations(nodes, 2):
            if n1 not in G.nodes or n2 not in G.nodes:
                continue
            add_edge(G, n1, n2, "delaunay")


def add_distance_threshold(
    G: nx.Graph, long_interaction_threshold: int, threshold: float = 5.0
):
    """
    Adds edges to any nodes within a given distance of each other.
    Long interaction threshold is used to specify minimum separation in sequence
    to add an edge between networkx nodes within the distance threshold

    :param G: Protein Structure graph to add distance edges to
    :type G: nx.Graph
    :param long_interaction_threshold: minimum distance in sequence for two
        nodes to be connected
    :type long_interaction_threshold: int
    :param threshold: Distance in angstroms, below which two nodes are connected
    :type threshold: float
    :return: Graph with distance-based edges added
    """
    pdb_df = filter_dataframe(
        G.graph["pdb_df"], "node_id", list(G.nodes()), True
    )
    dist_mat = compute_distmat(pdb_df)
    interacting_nodes = get_interacting_atoms(threshold, distmat=dist_mat)
    interacting_nodes = list(zip(interacting_nodes[0], interacting_nodes[1]))

    log.info(f"Found: {len(interacting_nodes)} distance edges")
    count = 0
    for a1, a2 in interacting_nodes:
        n1 = G.graph["pdb_df"].loc[a1, "node_id"]
        n2 = G.graph["pdb_df"].loc[a2, "node_id"]
        n1_chain = G.graph["pdb_df"].loc[a1, "chain_id"]
        n2_chain = G.graph["pdb_df"].loc[a2, "chain_id"]
        n1_position = G.graph["pdb_df"].loc[a1, "residue_number"]
        n2_position = G.graph["pdb_df"].loc[a2, "residue_number"]

        condition_1 = n1_chain == n2_chain
        condition_2 = (
            abs(n1_position - n2_position) < long_interaction_threshold
        )

        if not (condition_1 and condition_2):
            count += 1
            add_edge(G, n1, n2, "distance_threshold")

    log.info(
        f"Added {count} distance edges. ({len(list(interacting_nodes)) - count}\
            removed by LIN)"
    )


def add_distance_window(
    G: nx.Graph, min: float, max: float, long_interaction_threshold: int = -1
):
    """
    Adds edges to any nodes within a given window of distances of each other.
    Long interaction threshold is used
    to specify minimum separation in sequence to add an edge between networkx
    nodes within the distance threshold

    :param G: Protein Structure graph to add distance edges to
    :type G: nx.Graph
    :param min: Minimum distance in angstroms required for an edge.
    :type min: float
    :param max: Maximum distance in angstroms allowed for an edge.
    :param long_interaction_threshold: minimum distance in sequence for two
        nodes to be connected
    :type long_interaction_threshold: int
    :return: Graph with distance-based edges added
    """
    pdb_df = filter_dataframe(
        G.graph["pdb_df"], "node_id", list(G.nodes()), True
    )
    dist_mat = compute_distmat(pdb_df)
    # Nodes less than the minimum distance
    less_than_min = get_interacting_atoms(min, distmat=dist_mat)
    less_than_min = list(zip(less_than_min[0], less_than_min[1]))

    interacting_nodes = get_interacting_atoms(max, distmat=dist_mat)
    interacting_nodes = list(zip(interacting_nodes[0], interacting_nodes[1]))
    interacting_nodes = [
        i for i in interacting_nodes if i not in less_than_min
    ]

    log.info(f"Found: {len(interacting_nodes)} distance edges")
    count = 0
    for a1, a2 in interacting_nodes:
        n1 = G.graph["pdb_df"].loc[a1, "node_id"]
        n2 = G.graph["pdb_df"].loc[a2, "node_id"]
        n1_chain = G.graph["pdb_df"].loc[a1, "chain_id"]
        n2_chain = G.graph["pdb_df"].loc[a2, "chain_id"]
        n1_position = G.graph["pdb_df"].loc[a1, "residue_number"]
        n2_position = G.graph["pdb_df"].loc[a2, "residue_number"]

        condition_1 = n1_chain == n2_chain
        condition_2 = (
            abs(n1_position - n2_position) < long_interaction_threshold
        )

        if not (condition_1 and condition_2):
            count += 1
            add_edge(G, n1, n2, f"distance_window_{min}_{max}")
    log.info(
        f"Added {count} distance edges. ({len(list(interacting_nodes)) - count}\
            removed by LIN)"
    )


def add_fully_connected_edges(G: nx.Graph):
    """
    Adds fully connected edges to nodes.

    :param G: Protein structure graph to add fully connected edges to.
    :type G: nx.Graph
    """
    for n1, n2 in itertools.product(G.nodes(), G.nodes()):
        add_edge(G, n1, n2, f"fully_connected")


# TODO Support for directed edges
def add_k_nn_edges(
    G: nx.Graph,
    long_interaction_threshold: int = 0,
    k: int = 5,
    exclude_edges: Iterable[str] = (),
    exclude_self_loops: bool = True,
    kind_name: str = 'knn'
):
    """
    Adds edges to nodes based on K nearest neighbours. Long interaction
    threshold is used to specify minimum separation in sequence to add an edge
    between networkx nodes within the distance threshold

    :param G: Protein Structure graph to add distance edges to
    :type G: nx.Graph
    :param long_interaction_threshold: minimum distance in sequence for two
        nodes to be connected
    :type long_interaction_threshold: int
    :param k: Number of neighbors for each sample.
    :type k: int
    :param exclude_edges: Types of edges to exclude. Supported values are
        `inter` and `intra`.
        - `inter` removes inter-connections between nodes of the same chain.
        - `intra` removes intra-connections between nodes of different chains.
    :type exclude_edges: Iterable[str].
    :param exclude_self_loops: Whether or not to mark each sample as the first
        nearest neighbor to itself.
    :type exclude_self_loops: Union[bool, str]
    :param kind_name: Name for kind of edges in networkx graph.
    :type kind_name: str
    :return: Graph with knn-based edges added
    :rtype: nx.Graph
    """
    pdb_df = filter_dataframe(
        G.graph["pdb_df"], "node_id", list(G.nodes()), True
    )
    dist_mat = compute_distmat(pdb_df)

    # Filter edges
    dist_mat = filter_distmat(pdb_df, dist_mat, exclude_edges)

    # Add self-loops if specified
    if not exclude_self_loops:
        k -= 1
        for n1, n2 in zip(G.nodes(), G.nodes()):
            add_edge(G, n1, n2, kind_name)
    if k == 0:
        return

    # Run k-NN search
    neigh = NearestNeighbors(n_neighbors=k, metric='precomputed')
    neigh.fit(dist_mat)
    nn = neigh.kneighbors_graph()

    # Create iterable of node indices
    outgoing = np.repeat(np.array(range(len(G.graph["pdb_df"]))), k)
    incoming = nn.indices
    interacting_nodes = list(zip(outgoing, incoming))
    log.info(f"Found: {len(interacting_nodes)} KNN edges")
    for a1, a2 in interacting_nodes:
        # Get nodes IDs from indices
        n1 = G.graph["pdb_df"].loc[a1, "node_id"]
        n2 = G.graph["pdb_df"].loc[a2, "node_id"]

        # Get chains
        n1_chain = G.graph["pdb_df"].loc[a1, "chain_id"]
        n2_chain = G.graph["pdb_df"].loc[a2, "chain_id"]

        # Get sequence position
        n1_position = G.graph["pdb_df"].loc[a1, "residue_number"]
        n2_position = G.graph["pdb_df"].loc[a2, "residue_number"]

        # Check residues are not on same chain
        condition_1 = n1_chain != n2_chain
        # Check residues are separated by long_interaction_threshold
        condition_2 = (
            abs(n1_position - n2_position) > long_interaction_threshold
        )

        # If not on same chain add edge or
        # If on same chain and separation is sufficient add edge
        if condition_1 or condition_2:
            add_edge(G, n1, n2, kind_name)


def get_ring_atoms(dataframe: pd.DataFrame, aa: str) -> pd.DataFrame:
    """
    Return ring atoms from a dataframe.

    A helper function for add_aromatic_interactions.

    Gets the ring atoms from the particular aromatic amino acid.

    Parameters:
    ===========
    - dataframe: the dataframe containing the atom records.
    - aa: the amino acid of interest, passed in as 3-letter string.

    Returns:
    ========
    - dataframe: a filtered dataframe containing just those atoms from the
                    particular amino acid selected. e.g. equivalent to
                    selecting just the ring atoms from a particular amino
                    acid.
    """
    ring_atom_df = filter_dataframe(dataframe, "residue_name", [aa], True)

    ring_atom_df = filter_dataframe(
        ring_atom_df, "atom_name", AA_RING_ATOMS[aa], True
    )
    return ring_atom_df


def get_ring_centroids(ring_atom_df: pd.DataFrame) -> pd.DataFrame:
    """
    Return aromatic ring centroids.

    A helper function for add_aromatic_interactions.

    Computes the ring centroids for each a particular amino acid's ring
    atoms.

    Ring centroids are computed by taking the mean of the x, y, and z
    coordinates.

    Parameters:
    ===========
    - ring_atom_df: a dataframe computed using get_ring_atoms.
    - aa: the amino acid under study
    Returns:
    ========
    - centroid_df: a dataframe containing just the centroid coordinates of
                    the ring atoms of each residue.
    """
    return (
        ring_atom_df.groupby("node_id")
        .mean()[["x_coord", "y_coord", "z_coord"]]
        .reset_index()
    )


def compute_ring_normal(ring_df: pd.DataFrame) -> np.ndarray:
    """Compute the normal vector of a ring.

    :param ring_df: Dataframe of atoms in the ring.
    :type ring_df: pd.DataFrame
    :return: Normal vector of the ring.
    :rtype: np.ndarray
    """
    res_name = ring_df["residue_name"].iloc[0]
    atoms = RING_NORMAL_ATOMS[res_name]
    coords = ring_df.loc[ring_df["atom_name"].isin(atoms)][
        ["x_coord", "y_coord", "z_coord"]
    ].values
    pos1, pos2, pos3 = coords[0], coords[1], coords[2]
    return np.cross(pos2 - pos1, pos3 - pos1)


def get_ring_normals(ring_df: pd.DataFrame) -> pd.DataFrame:
    """Compute the normal vector of each ring.

    :param ring_df: Dataframe of atoms in the rings.
    :type ring_df: pd.DataFrame
    :return: Normal vector of the rings.
    :rtype: pd.DataFrame
    """
    return ring_df.groupby("node_id").apply(compute_ring_normal).reset_index()


def compute_angle(
    v1: np.ndarray, v2: np.ndarray, return_degrees: bool = True
) -> float:
    """Computes angle between two vectors.

    :param v1: First vector
    :type v1: np.ndarray
    :param v2: Second vector
    :type v2: np.ndarray
    :param return_degrees: Whether to return angle in degrees or radians
    :type return_degrees: bool
    """
    angle = np.arccos(
        np.dot(v1, v2) / (np.linalg.norm(v1) * np.linalg.norm(v2))
    )
    return 180 * angle / np.pi if return_degrees else angle


def get_edges_by_bond_type(
    G: nx.Graph, bond_type: str
) -> List[Tuple[str, str]]:
    """
    Return edges of a particular bond type.

    Parameters:
    ===========
    - bond_type: (str) one of the elements in the variable BOND_TYPES

    Returns:
    ========
    - resis: (list) a list of tuples, where each tuple is an edge.
    """
    return [
        (n1, n2) for n1, n2, d in G.edges(data=True) if bond_type in d["kind"]
    ]


def node_coords(G: nx.Graph, n: str) -> Tuple[float, float, float]:
    """
    Return the ``x, y, z`` coordinates of a node.
    This is a helper function. Simplifies the code.

    :param G: nx.Graph protein structure graph to extract coordinates from
    :type G: nx.Graph
    :param n: str node ID in graph to extract coordinates from
    :type n: str
    :return: Tuple of coordinates ``(x, y, z)``
    :rtype: Tuple[float, float, float]
    """
    x, y, z = tuple(G.nodes[n]["coords"])
    return x, y, z


def add_interacting_resis(
    G: nx.Graph,
    interacting_atoms: np.ndarray,
    dataframe: pd.DataFrame,
    kind: List[str],
):
    """
    Add interacting residues to graph.

    Returns a list of 2-tuples indicating the interacting residues based
    on the interacting atoms. This is most typically called after the
    get_interacting_atoms function above.

    Also filters out the list such that the residues have to be at least
    two apart.

    ### Parameters

    - interacting_atoms:    (numpy array) result from ``get_interacting_atoms``.
    - dataframe:            (pandas dataframe) a pandas dataframe that
                            houses the euclidean locations of each atom.
    - kind:                 (list) the kind of interaction. Contains one
                            of :
                            - hydrophobic
                            - disulfide
                            - hbond
                            - ionic
                            - aromatic
                            - aromatic_sulphur
                            - cation_pi
                            - delaunay

    Returns:
    ========
    - filtered_interacting_resis: (set of tuples) the residues that are in
        an interaction, with the interaction kind specified
    """
    # This assertion/check is present for defensive programming!
    for k in kind:
        assert k in BOND_TYPES

    resi1 = dataframe.loc[interacting_atoms[0]]["node_id"].values
    resi2 = dataframe.loc[interacting_atoms[1]]["node_id"].values

    interacting_resis = set(list(zip(resi1, resi2)))
    log.info(f"Found {len(interacting_resis)} {k} interactions.")
    for i1, i2 in interacting_resis:
        if i1 != i2:
            if G.has_edge(i1, i2):
                for k in kind:
                    G.edges[i1, i2]["kind"].add(k)
            else:
                G.add_edge(i1, i2, kind=set(kind))<|MERGE_RESOLUTION|>--- conflicted
+++ resolved
@@ -496,16 +496,8 @@
             condition2 = resi1 in PI_RESIS and resi2 in SULPHUR_RESIS
 
             if (condition1 or condition2) and resi1 != resi2:
-<<<<<<< HEAD
-                if G.has_edge(resi1, resi2):
-                    G.edges[resi1, resi2]["kind"].add("aromatic_sulphur")
-                else:
-                    G.add_edge(resi1, resi2, kind={"aromatic_sulphur"})
-                    
-=======
                 add_edge(G, resi1, resi2, "aromatic_sulphur")
 
->>>>>>> ff0427e2
 
 def add_cation_pi_interactions(
     G: nx.Graph, rgroup_df: Optional[pd.DataFrame] = None
