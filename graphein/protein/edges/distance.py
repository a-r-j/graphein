"""Functions for computing biochemical edges of graphs."""
# Graphein
# Author: Eric Ma, Arian Jamasb <arian@jamasb.io>
# License: MIT
# Project Website: https://github.com/a-r-j/graphein
# Code Repository: https://github.com/a-r-j/graphein
from __future__ import annotations

import itertools
from itertools import combinations, product
from typing import Dict, List, Optional, Tuple, Union, Iterable

import networkx as nx
import numpy as np
import pandas as pd
from loguru import logger as log
from scipy.spatial import Delaunay
from scipy.spatial.distance import pdist, squareform
from sklearn.neighbors import kneighbors_graph, NearestNeighbors

from graphein.protein.resi_atoms import (
    AA_RING_ATOMS,
    AROMATIC_RESIS,
    BACKBONE_ATOMS,
    BOND_TYPES,
    CATION_PI_RESIS,
    CATION_RESIS,
    DISULFIDE_ATOMS,
    DISULFIDE_RESIS,
    HYDROPHOBIC_RESIS,
    IONIC_RESIS,
    NEG_AA,
    PI_RESIS,
    POS_AA,
    RING_NORMAL_ATOMS,
    SALT_BRIDGE_ANIONS,
    SALT_BRIDGE_ATOMS,
    SALT_BRIDGE_CATIONS,
    SALT_BRIDGE_RESIDUES,
    SULPHUR_RESIS,
    VDW_RADII,
)
from graphein.protein.utils import filter_dataframe


INFINITE_DIST = 10_000.  # np.inf leads to errors in some cases


def compute_distmat(pdb_df: pd.DataFrame) -> pd.DataFrame:
    """
    Compute pairwise Euclidean distances between every atom.

    Design choice: passed in a ``pd.DataFrame`` to enable easier testing on
    dummy data.

    :param pdb_df: Dataframe containing protein structure. Must contain columns
        ``["x_coord", "y_coord", "z_coord"]``.
    :type pdb_df: pd.DataFrames
    :raises: ValueError if ``pdb_df`` does not contain the required columns.
    :return: pd.Dataframe of Euclidean distance matrix.
    :rtype: pd.DataFrame
    """
    if (
        not pd.Series(["x_coord", "y_coord", "z_coord"])
        .isin(pdb_df.columns)
        .all()
    ):
        raise ValueError(
            "Dataframe must contain columns ['x_coord', 'y_coord', 'z_coord']"
        )
    eucl_dists = pdist(
        pdb_df[["x_coord", "y_coord", "z_coord"]], metric="euclidean"
    )
    eucl_dists = pd.DataFrame(squareform(eucl_dists))
    eucl_dists.index = pdb_df.index
    eucl_dists.columns = pdb_df.index

    return eucl_dists


def filter_distmat(
    pdb_df: pd.DataFrame,
    distmat: pd.DataFrame,
    exclude_edges: Iterable[str],
    inplace: bool = True
) -> pd.DataFrame:
    """
    Filter distance matrix in place based on edge types to exclude.

    :param pdb_df: Data frame representing a PDB graph.
    :type pdb_df: pd.DataFrame
    :param distmat: Pairwise-distance matrix between all nodes
    :type pdb_df: pd.DataFrame
    :param exclude_edges: Supported values: `inter`, `intra`
        - `inter` removes inter-connections between nodes of the same chain.
        - `intra` removes intra-connections between nodes of different chains.
    :type exclude_edges: Iterable[str]
    :param inplace: False to create a deep copy.
    :type inplace: bool
    :return: Modified pairwise-distance matrix between all nodes.
    :rtype: pd.DataFrame
    """
    # Process input argument values
    supported_exclude_edges_vals = ['inter', 'intra']
    for val in exclude_edges:
        if val not in supported_exclude_edges_vals:
            raise ValueError(f'Unknown `exclude_edges` value \'{val}\'.')
    if not inplace:
        distmat = distmat.copy(deep=True)

    # Prepare
    chain_to_nodes = pdb_df.groupby('chain_id')['node_id'].apply(list).to_dict()
    node_id_to_int = dict(zip(pdb_df['node_id'], pdb_df.index))
    chain_to_nodes = {
        ch: [node_id_to_int[n] for n in nodes]
        for ch, nodes in chain_to_nodes.items()
    }

    # Construct indices of edges to exclude
    edges_to_excl = []
    if 'intra' in exclude_edges:
        for nodes in chain_to_nodes.values():
            edges_to_excl.extend(list(combinations(nodes, 2)))
    if 'inter' in exclude_edges:
        for nodes0, nodes1 in combinations(chain_to_nodes.values(), 2):
            edges_to_excl.extend(list(product(nodes0, nodes1)))

    # Filter distance matrix based on indices of edges to exclude
    if len(exclude_edges):
        row_idx_to_excl, col_idx_to_excl = zip(*edges_to_excl)
        distmat.iloc[row_idx_to_excl, col_idx_to_excl] = INFINITE_DIST
        distmat.iloc[col_idx_to_excl, row_idx_to_excl] = INFINITE_DIST

    return distmat


def add_edge(G, n1, n2, kind_name):
    if G.has_edge(n1, n2):
        G.edges[n1, n2]['kind'].add(kind_name)
    else:
        G.add_edge(n1, n2, kind={kind_name})


def add_distance_to_edges(G: nx.Graph) -> nx.Graph:
    """Adds Euclidean distance between nodes in an edge as an edge attribute.

    :param G: Graph to add distances to.
    :type G: nx.Graph
    :return: Graph with added distances.
    :rtype: nx.Graph
    """
    if "atomic_dist_mat" in G.graph.keys():
        dist_mat = G.graph["atomic_dist_mat"]
    elif "dist_mat" in G.graph.keys():
        dist_mat = G.graph["dist_mat"]
    else:
        dist_mat = compute_distmat(G.graph["pdb_df"])
        G.graph["dist_mat"] = dist_mat

    mat = np.where(nx.to_numpy_matrix(G), dist_mat, 0)
    node_map = {n: i for i, n in enumerate(G.nodes)}
    for u, v, d in G.edges(data=True):
        d["distance"] = mat[node_map[u], node_map[v]]
    return G


def add_sequence_distance_edges(
    G: nx.Graph, d: int, name: str = "sequence_edge"
) -> nx.Graph:
    """
    Adds edges based on sequence distance to residues in each chain.

    Eg. if ``d=6`` then we join: nodes ``(1,7), (2,8), (3,9)..``
    based on their sequence number.

    :param G: Networkx protein graph.
    :type G: nx.Graph
    :param d: Sequence separation to add edges on.
    :param name: Name of the edge type. Defaults to ``"sequence_edge"``.
    :type name: str
    :return G: Networkx protein graph with added peptide bonds.
    :rtype: nx.Graph
    """
    # Iterate over every chain
    for chain_id in G.graph["chain_ids"]:

        # Find chain residues
        chain_residues = [
            (n, v) for n, v in G.nodes(data=True) if v["chain_id"] == chain_id
        ]

        # Iterate over every residue in chain
        for i, residue in enumerate(chain_residues):
            try:
                # Checks not at chain terminus - is this versatile enough?
                if i == len(chain_residues) - d:
                    continue
                # Asserts residues are on the same chain
                cond_1 = (
                    residue[1]["chain_id"]
                    == chain_residues[i + d][1]["chain_id"]
                )
                # Asserts residue numbers are adjacent
                cond_2 = (
                    abs(
                        residue[1]["residue_number"]
                        - chain_residues[i + d][1]["residue_number"]
                    )
                    == d
                )

                # If this checks out, we add a peptide bond
                if (cond_1) and (cond_2):
                    # Adds "peptide bond" between current residue and the next
                    if G.has_edge(i, i + d):
                        G.edges[i, i + d]["kind"].add(name)
                    else:
                        G.add_edge(
                            residue[0],
                            chain_residues[i + d][0],
                            kind={name},
                        )
            except IndexError:
                continue
    return G


def add_peptide_bonds(G: nx.Graph) -> nx.Graph:
    """
    Adds peptide backbone as edges to residues in each chain.

    :param G: Networkx protein graph.
    :type G: nx.Graph
    :return G: Networkx protein graph with added peptide bonds.
    :rtype: nx.Graph
    """
    return add_sequence_distance_edges(G, d=1, name="peptide_bond")


def add_hydrophobic_interactions(
    G: nx.Graph, rgroup_df: Optional[pd.DataFrame] = None
):
    """
    Find all hydrophobic interactions.

    Performs searches between the following residues:
    ``[ALA, VAL, LEU, ILE, MET, PHE, TRP, PRO, TYR]``
    (:const:`~graphein.protein.resi_atoms.HYDROPHOBIC_RESIS`).

    Criteria: R-group residues are within 5A distance.

    :param G: nx.Graph to add hydrophobic interactions to.
    :type G: nx.Graph
    :param rgroup_df: Optional dataframe of R-group atoms.
    :type rgroup_df: pd.DataFrame, optional
    """
    if rgroup_df is None:
        rgroup_df = G.graph["rgroup_df"]
    hydrophobics_df = filter_dataframe(
        rgroup_df, "residue_name", HYDROPHOBIC_RESIS, True
    )
    hydrophobics_df = filter_dataframe(
        hydrophobics_df, "node_id", list(G.nodes()), True
    )
    if hydrophobics_df.shape[0] > 0:
        distmat = compute_distmat(hydrophobics_df)
        interacting_atoms = get_interacting_atoms(5, distmat)
        add_interacting_resis(
            G, interacting_atoms, hydrophobics_df, ["hydrophobic"]
        )


def add_disulfide_interactions(
    G: nx.Graph, rgroup_df: Optional[pd.DataFrame] = None
):
    """
    Find all disulfide interactions between CYS residues
    (:const:`~graphein.protein.resi_atoms.DISULFIDE_RESIS`,
    :const:`~graphein.protein.resi_atoms.DISULFIDE_ATOMS`).

    Criteria: sulfur atom pairs are within 2.2A of each other.

    :param G: networkx protein graph
    :type G: nx.Graph
    :param rgroup_df: pd.DataFrame containing rgroup data, defaults to ``None``,
        which retrieves the df from the provided nx graph.
    :type rgroup_df: pd.DataFrame, optional
    """
    # Check for existence of at least two Cysteine residues
    residues = [d["residue_name"] for _, d in G.nodes(data=True)]
    if residues.count("CYS") < 2:
        log.debug(
            f"{residues.count('CYS')} CYS residues found. Cannot add disulfide \
                interactions with fewer than two CYS residues."
        )
        return

    if rgroup_df is None:
        rgroup_df = G.graph["rgroup_df"]
    disulfide_df = filter_dataframe(
        rgroup_df, "residue_name", DISULFIDE_RESIS, True
    )
    disulfide_df = filter_dataframe(
        disulfide_df, "atom_name", DISULFIDE_ATOMS, True
    )
    # Ensure only residues in the graph are kept
    disulfide_df = filter_dataframe(
        disulfide_df, "node_id", list(G.nodes), True
    )
    if disulfide_df.shape[0] > 0:
        distmat = compute_distmat(disulfide_df)
        interacting_atoms = get_interacting_atoms(2.2, distmat)
        add_interacting_resis(
            G, interacting_atoms, disulfide_df, ["disulfide"]
        )


def add_hydrogen_bond_interactions(
    G: nx.Graph, rgroup_df: Optional[pd.DataFrame] = None
):
    """Add all hydrogen-bond interactions."""
    # For these atoms, find those that are within 3.5A of one another.
    if rgroup_df is None:
        rgroup_df = G.graph["rgroup_df"]
    rgroup_df = filter_dataframe(rgroup_df, "node_id", list(G.nodes()), True)
    HBOND_ATOMS = [
        "ND",  # histidine and asparagine
        "NE",  # glutamate, tryptophan, arginine, histidine
        "NH",  # arginine
        "NZ",  # lysine
        "OD1",
        "OD2",
        "OE",
        "OG",
        "OH",
        "SD",  # cysteine
        "SG",  # methionine
        "N",
        "O",
    ]
    hbond_df = filter_dataframe(rgroup_df, "atom_name", HBOND_ATOMS, True)
    if len(hbond_df.index) > 0:
        distmat = compute_distmat(hbond_df)
        interacting_atoms = get_interacting_atoms(3.5, distmat)
        add_interacting_resis(G, interacting_atoms, hbond_df, ["hbond"])

    # For these atoms, find those that are within 4.0A of one another.
    HBOND_ATOMS_SULPHUR = ["SD", "SG"]
    hbond_df = filter_dataframe(
        rgroup_df, "atom_name", HBOND_ATOMS_SULPHUR, True
    )
    if len(hbond_df.index) > 0:
        distmat = compute_distmat(hbond_df)
        interacting_atoms = get_interacting_atoms(4.0, distmat)
        add_interacting_resis(G, interacting_atoms, hbond_df, ["hbond"])


def add_ionic_interactions(
    G: nx.Graph, rgroup_df: Optional[pd.DataFrame] = None
):
    """
    Find all ionic interactions.

    Criteria: ``[ARG, LYS, HIS, ASP, and GLU]``
    (:const:`~graphein.protein.resi_atoms.IONIC_RESIS`) residues are within 6A.

    We also check for opposing charges
    (:const:`~graphein.protein.resi_atoms.POS_AA`,
    :const:`~graphein.protein.resi_atoms.NEG_AA`).

    :param G: nx.Graph to add ionic interactions to.
    :type G: nx.Graph
    :param rgroup_df: Optional dataframe of R-group atoms. Default is ``None``.
    :type rgroup_df: Optional[pd.DataFrame]
    """
    if rgroup_df is None:
        rgroup_df = G.graph["rgroup_df"]
    ionic_df = filter_dataframe(rgroup_df, "residue_name", IONIC_RESIS, True)
    ionic_df = filter_dataframe(rgroup_df, "node_id", list(G.nodes()), True)
    if ionic_df.shape[0] > 0:
        distmat = compute_distmat(ionic_df)
        interacting_atoms = get_interacting_atoms(6, distmat)
        add_interacting_resis(G, interacting_atoms, ionic_df, ["ionic"])
        # Check that the interacting residues are of opposite charges
        for r1, r2 in get_edges_by_bond_type(G, "ionic"):
            condition1 = (
                G.nodes[r1]["residue_name"] in POS_AA
                and G.nodes[r2]["residue_name"] in NEG_AA
            )

            condition2 = (
                G.nodes[r2]["residue_name"] in POS_AA
                and G.nodes[r1]["residue_name"] in NEG_AA
            )

            is_ionic = condition1 or condition2
            if not is_ionic:
                G.edges[r1, r2]["kind"].remove("ionic")
                if len(G.edges[r1, r2]["kind"]) == 0:
                    G.remove_edge(r1, r2)


def add_aromatic_interactions(
    G: nx.Graph, pdb_df: Optional[pd.DataFrame] = None
):
    """
    Find all aromatic-aromatic interaction.

    Criteria: phenyl ring centroids separated between 4.5A to 7A.
    Phenyl rings are present on ``PHE, TRP, HIS, TYR``
    (:const:`~graphein.protein.resi_atoms.AROMATIC_RESIS`).
    Phenyl ring atoms on these amino acids are defined by the following
    atoms:
    - PHE: CG, CD, CE, CZ
    - TRP: CD, CE, CH, CZ
    - HIS: CG, CD, ND, NE, CE
    - TYR: CG, CD, CE, CZ
    Centroids of these atoms are taken by taking:
        (mean x), (mean y), (mean z)
    for each of the ring atoms.
    Notes for future self/developers:
    - Because of the requirement to pre-compute ring centroids, we do not
        use the functions written above (filter_dataframe, compute_distmat,
        get_interacting_atoms), as they do not return centroid atom
        euclidean coordinates.
    """
    if pdb_df is None:
        pdb_df = G.graph["raw_pdb_df"]
    dfs = []
    for resi in AROMATIC_RESIS:
        resi_rings_df = get_ring_atoms(pdb_df, resi)
        resi_rings_df = filter_dataframe(
            resi_rings_df, "node_id", list(G.nodes()), True
        )
        resi_centroid_df = get_ring_centroids(resi_rings_df)
        dfs.append(resi_centroid_df)
    aromatic_df = (
        pd.concat(dfs).sort_values(by="node_id").reset_index(drop=True)
    )
    if aromatic_df.shape[0] > 0:
        distmat = compute_distmat(aromatic_df)
        distmat.set_index(aromatic_df["node_id"], inplace=True)
        distmat.columns = aromatic_df["node_id"]
        distmat = distmat[(distmat >= 4.5) & (distmat <= 7)].fillna(0)
        indices = np.where(distmat > 0)

        interacting_resis = [
            (distmat.index[r], distmat.index[c])
            for r, c in zip(indices[0], indices[1])
        ]
        log.info(
            f"Found: {len(interacting_resis)} aromatic-aromatic interactions"
        )
        for n1, n2 in interacting_resis:
            assert G.nodes[n1]["residue_name"] in AROMATIC_RESIS
            assert G.nodes[n2]["residue_name"] in AROMATIC_RESIS
            add_edge(G, n1, n2, "aromatic")


def add_aromatic_sulphur_interactions(
    G: nx.Graph, rgroup_df: Optional[pd.DataFrame] = None
):
    """Find all aromatic-sulphur interactions.

    Criteria: Sulphur containing residue () within 5.3 Angstroms of an aromatic
    residue ().

    :param G: The graph to add the aromatic-sulphur interactions to.
    :type G: nx.Graph
    :param rgroup_df: The rgroup dataframe. If ``None`` (default), the graph's
        rgroup dataframe is used.
    :type rgroup_df: Optional[pd.DataFrame].
    """
    if rgroup_df is None:
        rgroup_df = G.graph["rgroup_df"]
    RESIDUES = SULPHUR_RESIS + PI_RESIS

    aromatic_sulphur_df = filter_dataframe(
        rgroup_df, "residue_name", RESIDUES, True
    )
    aromatic_sulphur_df = filter_dataframe(
        aromatic_sulphur_df, "node_id", list(G.nodes()), True
    )

    if aromatic_sulphur_df.shape[0] > 0:
        distmat = compute_distmat(aromatic_sulphur_df)
        interacting_atoms = get_interacting_atoms(5.3, distmat)
        interacting_atoms = list(
            zip(interacting_atoms[0], interacting_atoms[1])
        )

        for (a1, a2) in interacting_atoms:
            resi1 = aromatic_sulphur_df.loc[a1, "node_id"]
            resi2 = aromatic_sulphur_df.loc[a2, "node_id"]

            condition1 = resi1 in SULPHUR_RESIS and resi2 in PI_RESIS
            condition2 = resi1 in PI_RESIS and resi2 in SULPHUR_RESIS

            if (condition1 or condition2) and resi1 != resi2:
                add_edge(G, resi1, resi2, "aromatic_sulphur")


def add_cation_pi_interactions(
    G: nx.Graph, rgroup_df: Optional[pd.DataFrame] = None
):
    """Add cation-pi interactions.

    Criteria:
        # Todo

    :param G: Graph to add cation-pi interactions to.
    :type G: nx.Graph
    :param rgroup_df: Dataframe containing rgroup information. Defaults to
        ``None``.
    :type rgroup_df: Optional[pd.DataFrame].
    """
    if rgroup_df is None:
        rgroup_df = G.graph["rgroup_df"]
    cation_pi_df = filter_dataframe(
        rgroup_df, "residue_name", CATION_PI_RESIS, True
    )
    cation_pi_df = filter_dataframe(
        cation_pi_df, "node_id", list(G.nodes()), True
    )

    if cation_pi_df.shape[0] > 0:
        distmat = compute_distmat(cation_pi_df)
        interacting_atoms = get_interacting_atoms(6, distmat)
        interacting_atoms = list(
            zip(interacting_atoms[0], interacting_atoms[1])
        )

        for (a1, a2) in interacting_atoms:
            resi1 = cation_pi_df.loc[a1, "node_id"]
            resi2 = cation_pi_df.loc[a2, "node_id"]

            condition1 = resi1 in CATION_RESIS and resi2 in PI_RESIS
            condition2 = resi1 in PI_RESIS and resi2 in CATION_RESIS

            if (condition1 or condition2) and resi1 != resi2:
                add_edge(G, resi1, resi2, "cation_pi")


def add_vdw_interactions(
    g: nx.Graph,
    threshold: float = 0.5,
    remove_intraresidue: bool = False,
    name: str = "vdw",
):
    """Criterion: Any non-H atoms within the sum of
    their VdW Radii (:const:`~graphein.protein.resi_atoms.VDW_RADII`) +
    threshold (default: ``0.5``) Angstroms of each other.

    :param g: Graph to add van der Waals interactions to.
    :type g: nx.Graph
    :param threshold: Threshold distance for van der Waals interactions.
        Default: ``0.5`` Angstroms.
    :type threshold: float
    :param remove_intraresidue: Whether to remove intra-residue interactions.
    :type remove_intraresidue: bool
    """
    df = g.graph["raw_pdb_df"]
    df = filter_dataframe(df, "atom_name", ["H"], boolean=False)
    df = filter_dataframe(df, "node_id", list(g.nodes()), boolean=True)
    dist_mat = compute_distmat(df)

    radii = df["element_symbol"].map(VDW_RADII).values
    radii = np.expand_dims(radii, axis=1)
    radii = radii + radii.T

    dist_mat = dist_mat - radii
    interacting_atoms = get_interacting_atoms(threshold, dist_mat)
    add_interacting_resis(g, interacting_atoms, df, [name])

    if remove_intraresidue:
        for u, v in get_edges_by_bond_type(g, name):
            u_id = "".join(u.split(":")[:-1])
            v_id = "".join(v.split(":")[:-1])
            if u_id == v_id:
                g.edges[u, v]["kind"].remove(name)
                if len(g.edges[u, v]["kind"]) == 0:
                    g.remove_edge(u, v)


def add_vdw_clashes(
    g: nx.Graph, threshold: float = 0.0, remove_intraresidue: bool = False
):
    """Adds van der Waals clashes to graph.

    These are atoms that are within the sum of their VdW Radii
    (:const:`~graphein.protein.resi_atoms.VDW_RADII`).

    :param g: Graph to add van der Waals clashes to.
    :type g: nx.Graph
    :param threshold: Threshold, defaults to ``0.0``.
    :type threshold: float
    :param remove_intraresidue: Whether to remove clashes within a residue,
        defaults to ``False``.
    :type remove_intraresidue: bool
    """
    add_vdw_interactions(
        g,
        threshold=threshold,
        remove_intraresidue=remove_intraresidue,
        name="vdw_clash",
    )


def add_pi_stacking_interactions(
    G: nx.Graph,
    pdb_df: Optional[pd.DataFrame] = None,
    centroid_distance: float = 7.0,
):
    """Adds Pi-stacking interactions to graph.

    Criteria:
        - aromatic ring centroids within 7.0 (default) Angstroms. (|A1A2| < 7.0)
        - Angle between ring normal vectors < 30° (∠(n1, n2) < 30°)
        - Angle between ring normal vectors and centroid vector < 45°
            (∠(n1, A1A2) < 45°), (∠(n2, A1A2) < 45°)

    :param G: _description_
    :type G: nx.Graph
    :param pdb_df: _description_, defaults to None
    :type pdb_df: Optional[pd.DataFrame], optional
    """
    if pdb_df is None:
        pdb_df = G.graph["raw_pdb_df"]
    dfs = []
    # Compute centroids and normal for each ring
    for resi in PI_RESIS:
        resi_rings_df = get_ring_atoms(pdb_df, resi)
        resi_rings_df = filter_dataframe(
            resi_rings_df, "node_id", list(G.nodes()), True
        )
        resi_centroid_df = get_ring_centroids(resi_rings_df)
        resi_normals = get_ring_normals(resi_rings_df)
        resi_centroid_df = pd.merge(
            resi_centroid_df, resi_normals, on="node_id"
        )
        dfs.append(resi_centroid_df)
    aromatic_df = (
        pd.concat(dfs).sort_values(by="node_id").reset_index(drop=True)
    )

    if aromatic_df.shape[0] > 0:
        distmat = compute_distmat(aromatic_df)
        distmat.set_index(aromatic_df["node_id"], inplace=True)
        distmat.columns = aromatic_df["node_id"]
        distmat = distmat[distmat <= centroid_distance].fillna(0)
        indices = np.where(distmat > 0)

        interacting_resis = [
            (distmat.index[r], distmat.index[c])
            for r, c in zip(indices[0], indices[1])
        ]
        # log.info(f"Found: {len(interacting_resis)} aromatic-aromatic interactions")
        for n1, n2 in interacting_resis:
            assert G.nodes[n1]["residue_name"] in PI_RESIS
            assert G.nodes[n2]["residue_name"] in PI_RESIS

            n1_centroid = aromatic_df.loc[aromatic_df["node_id"] == n1][
                ["x_coord", "y_coord", "z_coord"]
            ].values[0]
            n2_centroid = aromatic_df.loc[aromatic_df["node_id"] == n2][
                ["x_coord", "y_coord", "z_coord"]
            ].values[0]

            n1_normal = aromatic_df.loc[aromatic_df["node_id"] == n1][
                0
            ].values[0]
            n2_normal = aromatic_df.loc[aromatic_df["node_id"] == n2][
                0
            ].values[0]

            centroid_vector = n2_centroid - n1_centroid

            norm_angle = compute_angle(n1_normal, n2_normal)
            n1_centroid_angle = compute_angle(n1_normal, centroid_vector)
            n2_centroid_angle = compute_angle(n2_normal, centroid_vector)

            if (
                norm_angle >= 30
                or n1_centroid_angle >= 45
                or n2_centroid_angle >= 45
            ):
                continue
            add_edge(G, n1, n2, "pi_stacking")


def add_t_stacking(G: nx.Graph, pdb_df: Optional[pd.DataFrame] = None):
    if pdb_df is None:
        pdb_df = G.graph["raw_pdb_df"]
    dfs = []
    # Compute centroids and normal for each ring
    for resi in PI_RESIS:
        resi_rings_df = get_ring_atoms(pdb_df, resi)
        resi_rings_df = filter_dataframe(
            resi_rings_df, "node_id", list(G.nodes()), True
        )
        resi_centroid_df = get_ring_centroids(resi_rings_df)
        resi_normals = get_ring_normals(resi_rings_df)
        resi_centroid_df = pd.merge(
            resi_centroid_df, resi_normals, on="node_id"
        )
        dfs.append(resi_centroid_df)
    aromatic_df = (
        pd.concat(dfs).sort_values(by="node_id").reset_index(drop=True)
    )

    if aromatic_df.shape[0] > 0:
        distmat = compute_distmat(aromatic_df)
        distmat.set_index(aromatic_df["node_id"], inplace=True)
        distmat.columns = aromatic_df["node_id"]
        distmat = distmat[distmat <= 7].fillna(0)
        indices = np.where(distmat > 0)

        interacting_resis = [
            (distmat.index[r], distmat.index[c])
            for r, c in zip(indices[0], indices[1])
        ]
        # log.info(f"Found: {len(interacting_resis)} aromatic-aromatic interactions")
        for n1, n2 in interacting_resis:
            assert G.nodes[n1]["residue_name"] in PI_RESIS
            assert G.nodes[n2]["residue_name"] in PI_RESIS

            n1_centroid = aromatic_df.loc[aromatic_df["node_id"] == n1][
                ["x_coord", "y_coord", "z_coord"]
            ].values[0]
            n2_centroid = aromatic_df.loc[aromatic_df["node_id"] == n2][
                ["x_coord", "y_coord", "z_coord"]
            ].values[0]

            n1_normal = aromatic_df.loc[aromatic_df["node_id"] == n1][
                0
            ].values[0]
            n2_normal = aromatic_df.loc[aromatic_df["node_id"] == n2][
                0
            ].values[0]

            centroid_vector = n2_centroid - n1_centroid

            norm_angle = compute_angle(n1_normal, n2_normal)
            n1_centroid_angle = compute_angle(n1_normal, centroid_vector)
            n2_centroid_angle = compute_angle(n2_normal, centroid_vector)

            if (
                norm_angle >= 90
                or norm_angle <= 60
                or n1_centroid_angle >= 45
                or n2_centroid_angle >= 45
            ):
                continue
            add_edge(G, n1, n2, "t_stacking")


def add_backbone_carbonyl_carbonyl_interactions(
    G: nx.Graph, threshold: float = 3.2
):
    """Adds backbone-carbonyl-carbonyl interactions.

    Default is to consider C═O···C═O interactions below 3.2 Angstroms
    (sum of O+C vdw radii).

    Source:
    > Rahim, A., Saha, P., Jha, K.K. et al. Reciprocal carbonyl–carbonyl
    > interactions in small molecules and proteins. Nat Commun 8, 78 (2017).
    > https://doi.org/10.1038/s41467-017-00081-x

    :param G: Protein graph to add edges to.
    :type G: nx.Graph
    :param threshold: Threshold below which to consider an interaction,
        defaults to 3.2 Angstroms.
    :type threshold: float, optional
    """
    df = G.graph["raw_pdb_df"]
    df = filter_dataframe(df, "node_id", list(G.nodes()), boolean=True)
    df = filter_dataframe(df, "atom_name", ["C", "O"], boolean=True)
    distmat = compute_distmat(df)
    interacting_atoms = get_interacting_atoms(threshold, distmat)

    # Filter out O-O and C-C edges
    atom_1 = df.iloc[interacting_atoms[0]]["atom_name"]
    atom_2 = df.iloc[interacting_atoms[1]]["atom_name"]
    diff_atoms = atom_1.values != atom_2.values
    interacting_atoms = (
        interacting_atoms[0][diff_atoms],
        interacting_atoms[1][diff_atoms],
    )

    # Filter out O-C edges on the same residue
    atom_1 = df.iloc[interacting_atoms[0]]["residue_id"]
    atom_2 = df.iloc[interacting_atoms[1]]["residue_id"]
    diff_atoms = atom_1.values != atom_2.values
    interacting_atoms = (
        interacting_atoms[0][diff_atoms],
        interacting_atoms[1][diff_atoms],
    )

    add_interacting_resis(G, interacting_atoms, df, ["bb_carbonyl_carbonyl"])


def add_salt_bridges(
    G: nx.Graph,
    rgroup_df: Optional[pd.DataFrame] = None,
    threshold: float = 4.0,
):
    """Compute salt bridge interactions.

    Criterion: Anion-Cation residue atom pairs within threshold (``4.0``)
    Angstroms of each other.

    Anions: ASP/OD1+OD2, GLU/OE1+OE2
    Cations: LYS/NZ, ARG/NH1+NH2

    :param G: Graph to add salt bridge interactions to.
    :type G: nx.Graph
    :param rgroup_df: R group dataframe, defaults to ``None``.
    :type rgroup_df: Optional[pd.DataFrame]
    :param threshold: Distance threshold, defaults to ``4.0`` Angstroms.
    :type threshold: float, optional
    """
    if rgroup_df is None:
        rgroup_df = G.graph["rgroup_df"]
    salt_bridge_df = filter_dataframe(
        rgroup_df, "residue_name", SALT_BRIDGE_RESIDUES, boolean=True
    )
    salt_bridge_df = filter_dataframe(
        salt_bridge_df, "atom_name", SALT_BRIDGE_ATOMS, boolean=True
    )
    if salt_bridge_df.shape[0] > 0:
        distmat = compute_distmat(salt_bridge_df)
        interacting_atoms = get_interacting_atoms(threshold, distmat)
        add_interacting_resis(
            G, interacting_atoms, salt_bridge_df, ["salt_bridge"]
        )

        for r1, r2 in get_edges_by_bond_type(G, "salt_bridge"):
            condition1 = (
                G.nodes[r1]["residue_name"] in SALT_BRIDGE_ANIONS
                and G.nodes[r2]["residue_name"] in SALT_BRIDGE_CATIONS
            )

            condition2 = (
                G.nodes[r2]["residue_name"] in SALT_BRIDGE_ANIONS
                and G.nodes[r1]["residue_name"] in SALT_BRIDGE_CATIONS
            )

            is_ionic = condition1 or condition2
            if not is_ionic:
                G.edges[r1, r2]["kind"].remove("salt_bridge")
                if len(G.edges[r1, r2]["kind"]) == 0:
                    G.remove_edge(r1, r2)


def get_interacting_atoms(
    angstroms: float, distmat: pd.DataFrame
) -> np.ndarray:
    """Find the atoms that are within a particular radius of one another.

    :param angstroms: The radius in angstroms.
    :type angstroms: float
    :param distmat: The distance matrix.
    :type distmat: pd.DataFrame
    """
    return np.where(distmat <= angstroms)


def add_delaunay_triangulation(
    G: nx.Graph, allowable_nodes: Optional[List[str]] = None
):
    """
    Compute the Delaunay triangulation of the protein structure.

    This has been used in prior work. References:

        Harrison, R. W., Yu, X. & Weber, I. T. Using triangulation to include
        target structure improves drug resistance prediction accuracy. in 1–1
        (IEEE, 2013). doi:10.1109/ICCABS.2013.6629236

        Yu, X., Weber, I. T. & Harrison, R. W. Prediction of HIV drug
        resistance from genotype with encoded three-dimensional protein
        structure. BMC Genomics 15 Suppl 5, S1 (2014).

    Notes:
    1. We do not use the add_interacting_resis function, because this
        interaction is computed on the ``CA`` atoms. Therefore, there is code
        duplication. For now, I have chosen to leave this code duplication
        in.

    :param G: The networkx graph to add the triangulation to.
    :type G: nx.Graph
    :param allowable_nodes: The nodes to include in the triangulation.
        If ``None`` (default), no filtering is done. This parameter is used to
        filter out nodes that are not desired in the triangulation. Eg if you
        wanted to construct a delaunay triangulation of the CA atoms of an
        atomic graph.
    :type allowable_nodes: List[str], optional
    """
    if allowable_nodes is None:
        coords = np.array([d["coords"] for _, d in G.nodes(data=True)])
        node_map: Dict[int, str] = dict(enumerate(G.nodes()))
    else:
        coords = np.array(
            [
                d["coords"]
                for _, d in G.nodes(data=True)
                if d["atom_type"] in allowable_nodes
            ]
        )
        node_map: Dict[int, str] = {
            i: n
            for i, (n, d) in enumerate(G.nodes(data=True))
            if d["atom_type"] in allowable_nodes
        }
        node_map: Dict[int, str] = dict(enumerate(node_map.values()))

    tri = Delaunay(coords)  # this is the triangulation
    log.debug(
        f"Detected {len(tri.simplices)} simplices in the Delaunay Triangulation."
    )
    for simplex in tri.simplices:
        nodes = [node_map[s] for s in simplex]
        for n1, n2 in combinations(nodes, 2):
            if n1 not in G.nodes or n2 not in G.nodes:
                continue
            add_edge(G, n1, n2, "delaunay")


def add_distance_threshold(
    G: nx.Graph, long_interaction_threshold: int, threshold: float = 5.0
):
    """
    Adds edges to any nodes within a given distance of each other.
    Long interaction threshold is used to specify minimum separation in sequence
    to add an edge between networkx nodes within the distance threshold

    :param G: Protein Structure graph to add distance edges to
    :type G: nx.Graph
    :param long_interaction_threshold: minimum distance in sequence for two
        nodes to be connected
    :type long_interaction_threshold: int
    :param threshold: Distance in angstroms, below which two nodes are connected
    :type threshold: float
    :return: Graph with distance-based edges added
    """
    pdb_df = filter_dataframe(
        G.graph["pdb_df"], "node_id", list(G.nodes()), True
    )
    dist_mat = compute_distmat(pdb_df)
    interacting_nodes = get_interacting_atoms(threshold, distmat=dist_mat)
    interacting_nodes = list(zip(interacting_nodes[0], interacting_nodes[1]))

    log.info(f"Found: {len(interacting_nodes)} distance edges")
    count = 0
    for a1, a2 in interacting_nodes:
        n1 = G.graph["pdb_df"].loc[a1, "node_id"]
        n2 = G.graph["pdb_df"].loc[a2, "node_id"]
        n1_chain = G.graph["pdb_df"].loc[a1, "chain_id"]
        n2_chain = G.graph["pdb_df"].loc[a2, "chain_id"]
        n1_position = G.graph["pdb_df"].loc[a1, "residue_number"]
        n2_position = G.graph["pdb_df"].loc[a2, "residue_number"]

        condition_1 = n1_chain == n2_chain
        condition_2 = (
            abs(n1_position - n2_position) < long_interaction_threshold
        )

        if not (condition_1 and condition_2):
            count += 1
            add_edge(G, n1, n2, "distance_threshold")

    log.info(
        f"Added {count} distance edges. ({len(list(interacting_nodes)) - count}\
            removed by LIN)"
    )


def add_distance_window(
    G: nx.Graph, min: float, max: float, long_interaction_threshold: int = -1
):
    """
    Adds edges to any nodes within a given window of distances of each other.
    Long interaction threshold is used
    to specify minimum separation in sequence to add an edge between networkx
    nodes within the distance threshold

    :param G: Protein Structure graph to add distance edges to
    :type G: nx.Graph
    :param min: Minimum distance in angstroms required for an edge.
    :type min: float
    :param max: Maximum distance in angstroms allowed for an edge.
    :param long_interaction_threshold: minimum distance in sequence for two
        nodes to be connected
    :type long_interaction_threshold: int
    :return: Graph with distance-based edges added
    """
    pdb_df = filter_dataframe(
        G.graph["pdb_df"], "node_id", list(G.nodes()), True
    )
    dist_mat = compute_distmat(pdb_df)
    # Nodes less than the minimum distance
    less_than_min = get_interacting_atoms(min, distmat=dist_mat)
    less_than_min = list(zip(less_than_min[0], less_than_min[1]))

    interacting_nodes = get_interacting_atoms(max, distmat=dist_mat)
    interacting_nodes = list(zip(interacting_nodes[0], interacting_nodes[1]))
    interacting_nodes = [
        i for i in interacting_nodes if i not in less_than_min
    ]

    log.info(f"Found: {len(interacting_nodes)} distance edges")
    count = 0
    for a1, a2 in interacting_nodes:
        n1 = G.graph["pdb_df"].loc[a1, "node_id"]
        n2 = G.graph["pdb_df"].loc[a2, "node_id"]
        n1_chain = G.graph["pdb_df"].loc[a1, "chain_id"]
        n2_chain = G.graph["pdb_df"].loc[a2, "chain_id"]
        n1_position = G.graph["pdb_df"].loc[a1, "residue_number"]
        n2_position = G.graph["pdb_df"].loc[a2, "residue_number"]

        condition_1 = n1_chain == n2_chain
        condition_2 = (
            abs(n1_position - n2_position) < long_interaction_threshold
        )

        if not (condition_1 and condition_2):
            count += 1
            add_edge(G, n1, n2, f"distance_window_{min}_{max}")
    log.info(
        f"Added {count} distance edges. ({len(list(interacting_nodes)) - count}\
            removed by LIN)"
    )


def add_fully_connected_edges(G: nx.Graph):
    """
    Adds fully connected edges to nodes.

    :param G: Protein structure graph to add fully connected edges to.
    :type G: nx.Graph
    """
    for n1, n2 in itertools.product(G.nodes(), G.nodes()):
        add_edge(G, n1, n2, f"fully_connected")


# TODO Support for directed edges
def add_k_nn_edges(
    G: nx.Graph,
    long_interaction_threshold: int = 0,
    k: int = 5,
    exclude_edges: Iterable[str] = (),
    exclude_self_loops: bool = True,
    kind_name: str = 'knn'
):
    """
    Adds edges to nodes based on K nearest neighbours. Long interaction
    threshold is used to specify minimum separation in sequence to add an edge
    between networkx nodes within the distance threshold

    :param G: Protein Structure graph to add distance edges to
    :type G: nx.Graph
    :param long_interaction_threshold: minimum distance in sequence for two
        nodes to be connected
    :type long_interaction_threshold: int
    :param k: Number of neighbors for each sample.
    :type k: int
    :param exclude_edges: Types of edges to exclude. Supported values are
        `inter` and `intra`.
        - `inter` removes inter-connections between nodes of the same chain.
        - `intra` removes intra-connections between nodes of different chains.
    :type exclude_edges: Iterable[str].
    :param exclude_self_loops: Whether or not to mark each sample as the first
        nearest neighbor to itself.
    :type exclude_self_loops: Union[bool, str]
    :param kind_name: Name for kind of edges in networkx graph.
    :type kind_name: str
    :return: Graph with knn-based edges added
    :rtype: nx.Graph
    """
    pdb_df = filter_dataframe(
        G.graph["pdb_df"], "node_id", list(G.nodes()), True
    )
    dist_mat = compute_distmat(pdb_df)

    # Filter edges
    dist_mat = filter_distmat(pdb_df, dist_mat, exclude_edges)

    # Add self-loops if specified
    if not exclude_self_loops:
        k -= 1
        for n1, n2 in zip(G.nodes(), G.nodes()):
            add_edge(G, n1, n2, kind_name)
    if k == 0:
        return

    # Run k-NN search
    neigh = NearestNeighbors(n_neighbors=k, metric='precomputed')
    neigh.fit(dist_mat)
    nn = neigh.kneighbors_graph()

    # Create iterable of node indices
    outgoing = np.repeat(np.array(range(len(G.graph["pdb_df"]))), k)
    incoming = nn.indices
    interacting_nodes = list(zip(outgoing, incoming))
    log.info(f"Found: {len(interacting_nodes)} KNN edges")
    for a1, a2 in interacting_nodes:
        # Get nodes IDs from indices
        n1 = G.graph["pdb_df"].loc[a1, "node_id"]
        n2 = G.graph["pdb_df"].loc[a2, "node_id"]

        # Get chains
        n1_chain = G.graph["pdb_df"].loc[a1, "chain_id"]
        n2_chain = G.graph["pdb_df"].loc[a2, "chain_id"]

        # Get sequence position
        n1_position = G.graph["pdb_df"].loc[a1, "residue_number"]
        n2_position = G.graph["pdb_df"].loc[a2, "residue_number"]

        # Check residues are not on same chain
        condition_1 = n1_chain != n2_chain
        # Check residues are separated by long_interaction_threshold
        condition_2 = (
            abs(n1_position - n2_position) > long_interaction_threshold
        )

        # If not on same chain add edge or
        # If on same chain and separation is sufficient add edge
        if condition_1 or condition_2:
            add_edge(G, n1, n2, kind_name)


def get_ring_atoms(dataframe: pd.DataFrame, aa: str) -> pd.DataFrame:
    """
    Return ring atoms from a dataframe.

    A helper function for add_aromatic_interactions.

    Gets the ring atoms from the particular aromatic amino acid.

    Parameters:
    ===========
    - dataframe: the dataframe containing the atom records.
    - aa: the amino acid of interest, passed in as 3-letter string.

    Returns:
    ========
    - dataframe: a filtered dataframe containing just those atoms from the
                    particular amino acid selected. e.g. equivalent to
                    selecting just the ring atoms from a particular amino
                    acid.
    """
    ring_atom_df = filter_dataframe(dataframe, "residue_name", [aa], True)

    ring_atom_df = filter_dataframe(
        ring_atom_df, "atom_name", AA_RING_ATOMS[aa], True
    )
    return ring_atom_df


def get_ring_centroids(ring_atom_df: pd.DataFrame) -> pd.DataFrame:
    """
    Return aromatic ring centroids.

    A helper function for add_aromatic_interactions.

    Computes the ring centroids for each a particular amino acid's ring
    atoms.

    Ring centroids are computed by taking the mean of the x, y, and z
    coordinates.

    Parameters:
    ===========
    - ring_atom_df: a dataframe computed using get_ring_atoms.
    - aa: the amino acid under study
    Returns:
    ========
    - centroid_df: a dataframe containing just the centroid coordinates of
                    the ring atoms of each residue.
    """
    return (
        ring_atom_df.groupby("node_id")
        .mean()[["x_coord", "y_coord", "z_coord"]]
        .reset_index()
    )


def compute_ring_normal(ring_df: pd.DataFrame) -> np.ndarray:
    """Compute the normal vector of a ring.

    :param ring_df: Dataframe of atoms in the ring.
    :type ring_df: pd.DataFrame
    :return: Normal vector of the ring.
    :rtype: np.ndarray
    """
    res_name = ring_df["residue_name"].iloc[0]
    atoms = RING_NORMAL_ATOMS[res_name]
    coords = ring_df.loc[ring_df["atom_name"].isin(atoms)][
        ["x_coord", "y_coord", "z_coord"]
    ].values
    pos1, pos2, pos3 = coords[0], coords[1], coords[2]
    return np.cross(pos2 - pos1, pos3 - pos1)


def get_ring_normals(ring_df: pd.DataFrame) -> pd.DataFrame:
    """Compute the normal vector of each ring.

    :param ring_df: Dataframe of atoms in the rings.
    :type ring_df: pd.DataFrame
    :return: Normal vector of the rings.
    :rtype: pd.DataFrame
    """
    return ring_df.groupby("node_id").apply(compute_ring_normal).reset_index()


def compute_angle(
    v1: np.ndarray, v2: np.ndarray, return_degrees: bool = True
) -> float:
    """Computes angle between two vectors.

    :param v1: First vector
    :type v1: np.ndarray
    :param v2: Second vector
    :type v2: np.ndarray
    :param return_degrees: Whether to return angle in degrees or radians
    :type return_degrees: bool
    """
    angle = np.arccos(
        np.dot(v1, v2) / (np.linalg.norm(v1) * np.linalg.norm(v2))
    )
    return 180 * angle / np.pi if return_degrees else angle


def get_edges_by_bond_type(
    G: nx.Graph, bond_type: str
) -> List[Tuple[str, str]]:
    """
    Return edges of a particular bond type.

    Parameters:
    ===========
    - bond_type: (str) one of the elements in the variable BOND_TYPES

    Returns:
    ========
    - resis: (list) a list of tuples, where each tuple is an edge.
    """
    return [
        (n1, n2) for n1, n2, d in G.edges(data=True) if bond_type in d["kind"]
    ]


def node_coords(G: nx.Graph, n: str) -> Tuple[float, float, float]:
    """
    Return the ``x, y, z`` coordinates of a node.
    This is a helper function. Simplifies the code.

    :param G: nx.Graph protein structure graph to extract coordinates from
    :type G: nx.Graph
    :param n: str node ID in graph to extract coordinates from
    :type n: str
    :return: Tuple of coordinates ``(x, y, z)``
    :rtype: Tuple[float, float, float]
    """
<<<<<<< HEAD
    (x, y, z) = tuple(G.nodes[n]['coords'])
=======
    x, y, z = tuple(G.nodes[n]["coords"])
>>>>>>> ff0427e2
    return x, y, z


def add_interacting_resis(
    G: nx.Graph,
    interacting_atoms: np.ndarray,
    dataframe: pd.DataFrame,
    kind: List[str],
):
    """
    Add interacting residues to graph.

    Returns a list of 2-tuples indicating the interacting residues based
    on the interacting atoms. This is most typically called after the
    get_interacting_atoms function above.

    Also filters out the list such that the residues have to be at least
    two apart.

    ### Parameters

    - interacting_atoms:    (numpy array) result from ``get_interacting_atoms``.
    - dataframe:            (pandas dataframe) a pandas dataframe that
                            houses the euclidean locations of each atom.
    - kind:                 (list) the kind of interaction. Contains one
                            of :
                            - hydrophobic
                            - disulfide
                            - hbond
                            - ionic
                            - aromatic
                            - aromatic_sulphur
                            - cation_pi
                            - delaunay

    Returns:
    ========
    - filtered_interacting_resis: (set of tuples) the residues that are in
        an interaction, with the interaction kind specified
    """
    # This assertion/check is present for defensive programming!
    for k in kind:
        assert k in BOND_TYPES

    resi1 = dataframe.loc[interacting_atoms[0]]["node_id"].values
    resi2 = dataframe.loc[interacting_atoms[1]]["node_id"].values

    interacting_resis = set(list(zip(resi1, resi2)))
    log.info(f"Found {len(interacting_resis)} {k} interactions.")
    for i1, i2 in interacting_resis:
        if i1 != i2:
            if G.has_edge(i1, i2):
                for k in kind:
                    G.edges[i1, i2]["kind"].add(k)
            else:
                G.add_edge(i1, i2, kind=set(kind))<|MERGE_RESOLUTION|>--- conflicted
+++ resolved
@@ -1263,11 +1263,7 @@
     :return: Tuple of coordinates ``(x, y, z)``
     :rtype: Tuple[float, float, float]
     """
-<<<<<<< HEAD
-    (x, y, z) = tuple(G.nodes[n]['coords'])
-=======
-    x, y, z = tuple(G.nodes[n]["coords"])
->>>>>>> ff0427e2
+    (x, y, z) = tuple(G.nodes[n]["coords"])
     return x, y, z
 
 
